--- conflicted
+++ resolved
@@ -29,15 +29,9 @@
 
 ### Nitro
 
-<<<<<<< HEAD
-Nitro is an awesome, performant, feature-rich GraphQL IDE that helps developers and data scientists to explore, share, and test any GraphQL API.
-
-Nitro can be installed as a [Desktop App](https://chillicream.com/products/nitro), used as a[Web App](https://nitro.chillicream.com/), which can be installed through your browser of choice as well, or used as middleware on your GraphQL endpoint. Middlewares are available in [.NET](https://www.nuget.org/packages/HotChocolate.AspNetCore) and [NodeJS](https://www.npmjs.com/package/@chillicream/nitro-express-middleware). More middlewares will follow.
-=======
 Nitro App is an awesome, performant, feature-rich GraphQL IDE / API Cockpit that helps developers and data scientists to explore, share, and test any GraphQL API.
 
-Nitro App can be installed as [Desktop App](https://get-nitro.chillicream.com), used as [Web App](https://nitro.chillicream.com), which can be installed through your browser of choice as well, or used as Middleware on your GraphQL endpoint. Middlewares are available in [.NET](https://www.nuget.org/packages/HotChocolate.AspNetCore) and [NodeJS](https://www.npmjs.com/package/@chillicream/nitro-express-middleware). More middlewares will follow.
->>>>>>> 2df21d7b
+Nitro App can be installed as a [Desktop App](https://get-nitro.chillicream.com), used as a [Web App](https://nitro.chillicream.com), which can be installed through your browser of choice as well, or used as middleware on your GraphQL endpoint. Middlewares are available in [.NET](https://www.nuget.org/packages/HotChocolate.AspNetCore) and [NodeJS](https://www.npmjs.com/package/@chillicream/nitro-express-middleware). More middlewares will follow.
 
 [Documentation](https://chillicream.com/docs/nitro/)
 
