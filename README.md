![HotChocolate](https://cdn.rawgit.com/ChilliCream/hotchocolate-logo/acacc5b353f4a21bc03591d9910232c3c748d552/img/hotchocolate-banner-light.svg)

[![GitHub release](https://img.shields.io/github/release/chillicream/HotChocolate.svg)](https://github.com/ChilliCream/hotchocolate/releases) [![NuGet Package](https://img.shields.io/nuget/v/hotchocolate.svg)](https://www.nuget.org/packages/HotChocolate/) [![License](https://img.shields.io/github/license/ChilliCream/hotchocolate.svg)](https://github.com/ChilliCream/hotchocolate/releases) [![Build](https://ci.appveyor.com/api/projects/status/uf8xnbyo32bh7ge1/branch/master?svg=true)](https://ci.appveyor.com/project/rstaib/zeus) [![Tests](https://img.shields.io/appveyor/tests/rstaib/zeus/master.svg)](https://ci.appveyor.com/project/rstaib/zeus) [![Coverage Status](https://coveralls.io/repos/github/ChilliCream/hotchocolate/badge.svg?branch=master)](https://coveralls.io/github/ChilliCream/hotchocolate?branch=master) [![BCH compliance](https://bettercodehub.com/edge/badge/ChilliCream/hotchocolate?branch=master)](https://bettercodehub.com/)

---

**Hot Chocolate is a GraphQL Server for _.NET Core_ and _.NET Classic_**

_Hot Chocolate_ is a GraphQL server and parser implementation based on the current GraphQL [June 2018 specification](http://facebook.github.io/graphql/June2018/) defined by facebook.
Currently we are still closing some gaps and hope to finalise Version 1 by September. We have listed the implemented specification parts at the bottom of this readme.

## Getting Started

If you are just getting started with GraphQL a good way to learn is visiting [GraphQL.org](https://graphql.org).
We have implemented the Star Wars example with the Hot Chocolate API and you can use our example implementation to follow along.

<<<<<<< HEAD
In order to get generate the example project head over to your console and fire up the following commands.
=======
In order to generate the example project head over to your console and fire up the following commands.
>>>>>>> 10a77461

```bash
mkdir starwars
cd starwars
dotnet new -i HotChocolate.Templates.StarWars
dotnet new starwars
```

The GraphQL specification and more is available on the [Facebook GraphQL repository](https://github.com/facebook/graphql).

### Using Hot Chocolate

The easiest way to get a feel for the API is to walk through our README example. But you can also visit our [documentation](http://hotchocolate.io) for a deep dive.

_Hot Chocolate_ can build a GraphQL schema, serve queries against that schema and host that schema for web requests.

_For our examples we use .net core and the dotnet CLI which you can download [here](https://dot.net)._

Lets get started by setting up a new console application that we will use to showcase how to setup a GraphQL schema and execute queries against it.

```bash
mkdir graphql-demo
cd graphql-demo
dotnet new console -n graphql-console
```

Now add the query engine package to the project with the following command.

```bash
dotnet add package HotChocolate
```

<<<<<<< HEAD
The GraphQL schema describes the capabilities of a GraphQL API. _Hot Chocolate_ allows you to do that code-first by defining .net classes describing that schema or schema-first by defining the schema in the GraphQL syntax and binding resolvers to it. Our README walkthrough shows you the code-first approache.
=======
The GraphQL schema describes the capabilities of a GraphQL API. _Hot Chocolate_ allows you to do that code-first by defining .net classes describing that schema or schema-first by defining the schema in the GraphQL syntax and binding resolvers to it. Our README walkthrough shows you the code-first approach.
>>>>>>> 10a77461

The following example shows the code-first approach.

```csharp
public class Program
{
    public static void Main(string[] args)
    {
        var schema = Schema.Create(c => c.RegisterType<ObjectType<Query>>());
    }
}

public class Query
{
    public string Hello() => "world";
}
```

The code above defines a simple schema with one type `Query` and one field `hello` that returns a string.

If you would write that schema down in the GraphQL syntax it would look like the following.

```graphql
type Query {
  hello: String
}
```

Moreover, we bound a resolver to the field that returns a fixed value _world_. A resolver is basically a function that resolves the data for the specified field.

Now that the schema is setup we can serve up a query against it.

```graphql
{
  hello
}
```

```csharp
// Prints
// {
//   data: { hello: "world" }
// }
Console.WriteLine(schema.Execute("{ hello }"));
```

This runs a query fetching the one field defined. The graphql function will first ensure the query is syntactically and semantically valid before executing it, reporting errors otherwise.

```csharp
// {
//   "errors": [
//     {
//       "FieldName": "foo",
//       "Locations": [
//         {
//           "Line": 1,
//           "Column": 3
//         }
//       ],
//       "Message": "Could not resolve the specified field."
//     }
//   ]
// }
Console.WriteLine(schema.Execute("{ foo }"));
```

In order to setup a GraphQL HTTP endpoint hot chocolate comes with a asp.net core middleware. 

Create a new project with the web template that comes with your dotnet CLI.

```bash
dotnet new web -n graphql-web
```

Now add our middleware package to the project with the following command.

```bash
dotnet add package HotChocolate.AspNetCore
```

Open the Startup.cs and add the following code.

```csharp
protected override void ConfigureServices(IServiceCollection services)
{
    services.AddGraphQL(c => c.RegisterQueryType<ObjectType<Query>>());
}
```

The above example adds the GraphQL schema and the execution engine to the dependency injection.

```csharp
protected override void Configure(IApplicationBuilder app, IHostingEnvironment env)
{
    if (env.IsDevelopment())
    {
        app.UseDeveloperExceptionPage();
    }
    app.UseGraphQL();
}
```

This will setup all the necessary endpoints to query the GraphQL schema via HTTP GET or HTTP POST. In order to run a query against your schema startup your web host and get [GraphiQL](https://github.com/graphql/graphiql).

<<<<<<< HEAD
=======
By default the middleware will be configured to listen on the service root for GraphQL requests. If you want to use a different endpoint route you can pass the desired route into the UseGraphQL instruction.

```csharp
protected override void Configure(IApplicationBuilder app, IHostingEnvironment env)
{
    if (env.IsDevelopment())
    {
        app.UseDeveloperExceptionPage();
    }
    app.UseGraphQL("Foo/Bar");
}
```

>>>>>>> 10a77461
_We are also currently working on a middleware for ASP.net classic._

### Templates

Apart from the Star Wars template we also have a GraphQL server template that just generates a project with everything hooked up so that you can start building your API quickliy.

So, to install the GraphQL Server template run the following command.

```bash
dotnet new -i HotChocolate.Templates.Server
```

Now that you have implemented this you can generate a new server project by running the following commands.

```bash
mkdir myserver
cd myserver
dotnet new graphql-server
```

## Features

We currently support the following parts of the current [draft spec](http://facebook.github.io/graphql/draft/) of GraphQL.

### Types

- [x] Object Type
- [x] Interface Type
- [x] Union Type
- [x] Enum Type
- [x] Input Object Type

### Scalar Types

- [x] Int
- [x] Float
- [x] String
- [x] Boolean
- [x] ID

### Directives

- [x] Skip
- [x] Continue
- [ ] Depricated

### Validation

- [ ] Validation

  For a detailed view which validation rule currently is implemented have a look at our issues

### Execution

- [x] Query
- [x] Mutation
- [ ] Subscription

### Introspection

- Fields
  - [x] __typename
  - [x] __type
  - [x] __schema

- __Schema
  - [x] types
  - [x] queryType
  - [x] mutationType
  - [x] subscriptionType
  - [ ] directives

- __Type
  - [x] kind
  - [x] name
  - [x] fields
  - [x] interfaces
  - [x] possibleTypes
  - [x] enumValues
  - [x] inputFields
  - [x] ofType

Moreover, we are working on the following parts that are not defined in the spec.

### Additional Scalar Types

- [x] DateTime
- [x] Date
- [ ] Time
- [ ] URL
- [x] Decimal
- [x] Short (Int16)
- [x] Long (Int64)
- [x] Custom Scalars

### Additional Directives

- [ ] Export
- [ ] Defer
- [ ] Stream
- [ ] Custom Schema Directives
- [ ] Custom Execution Directives

### Schema Creation

- [x] Schema-First approach
- [x] Code-First approach

## Supported Frameworks

- [ ] ASP.NET Classic
  - [ ] Get
  - [ ] Post

- [x] ASP.NET Core
  - [x] Get
  - [x] Post

## Documentation

For more examples and a detailed documentation click [here](http://hotchocolate.io).<|MERGE_RESOLUTION|>--- conflicted
+++ resolved
@@ -14,11 +14,7 @@
 If you are just getting started with GraphQL a good way to learn is visiting [GraphQL.org](https://graphql.org).
 We have implemented the Star Wars example with the Hot Chocolate API and you can use our example implementation to follow along.
 
-<<<<<<< HEAD
-In order to get generate the example project head over to your console and fire up the following commands.
-=======
 In order to generate the example project head over to your console and fire up the following commands.
->>>>>>> 10a77461
 
 ```bash
 mkdir starwars
@@ -51,11 +47,7 @@
 dotnet add package HotChocolate
 ```
 
-<<<<<<< HEAD
 The GraphQL schema describes the capabilities of a GraphQL API. _Hot Chocolate_ allows you to do that code-first by defining .net classes describing that schema or schema-first by defining the schema in the GraphQL syntax and binding resolvers to it. Our README walkthrough shows you the code-first approache.
-=======
-The GraphQL schema describes the capabilities of a GraphQL API. _Hot Chocolate_ allows you to do that code-first by defining .net classes describing that schema or schema-first by defining the schema in the GraphQL syntax and binding resolvers to it. Our README walkthrough shows you the code-first approach.
->>>>>>> 10a77461
 
 The following example shows the code-first approach.
 
@@ -160,8 +152,6 @@
 
 This will setup all the necessary endpoints to query the GraphQL schema via HTTP GET or HTTP POST. In order to run a query against your schema startup your web host and get [GraphiQL](https://github.com/graphql/graphiql).
 
-<<<<<<< HEAD
-=======
 By default the middleware will be configured to listen on the service root for GraphQL requests. If you want to use a different endpoint route you can pass the desired route into the UseGraphQL instruction.
 
 ```csharp
@@ -175,7 +165,6 @@
 }
 ```
 
->>>>>>> 10a77461
 _We are also currently working on a middleware for ASP.net classic._
 
 ### Templates
