trigger: none

stages:
  - stage: release
    displayName: "Release"
    dependsOn: []
    pool:
      vmImage: "ubuntu-20.04"
    jobs:
<<<<<<< HEAD
      - job: TestGreenDonut
        displayName: src/GreenDonut
        steps:
          - task: CmdLine@2
            displayName: "Run Tests"
            inputs:
              script: "./build.cmd TestGreenDonut --skip --test-partition $(System.JobPositionInPhase)"
          - task: PublishBuildArtifacts@1
            displayName: "Upload Test Results"
            inputs:
              artifactName: test-results
              pathtoPublish: "output/test-results"
      - job: TestHotChocolateAnalyzers
        displayName: src/HotChocolate/Analyzers
        steps:
          - task: CmdLine@2
            displayName: "Run Tests"
            inputs:
              script: "./build.cmd TestHotChocolateAnalyzers --skip --test-partition $(System.JobPositionInPhase)"
          - task: PublishBuildArtifacts@1
            displayName: "Upload Test Results"
            inputs:
              artifactName: test-results
              pathtoPublish: "output/test-results"
      - job: TestHotChocolateApolloFederation
        displayName: src/HotChocolate/ApolloFederation
        steps:
          - task: CmdLine@2
            displayName: "Run Tests"
            inputs:
              script: "./build.cmd TestHotChocolateApolloFederation --skip --test-partition $(System.JobPositionInPhase)"
          - task: PublishBuildArtifacts@1
            displayName: "Upload Test Results"
            inputs:
              artifactName: test-results
              pathtoPublish: "output/test-results"
      - job: TestHotChocolateAspNetCore
        displayName: src/HotChocolate/AspNetCore
        steps:
          - task: CmdLine@2
            displayName: "Run Tests"
            inputs:
              script: "./build.cmd TestHotChocolateAspNetCore --skip --test-partition $(System.JobPositionInPhase)"
          - task: PublishBuildArtifacts@1
            displayName: "Upload Test Results"
            inputs:
              artifactName: test-results
              pathtoPublish: "output/test-results"
      - job: TestHotChocolateAzureFunctions
        displayName: src/HotChocolate/AzureFunctions
        steps:
          - task: CmdLine@2
            displayName: "Run Tests"
            inputs:
              script: "./build.cmd TestHotChocolateAzureFunctions --skip --test-partition $(System.JobPositionInPhase)"
          - task: PublishBuildArtifacts@1
            displayName: "Upload Test Results"
            inputs:
              artifactName: test-results
              pathtoPublish: "output/test-results"
      - job: TestHotChocolateCodeGeneration
        displayName: src/HotChocolate/CodeGeneration
        steps:
          - task: CmdLine@2
            displayName: "Run Tests"
            inputs:
              script: "./build.cmd TestHotChocolateCodeGeneration --skip --test-partition $(System.JobPositionInPhase)"
          - task: PublishBuildArtifacts@1
            displayName: "Upload Test Results"
            inputs:
              artifactName: test-results
              pathtoPublish: "output/test-results"
      - job: TestHotChocolateCore
        displayName: src/HotChocolate/Core
        steps:
          - task: CmdLine@2
            displayName: "Run Tests"
            inputs:
              script: "./build.cmd TestHotChocolateCore --skip --test-partition $(System.JobPositionInPhase)"
          - task: PublishBuildArtifacts@1
            displayName: "Upload Test Results"
            inputs:
              artifactName: test-results
              pathtoPublish: "output/test-results"
      - job: TestHotChocolateData
        displayName: src/HotChocolate/Data
        steps:
          - task: CmdLine@2
            displayName: "Run Tests"
            inputs:
              script: "./build.cmd TestHotChocolateData --skip --test-partition $(System.JobPositionInPhase)"
          - task: PublishBuildArtifacts@1
            displayName: "Upload Test Results"
            inputs:
              artifactName: test-results
              pathtoPublish: "output/test-results"
      - job: TestHotChocolateDiagnostics
        displayName: src/HotChocolate/Diagnostics
        steps:
          - task: CmdLine@2
            displayName: "Run Tests"
            inputs:
              script: "./build.cmd TestHotChocolateDiagnostics --skip --test-partition $(System.JobPositionInPhase)"
          - task: PublishBuildArtifacts@1
            displayName: "Upload Test Results"
            inputs:
              artifactName: test-results
              pathtoPublish: "output/test-results"
      - job: TestHotChocolateFilters
        displayName: src/HotChocolate/Filters
        steps:
          - task: CmdLine@2
            displayName: "Run Tests"
            inputs:
              script: "./build.cmd TestHotChocolateFilters --skip --test-partition $(System.JobPositionInPhase)"
          - task: PublishBuildArtifacts@1
            displayName: "Upload Test Results"
            inputs:
              artifactName: test-results
              pathtoPublish: "output/test-results"
      - job: TestHotChocolateLanguage
        displayName: src/HotChocolate/Language
        steps:
          - task: CmdLine@2
            displayName: "Run Tests"
            inputs:
              script: "./build.cmd TestHotChocolateLanguage --skip --test-partition $(System.JobPositionInPhase)"
          - task: PublishBuildArtifacts@1
            displayName: "Upload Test Results"
            inputs:
              artifactName: test-results
              pathtoPublish: "output/test-results"
      - job: TestHotChocolateMongoDb
        displayName: src/HotChocolate/MongoDb
        steps:
          - task: CmdLine@2
            displayName: "Run Tests"
            inputs:
              script: "./build.cmd TestHotChocolateMongoDb --skip --test-partition $(System.JobPositionInPhase)"
          - task: PublishBuildArtifacts@1
            displayName: "Upload Test Results"
            inputs:
              artifactName: test-results
              pathtoPublish: "output/test-results"
      - job: TestHotChocolateNeo4J
        displayName: src/HotChocolate/Neo4J
        steps:
          - task: CmdLine@2
            displayName: "Run Tests"
            inputs:
              script: "./build.cmd TestHotChocolateNeo4J --skip --test-partition $(System.JobPositionInPhase)"
          - task: PublishBuildArtifacts@1
            displayName: "Upload Test Results"
            inputs:
              artifactName: test-results
              pathtoPublish: "output/test-results"
      - job: TestHotChocolatePersistedQueries
        displayName: src/HotChocolate/PersistedQueries
        steps:
          - task: CmdLine@2
            displayName: "Run Tests"
            inputs:
              script: "./build.cmd TestHotChocolatePersistedQueries --skip --test-partition $(System.JobPositionInPhase)"
          - task: PublishBuildArtifacts@1
            displayName: "Upload Test Results"
            inputs:
              artifactName: test-results
              pathtoPublish: "output/test-results"
      - job: TestHotChocolateSpatial
        displayName: src/HotChocolate/Spatial
        steps:
          - task: CmdLine@2
            displayName: "Run Tests"
            inputs:
              script: "./build.cmd TestHotChocolateSpatial --skip --test-partition $(System.JobPositionInPhase)"
          - task: PublishBuildArtifacts@1
            displayName: "Upload Test Results"
            inputs:
              artifactName: test-results
              pathtoPublish: "output/test-results"
      - job: TestHotChocolateStitching
        displayName: src/HotChocolate/Stitching
        steps:
          - task: CmdLine@2
            displayName: "Run Tests"
            inputs:
              script: "./build.cmd TestHotChocolateStitching --skip --test-partition $(System.JobPositionInPhase)"
          - task: PublishBuildArtifacts@1
            displayName: "Upload Test Results"
            inputs:
              artifactName: test-results
              pathtoPublish: "output/test-results"
      - job: TestHotChocolateUtilities
        displayName: src/HotChocolate/Utilities
        steps:
          - task: CmdLine@2
            displayName: "Run Tests"
            inputs:
              script: "./build.cmd TestHotChocolateUtilities --skip --test-partition $(System.JobPositionInPhase)"
          - task: PublishBuildArtifacts@1
            displayName: "Upload Test Results"
            inputs:
              artifactName: test-results
              pathtoPublish: "output/test-results"
      - job: TestHotChocolateCaching
        displayName: src/HotChocolate/Caching
        steps:
          - task: CmdLine@2
            displayName: "Run Tests"
            inputs:
              script: "./build.cmd TestHotChocolateCaching --skip --test-partition $(System.JobPositionInPhase)"
          - task: PublishBuildArtifacts@1
            displayName: "Upload Test Results"
            inputs:
              artifactName: test-results
              pathtoPublish: "output/test-results"
      - job: TestStrawberryShakeClient
        displayName: src/StrawberryShake/Client
        steps:
          - task: CmdLine@2
            displayName: "Run Tests"
            inputs:
              script: "./build.cmd TestStrawberryShakeClient --skip --test-partition $(System.JobPositionInPhase)"
          - task: PublishBuildArtifacts@1
            displayName: "Upload Test Results"
            inputs:
              artifactName: test-results
              pathtoPublish: "output/test-results"
      - job: TestStrawberryShakeCodeGeneration
        displayName: src/StrawberryShake/CodeGeneration
        steps:
          - task: CmdLine@2
            displayName: "Run Tests"
            inputs:
              script: "./build.cmd TestStrawberryShakeCodeGeneration --skip --test-partition $(System.JobPositionInPhase)"
          - task: PublishBuildArtifacts@1
            displayName: "Upload Test Results"
            inputs:
              artifactName: test-results
              pathtoPublish: "output/test-results"
      - job: TestStrawberryShakeSourceGenerator
        displayName: src/StrawberryShake/SourceGenerator
=======
      - job: Pack
        displayName: "Pack"
        dependsOn: []
>>>>>>> 5f0e65fe
        steps:
          - task: DeleteFiles@1
            displayName: "Clean AspNetCore resources"
            inputs:
              SourceFolder: './src/HotChocolate/AspNetCore/src/AspNetCore/Resources'
              Contents: '**/*'
              RemoveDotFiles: true
          - task: DownloadPipelineArtifact@2
            displayName: "Integrate Banana Cake pop"
            inputs:
              buildType: 'specific'
              project: 'aefb2b59-b7d8-48cf-8cb0-30fdea720770'
              definition: '84'
              buildVersionToDownload: 'latest'
              artifactName: 'Middleware'
              targetPath: './src/HotChocolate/AspNetCore/src/AspNetCore/Resources'
          - task: PublishBuildArtifacts@1
            displayName: "Upload AspNetCore Code"
            inputs:
              artifactName: aspnetcore
              pathtoPublish: "./src/HotChocolate/AspNetCore/src/AspNetCore"
          - task: CmdLine@2
            displayName: "Create Packages"
            inputs:
              script: "./build.cmd pack"
          - task: PublishBuildArtifacts@1
            displayName: "Upload Packages"
            inputs:
              artifactName: packages
              pathtoPublish: "output/packages"
      - job: Publish
        displayName: "Publish"
        dependsOn: [Pack]
        steps:
          - task: DownloadBuildArtifacts@0
            displayName: "Download Packages"
            inputs:
              artifactName: "packages"
              downloadPath: "$(Build.Repository.LocalPath)/output"
          - task: CmdLine@2
            displayName: "Push Packages to NuGet"
            inputs:
              script: "./build.cmd publish --skip"
          - task: GitHubRelease@0
            displayName: "Update GitHub Release"
            inputs:
              gitHubConnection: "ChilliCream GitHub"
              action: edit
              tag: "$(GitHubVersion)"
              title: "$(GitHubVersion)"
              assets: "$(Build.Repository.LocalPath)/output/packages/*.*"
              assetUploadMode: replace
              isPreRelease: true
              releaseNotesSource: input
              releaseNotes: "For more details click [here](https://github.com/ChilliCream/hotchocolate/blob/master/CHANGELOG.md) to get to our CHANGELOG."<|MERGE_RESOLUTION|>--- conflicted
+++ resolved
@@ -7,254 +7,9 @@
     pool:
       vmImage: "ubuntu-20.04"
     jobs:
-<<<<<<< HEAD
-      - job: TestGreenDonut
-        displayName: src/GreenDonut
-        steps:
-          - task: CmdLine@2
-            displayName: "Run Tests"
-            inputs:
-              script: "./build.cmd TestGreenDonut --skip --test-partition $(System.JobPositionInPhase)"
-          - task: PublishBuildArtifacts@1
-            displayName: "Upload Test Results"
-            inputs:
-              artifactName: test-results
-              pathtoPublish: "output/test-results"
-      - job: TestHotChocolateAnalyzers
-        displayName: src/HotChocolate/Analyzers
-        steps:
-          - task: CmdLine@2
-            displayName: "Run Tests"
-            inputs:
-              script: "./build.cmd TestHotChocolateAnalyzers --skip --test-partition $(System.JobPositionInPhase)"
-          - task: PublishBuildArtifacts@1
-            displayName: "Upload Test Results"
-            inputs:
-              artifactName: test-results
-              pathtoPublish: "output/test-results"
-      - job: TestHotChocolateApolloFederation
-        displayName: src/HotChocolate/ApolloFederation
-        steps:
-          - task: CmdLine@2
-            displayName: "Run Tests"
-            inputs:
-              script: "./build.cmd TestHotChocolateApolloFederation --skip --test-partition $(System.JobPositionInPhase)"
-          - task: PublishBuildArtifacts@1
-            displayName: "Upload Test Results"
-            inputs:
-              artifactName: test-results
-              pathtoPublish: "output/test-results"
-      - job: TestHotChocolateAspNetCore
-        displayName: src/HotChocolate/AspNetCore
-        steps:
-          - task: CmdLine@2
-            displayName: "Run Tests"
-            inputs:
-              script: "./build.cmd TestHotChocolateAspNetCore --skip --test-partition $(System.JobPositionInPhase)"
-          - task: PublishBuildArtifacts@1
-            displayName: "Upload Test Results"
-            inputs:
-              artifactName: test-results
-              pathtoPublish: "output/test-results"
-      - job: TestHotChocolateAzureFunctions
-        displayName: src/HotChocolate/AzureFunctions
-        steps:
-          - task: CmdLine@2
-            displayName: "Run Tests"
-            inputs:
-              script: "./build.cmd TestHotChocolateAzureFunctions --skip --test-partition $(System.JobPositionInPhase)"
-          - task: PublishBuildArtifacts@1
-            displayName: "Upload Test Results"
-            inputs:
-              artifactName: test-results
-              pathtoPublish: "output/test-results"
-      - job: TestHotChocolateCodeGeneration
-        displayName: src/HotChocolate/CodeGeneration
-        steps:
-          - task: CmdLine@2
-            displayName: "Run Tests"
-            inputs:
-              script: "./build.cmd TestHotChocolateCodeGeneration --skip --test-partition $(System.JobPositionInPhase)"
-          - task: PublishBuildArtifacts@1
-            displayName: "Upload Test Results"
-            inputs:
-              artifactName: test-results
-              pathtoPublish: "output/test-results"
-      - job: TestHotChocolateCore
-        displayName: src/HotChocolate/Core
-        steps:
-          - task: CmdLine@2
-            displayName: "Run Tests"
-            inputs:
-              script: "./build.cmd TestHotChocolateCore --skip --test-partition $(System.JobPositionInPhase)"
-          - task: PublishBuildArtifacts@1
-            displayName: "Upload Test Results"
-            inputs:
-              artifactName: test-results
-              pathtoPublish: "output/test-results"
-      - job: TestHotChocolateData
-        displayName: src/HotChocolate/Data
-        steps:
-          - task: CmdLine@2
-            displayName: "Run Tests"
-            inputs:
-              script: "./build.cmd TestHotChocolateData --skip --test-partition $(System.JobPositionInPhase)"
-          - task: PublishBuildArtifacts@1
-            displayName: "Upload Test Results"
-            inputs:
-              artifactName: test-results
-              pathtoPublish: "output/test-results"
-      - job: TestHotChocolateDiagnostics
-        displayName: src/HotChocolate/Diagnostics
-        steps:
-          - task: CmdLine@2
-            displayName: "Run Tests"
-            inputs:
-              script: "./build.cmd TestHotChocolateDiagnostics --skip --test-partition $(System.JobPositionInPhase)"
-          - task: PublishBuildArtifacts@1
-            displayName: "Upload Test Results"
-            inputs:
-              artifactName: test-results
-              pathtoPublish: "output/test-results"
-      - job: TestHotChocolateFilters
-        displayName: src/HotChocolate/Filters
-        steps:
-          - task: CmdLine@2
-            displayName: "Run Tests"
-            inputs:
-              script: "./build.cmd TestHotChocolateFilters --skip --test-partition $(System.JobPositionInPhase)"
-          - task: PublishBuildArtifacts@1
-            displayName: "Upload Test Results"
-            inputs:
-              artifactName: test-results
-              pathtoPublish: "output/test-results"
-      - job: TestHotChocolateLanguage
-        displayName: src/HotChocolate/Language
-        steps:
-          - task: CmdLine@2
-            displayName: "Run Tests"
-            inputs:
-              script: "./build.cmd TestHotChocolateLanguage --skip --test-partition $(System.JobPositionInPhase)"
-          - task: PublishBuildArtifacts@1
-            displayName: "Upload Test Results"
-            inputs:
-              artifactName: test-results
-              pathtoPublish: "output/test-results"
-      - job: TestHotChocolateMongoDb
-        displayName: src/HotChocolate/MongoDb
-        steps:
-          - task: CmdLine@2
-            displayName: "Run Tests"
-            inputs:
-              script: "./build.cmd TestHotChocolateMongoDb --skip --test-partition $(System.JobPositionInPhase)"
-          - task: PublishBuildArtifacts@1
-            displayName: "Upload Test Results"
-            inputs:
-              artifactName: test-results
-              pathtoPublish: "output/test-results"
-      - job: TestHotChocolateNeo4J
-        displayName: src/HotChocolate/Neo4J
-        steps:
-          - task: CmdLine@2
-            displayName: "Run Tests"
-            inputs:
-              script: "./build.cmd TestHotChocolateNeo4J --skip --test-partition $(System.JobPositionInPhase)"
-          - task: PublishBuildArtifacts@1
-            displayName: "Upload Test Results"
-            inputs:
-              artifactName: test-results
-              pathtoPublish: "output/test-results"
-      - job: TestHotChocolatePersistedQueries
-        displayName: src/HotChocolate/PersistedQueries
-        steps:
-          - task: CmdLine@2
-            displayName: "Run Tests"
-            inputs:
-              script: "./build.cmd TestHotChocolatePersistedQueries --skip --test-partition $(System.JobPositionInPhase)"
-          - task: PublishBuildArtifacts@1
-            displayName: "Upload Test Results"
-            inputs:
-              artifactName: test-results
-              pathtoPublish: "output/test-results"
-      - job: TestHotChocolateSpatial
-        displayName: src/HotChocolate/Spatial
-        steps:
-          - task: CmdLine@2
-            displayName: "Run Tests"
-            inputs:
-              script: "./build.cmd TestHotChocolateSpatial --skip --test-partition $(System.JobPositionInPhase)"
-          - task: PublishBuildArtifacts@1
-            displayName: "Upload Test Results"
-            inputs:
-              artifactName: test-results
-              pathtoPublish: "output/test-results"
-      - job: TestHotChocolateStitching
-        displayName: src/HotChocolate/Stitching
-        steps:
-          - task: CmdLine@2
-            displayName: "Run Tests"
-            inputs:
-              script: "./build.cmd TestHotChocolateStitching --skip --test-partition $(System.JobPositionInPhase)"
-          - task: PublishBuildArtifacts@1
-            displayName: "Upload Test Results"
-            inputs:
-              artifactName: test-results
-              pathtoPublish: "output/test-results"
-      - job: TestHotChocolateUtilities
-        displayName: src/HotChocolate/Utilities
-        steps:
-          - task: CmdLine@2
-            displayName: "Run Tests"
-            inputs:
-              script: "./build.cmd TestHotChocolateUtilities --skip --test-partition $(System.JobPositionInPhase)"
-          - task: PublishBuildArtifacts@1
-            displayName: "Upload Test Results"
-            inputs:
-              artifactName: test-results
-              pathtoPublish: "output/test-results"
-      - job: TestHotChocolateCaching
-        displayName: src/HotChocolate/Caching
-        steps:
-          - task: CmdLine@2
-            displayName: "Run Tests"
-            inputs:
-              script: "./build.cmd TestHotChocolateCaching --skip --test-partition $(System.JobPositionInPhase)"
-          - task: PublishBuildArtifacts@1
-            displayName: "Upload Test Results"
-            inputs:
-              artifactName: test-results
-              pathtoPublish: "output/test-results"
-      - job: TestStrawberryShakeClient
-        displayName: src/StrawberryShake/Client
-        steps:
-          - task: CmdLine@2
-            displayName: "Run Tests"
-            inputs:
-              script: "./build.cmd TestStrawberryShakeClient --skip --test-partition $(System.JobPositionInPhase)"
-          - task: PublishBuildArtifacts@1
-            displayName: "Upload Test Results"
-            inputs:
-              artifactName: test-results
-              pathtoPublish: "output/test-results"
-      - job: TestStrawberryShakeCodeGeneration
-        displayName: src/StrawberryShake/CodeGeneration
-        steps:
-          - task: CmdLine@2
-            displayName: "Run Tests"
-            inputs:
-              script: "./build.cmd TestStrawberryShakeCodeGeneration --skip --test-partition $(System.JobPositionInPhase)"
-          - task: PublishBuildArtifacts@1
-            displayName: "Upload Test Results"
-            inputs:
-              artifactName: test-results
-              pathtoPublish: "output/test-results"
-      - job: TestStrawberryShakeSourceGenerator
-        displayName: src/StrawberryShake/SourceGenerator
-=======
       - job: Pack
         displayName: "Pack"
         dependsOn: []
->>>>>>> 5f0e65fe
         steps:
           - task: DeleteFiles@1
             displayName: "Clean AspNetCore resources"
