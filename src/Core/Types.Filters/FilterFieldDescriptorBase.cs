--- conflicted
+++ resolved
@@ -32,12 +32,8 @@
             Definition.Type = context.Inspector.GetInputReturnType(property);
             Definition.Filters.BindingBehavior =
                 context.Options.DefaultBindingBehavior;
-<<<<<<< HEAD
-
-            AllowedOperations = context.GetFilterConvention().GetAllowedOperations(Definition);
-=======
-            _namingConvention = context.GetFilterNamingConvention();
->>>>>>> d8a2df67
+
+            AllowedOperations = _filterConventions.GetAllowedOperations(Definition);
         }
 
         internal protected sealed override FilterFieldDefintion Definition { get; } =
