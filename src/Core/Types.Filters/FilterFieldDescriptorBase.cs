--- conflicted
+++ resolved
@@ -211,72 +211,7 @@
 
         protected NameString CreateFieldName(FilterOperationKind kind)
         {
-<<<<<<< HEAD
-            switch (kind)
-            {
-                case FilterOperationKind.Equals:
-                    return Definition.Name;
-                case FilterOperationKind.NotEquals:
-                    return Definition.Name + "_not";
-
-                case FilterOperationKind.Contains:
-                    return Definition.Name + "_contains";
-                case FilterOperationKind.NotContains:
-                    return Definition.Name + "_not_contains";
-
-                case FilterOperationKind.In:
-                    return Definition.Name + "_in";
-                case FilterOperationKind.NotIn:
-                    return Definition.Name + "_not_in";
-
-                case FilterOperationKind.StartsWith:
-                    return Definition.Name + "_starts_with";
-                case FilterOperationKind.NotStartsWith:
-                    return Definition.Name + "_not_starts_with";
-
-                case FilterOperationKind.EndsWith:
-                    return Definition.Name + "_ends_with";
-                case FilterOperationKind.NotEndsWith:
-                    return Definition.Name + "_not_ends_with";
-
-                case FilterOperationKind.GreaterThan:
-                    return Definition.Name + "_gt";
-                case FilterOperationKind.NotGreaterThan:
-                    return Definition.Name + "_not_gt";
-
-                case FilterOperationKind.GreaterThanOrEquals:
-                    return Definition.Name + "_gte";
-                case FilterOperationKind.NotGreaterThanOrEquals:
-                    return Definition.Name + "_not_gte";
-
-                case FilterOperationKind.LowerThan:
-                    return Definition.Name + "_lt";
-                case FilterOperationKind.NotLowerThan:
-                    return Definition.Name + "_not_lt";
-
-                case FilterOperationKind.LowerThanOrEquals:
-                    return Definition.Name + "_lte";
-                case FilterOperationKind.NotLowerThanOrEquals:
-                    return Definition.Name + "_not_lte";
-
-                case FilterOperationKind.Object:
-                    return Definition.Name;
-
-                case FilterOperationKind.ArraySome:
-                    return Definition.Name + "_some";
-                case FilterOperationKind.ArrayNone:
-                    return Definition.Name + "_none";
-                case FilterOperationKind.ArrayAll:
-                    return Definition.Name + "_all";
-                case FilterOperationKind.ArrayAny:
-                    return Definition.Name + "_any";
-
-                default:
-                    throw new NotSupportedException();
-            }
-=======
             return _namingConvention.CreateFieldName(Definition, kind);
->>>>>>> a4513f4c
         }
 
         protected virtual ITypeReference RewriteType(
