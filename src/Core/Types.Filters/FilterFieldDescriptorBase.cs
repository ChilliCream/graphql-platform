using System;
using System.Collections.Generic;
using System.Linq;
using System.Reflection;
using HotChocolate.Language;
using HotChocolate.Types.Descriptors;
using HotChocolate.Types.Descriptors.Definitions;
using HotChocolate.Utilities;

namespace HotChocolate.Types.Filters
{
    public abstract class FilterFieldDescriptorBase
        : DescriptorBase<FilterFieldDefintion>
    {
        private readonly IFilterNamingConvention _namingConvention;

        protected FilterFieldDescriptorBase(
            IDescriptorContext context,
            PropertyInfo property)
            : base(context)
        {
<<<<<<< HEAD
            _namingConvention = context.GetFilterNamingConvention();
=======
>>>>>>> 85687b61
            Definition.Property = property
                ?? throw new ArgumentNullException(nameof(property));
            Definition.Name = context.Naming.GetMemberName(
                property, MemberKind.InputObjectField);
            Definition.Description = context.Naming.GetMemberDescription(
                property, MemberKind.InputObjectField);
            Definition.Type = context.Inspector.GetInputReturnType(property);
            Definition.Filters.BindingBehavior =
                context.Options.DefaultBindingBehavior;
            _namingConvention = context.GetFilterNamingConvention();
        }

        internal protected sealed override FilterFieldDefintion Definition { get; } =
            new FilterFieldDefintion();

        protected ICollection<FilterOperationDescriptorBase> Filters { get; } =
            new List<FilterOperationDescriptorBase>();

        protected abstract ISet<FilterOperationKind> AllowedOperations { get; }

        protected virtual ISet<FilterOperationKind> ListOperations { get; } =
            new HashSet<FilterOperationKind>
            {
                FilterOperationKind.In,
                FilterOperationKind.NotIn
            };

        protected override void OnCreateDefinition(
            FilterFieldDefintion definition)
        {
            if (Definition.Property is { })
            {
                Context.Inspector.ApplyAttributes(Context, this, Definition.Property);
            }

            var fields = new Dictionary<NameString, FilterOperationDefintion>();
            var handledOperations = new HashSet<FilterOperationKind>();

            AddExplicitFilters(fields, handledOperations);
            OnCompleteFilters(fields, handledOperations);

            Definition.Filters.AddRange(fields.Values);

            base.OnCreateDefinition(definition);
        }

        private void AddExplicitFilters(
            IDictionary<NameString, FilterOperationDefintion> fields,
            ISet<FilterOperationKind> handledFilterKinds)
        {
            foreach (FilterOperationDefintion filterDefinition in
                Filters.Select(t => t.CreateDefinition()))
            {
                if (!filterDefinition.Ignore)
                {
                    fields[filterDefinition.Name] = filterDefinition;
                }

                handledFilterKinds.Add(filterDefinition.Operation.Kind);
            }
        }

        protected virtual void OnCompleteFilters(
            IDictionary<NameString, FilterOperationDefintion> fields,
            ISet<FilterOperationKind> handledFilterKinds)
        {
            if (Definition.Filters.IsImplicitBinding())
            {
                foreach (FilterOperationKind operationKind in AllowedOperations)
                {
                    AddImplicitOperation(
                        fields,
                        handledFilterKinds,
                        operationKind);
                }
            }
        }

        protected virtual void AddImplicitOperation(
            IDictionary<NameString, FilterOperationDefintion> fields,
            ISet<FilterOperationKind> handledFilterKinds,
            FilterOperationKind operationKind)
        {
            if (handledFilterKinds.Add(operationKind))
            {
                FilterOperationDefintion definition =
                    CreateOperationDefinition(operationKind);
                if (!fields.ContainsKey(definition.Name))
                {
                    fields.Add(definition.Name, definition);
                }
            }
        }

        protected FilterFieldDescriptorBase BindFilters(
            BindingBehavior bindingBehavior)
        {
            Definition.Filters.BindingBehavior = bindingBehavior;
            return this;
        }

        protected ITypeReference RewriteTypeListType()
        {
            ITypeReference reference = Definition.Type;

            if (reference is IClrTypeReference clrRef)
            {
                if (BaseTypes.IsSchemaType(clrRef.Type))
                {
                    return clrRef.WithType(
                        typeof(ListType<>).MakeGenericType(clrRef.Type));
                }
                else
                {
                    return clrRef.WithType(
                        typeof(List<>).MakeGenericType(clrRef.Type));
                }
            }

            if (reference is ISchemaTypeReference schemaRef)
            {
                return schemaRef.WithType(new ListType((IType)schemaRef.Type));
            }

            if (reference is ISyntaxTypeReference syntaxRef)
            {
                return syntaxRef.WithType(new ListTypeNode(syntaxRef.Type));
            }

            throw new NotSupportedException();
        }

        protected ITypeReference RewriteTypeToNullableType()
        {
            ITypeReference reference = Definition.Type;
            return RewriteTypeToNullableType(reference);
        }

        protected static ITypeReference RewriteTypeToNullableType(ITypeReference reference)
        {

            if (reference is IClrTypeReference clrRef
                && TypeInspector.Default.TryCreate(
                    clrRef.Type,
                    out Utilities.TypeInfo typeInfo))
            {
                if (BaseTypes.IsSchemaType(typeInfo.ClrType))
                {
                    if (clrRef.Type.IsGenericType
                        && clrRef.Type.GetGenericTypeDefinition() ==
                            typeof(NonNullType<>))
                    {
                        return clrRef.WithType(typeInfo.Components[1]);
                    }
                    return clrRef;
                }
                else
                {
                    Type type = clrRef.Type;
                    if (type.IsGenericType &&
                        System.Nullable.GetUnderlyingType(type) is Type nullableType)
                    {
                        type = nullableType;
                    }
                    if (type.IsValueType)
                    {
                        return clrRef.WithType(
                            typeof(Nullable<>).MakeGenericType(type));
                    }
                    else if (type.IsGenericType
                        && type.GetGenericTypeDefinition() ==
                            typeof(NonNullType<>))
                    {
                        return clrRef.WithType(typeInfo.Components[1]);
                    }
                    return clrRef;
                }
            }

            if (reference is ISchemaTypeReference schemaRef)
            {
                return schemaRef.Type is NonNullType nnt
                    ? schemaRef.WithType(nnt)
                    : schemaRef;
            }

            if (reference is ISyntaxTypeReference syntaxRef)
            {
                return syntaxRef.Type is NonNullTypeNode nnt
                    ? syntaxRef.WithType(nnt)
                    : syntaxRef;
            }

            throw new NotSupportedException();
        }

        protected NameString CreateFieldName(FilterOperationKind kind)
        {
            if (typeof(ISingleFilter).IsAssignableFrom(Definition.Property.DeclaringType))
            {
                Definition.Name = _namingConvention.ArrayFilterPropertyName;
            }
            return _namingConvention.CreateFieldName(Definition, kind);
        }

        protected virtual ITypeReference RewriteType(
            FilterOperationKind operationKind)
        {
            if (ListOperations.Contains(operationKind))
            {
                return RewriteTypeListType();
            }
            return RewriteTypeToNullableType();
        }

        protected abstract FilterOperationDefintion CreateOperationDefinition(
            FilterOperationKind operationKind);
    }
}<|MERGE_RESOLUTION|>--- conflicted
+++ resolved
@@ -19,10 +19,7 @@
             PropertyInfo property)
             : base(context)
         {
-<<<<<<< HEAD
             _namingConvention = context.GetFilterNamingConvention();
-=======
->>>>>>> 85687b61
             Definition.Property = property
                 ?? throw new ArgumentNullException(nameof(property));
             Definition.Name = context.Naming.GetMemberName(
