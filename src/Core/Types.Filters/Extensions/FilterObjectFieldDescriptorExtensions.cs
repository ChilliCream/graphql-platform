--- conflicted
+++ resolved
@@ -142,12 +142,8 @@
             ITypeReference argumentTypeReference,
             FieldMiddleware placeholder)
         {
-<<<<<<< HEAD
-            IFilterConvention convention = context.DescriptorContext.GetFilterConvention();
-=======
-            IFilterNamingConvention convention =
-                context.DescriptorContext.GetFilterNamingConvention();
->>>>>>> 9ac87feb
+            IFilterConvention convention
+                = context.DescriptorContext.GetFilterConvention();
             IFilterInputType type =
                 context.GetType<IFilterInputType>(argumentTypeReference);
             Type middlewareType = _middlewareDefinition
@@ -201,15 +197,9 @@
                     .Definition(definition)
                     .Configure((context, definition) =>
                     {
-<<<<<<< HEAD
                         IFilterConvention convention
                             = context.DescriptorContext.GetFilterConvention();
                         definition.Name = convention.GetArgumentName();
-=======
-                        IFilterNamingConvention convention =
-                            context.DescriptorContext.GetFilterNamingConvention();
-                        definition.Name = convention.ArgumentName;
->>>>>>> 9ac87feb
                     })
                    .On(ApplyConfigurationOn.Completion)
                    .Build();
