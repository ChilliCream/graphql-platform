using System;
using System.Collections.Generic;
using System.Linq.Expressions;
using HotChocolate.Language;

namespace HotChocolate.Types.Filters
{
    public interface IFilterInputTypeDescriptor<T>
        : IDescriptor<FilterInputTypeDefinition>
        , IFluent
    {
        /// <summary>
        /// Defines the name of the <see cref="FilterInputType{T}"/>.
        /// </summary>
        /// <param name="value">The filter type name.</param>
        /// <exception cref="ArgumentNullException">
        /// <paramref name="value"/> is <c>null</c> or
        /// <see cref="string.Empty"/>.
        /// </exception>
        IFilterInputTypeDescriptor<T> Name(NameString value);

        /// <summary>
        /// Adds explanatory text of the <see cref="FilterInputType{T}"/>
        /// that can be accessd via introspection.
        /// </summary>
        /// <param name="value">The filter type description.</param>
        /// 
        IFilterInputTypeDescriptor<T> Description(string value);

        /// <summary>
        /// Defines the filter binding behavior.
        ///
        /// The default binding behavior is set to
        /// <see cref="BindingBehavior.Implicit"/>.
        /// </summary>
        /// <param name="behavior">
        /// The binding behavior.
        ///
        /// Implicit:
        /// The filter type descriptor will try to infer the filters
        /// from the specified <typeparamref name="T"/>.
        ///
        /// Explicit:
        /// All filters have to be specified explicitly via one of the `Filter`
        /// methods.
        /// </param>
        IFilterInputTypeDescriptor<T> BindFields(
            BindingBehavior bindingBehavior);

        /// <summary>
        /// Defines that all filters have to be specified explicitly.
        /// </summary>
        IFilterInputTypeDescriptor<T> BindFieldsExplicitly();

        /// <summary>
        /// The filter type will will add
        /// filters for all compatible fields.
        /// </summary>
        IFilterInputTypeDescriptor<T> BindFieldsImplicitly();

        /// <summary>
        /// Define a string filter for the selected property.
        /// </summary>
        /// <param name="property">
        /// The property for which a filter shall be applied.
        /// </param>
        IStringFilterFieldDescriptor Filter(
            Expression<Func<T, string>> property);

        /// <summary>
        /// Define a boolean filter for the selected property.
        /// </summary>
        /// <param name="property">
        /// The property for which a filter shall be applied.
        /// </param>
        IBooleanFilterFieldDescriptor Filter(
            Expression<Func<T, bool>> property);

        /// <summary>
        /// Define a comparable filter for the selected property.
        /// </summary>
        /// <param name="property">
        /// The property for which a filter shall be applied.
        /// </param>
        IComparableFilterFieldDescriptor Filter(
            Expression<Func<T, IComparable>> property);

        /// <summary>
        /// Define a object filter for the selected property.
        /// </summary>
        /// <param name="property">
        /// The property for which a filter shall be applied.
        /// </param>
        IObjectFilterFieldDescriptor<TObject> Object<TObject>(
            Expression<Func<T, TObject>> property)
            where TObject : class;

        /// <summary>
        /// Define a object filter for a IEnumerable of type object
        /// </summary>
        /// <param name="property">
        /// The property for which a filter shall be applied.
        /// </param>
        IArrayFilterFieldDescriptor<TObject> List<TObject>(
            Expression<Func<T, IEnumerable<TObject>>> property)
            where TObject : class;


        /// <summary>
        /// Define a object filter for a IEnumerable of type object
        /// </summary>
        /// <param name="property">
        /// The property for which a filter shall be applied.
        /// </param>
        IArrayFilterFieldDescriptor<ISingleFilter<string>> List(
            Expression<Func<T, IEnumerable<string>>> property);

        /// <summary>
        /// Define a object filter for a IEnumerable of type object
        /// </summary>
        /// <param name="property">
        /// The property for which a filter shall be applied.
        /// </param>
        IArrayFilterFieldDescriptor<ISingleFilter<TStruct>> List<TStruct>(
            Expression<Func<T, IEnumerable<TStruct>>> property, RequireStruct<TStruct> ignore = null) where TStruct : struct;

        /// <summary>
        /// Define a object filter for a IEnumerable of type object
        /// </summary>
        /// <param name="property">
        /// The property for which a filter shall be applied.
        /// </param>
        IArrayFilterFieldDescriptor<ISingleFilter<TStruct>> List<TStruct>(
            Expression<Func<T, IEnumerable<TStruct?>>> property, RequireStruct<TStruct> ignore = null) where TStruct : struct;




        /// <summary>
        /// Ignore the specified property.
        /// </summary>
        /// <param name="property">The property that hall be ignored.</param>
        IFilterInputTypeDescriptor<T> Ignore(
            Expression<Func<T, object>> property);

<<<<<<< HEAD
        public class RequireStruct<TStruct> where TStruct : struct { }
=======
        IFilterInputTypeDescriptor<T> Directive<TDirective>(
            TDirective directiveInstance)
            where TDirective : class;

        IFilterInputTypeDescriptor<T> Directive<TDirective>()
            where TDirective : class, new();

        IFilterInputTypeDescriptor<T> Directive(
            NameString name,
            params ArgumentNode[] arguments);
>>>>>>> f9406b05
    }
}<|MERGE_RESOLUTION|>--- conflicted
+++ resolved
@@ -143,9 +143,6 @@
         IFilterInputTypeDescriptor<T> Ignore(
             Expression<Func<T, object>> property);
 
-<<<<<<< HEAD
-        public class RequireStruct<TStruct> where TStruct : struct { }
-=======
         IFilterInputTypeDescriptor<T> Directive<TDirective>(
             TDirective directiveInstance)
             where TDirective : class;
@@ -156,6 +153,7 @@
         IFilterInputTypeDescriptor<T> Directive(
             NameString name,
             params ArgumentNode[] arguments);
->>>>>>> f9406b05
+
+        public class RequireStruct<TStruct> where TStruct : struct { }
     }
 }