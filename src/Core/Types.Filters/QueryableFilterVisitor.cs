--- conflicted
+++ resolved
@@ -97,7 +97,6 @@
 
             if (Operations.Peek() is FilterOperationField field)
             {
-<<<<<<< HEAD
                 for (var i = _fieldHandlers.Count - 1; i >= 0; i--)
                 {
                     if (_fieldHandlers[i].Enter(
@@ -124,37 +123,10 @@
                     {
                         Closures.Peek().Level.Peek().Enqueue(expression);
                         break;
-=======
-                if (field.Operation.Kind == FilterOperationKind.Object)
-                {
-                    Instance.Push(Expression.Property(
-                        Instance.Peek(),
-                        field.Operation.Property));
-                    return VisitorAction.Continue;
-                }
-                else
-                {
-                    for (var i = _opHandlers.Count - 1; i >= 0; i--)
-                    {
-                        if (_opHandlers[i].TryHandle(
-                            field.Operation,
-                            field.Type,
-                            node.Value,
-                            Instance.Peek(),
-                            _converter,
-                            out Expression expression))
-                        {
-                            Level.Peek().Enqueue(expression);
-                            break;
-                        }
->>>>>>> d1eb9322
                     }
                     return VisitorAction.Skip;
                 }
-<<<<<<< HEAD
                 return VisitorAction.Skip;
-=======
->>>>>>> d1eb9322
             }
             return VisitorAction.Continue;
         }
@@ -165,7 +137,6 @@
             IReadOnlyList<object> path,
             IReadOnlyList<ISyntaxNode> ancestors)
         {
-<<<<<<< HEAD
             if (Operations.Peek() is FilterOperationField field)
             {
                 for (var i = _fieldHandlers.Count - 1; i >= 0; i--)
@@ -178,18 +149,6 @@
                         ancestors,
                         Closures);
                 }
-=======
-            if (Operations.Peek() is FilterOperationField field
-                && field.Operation.Kind == FilterOperationKind.Object)
-            {
-                // Deque last expression to prefix with nullcheck
-                var condition = Level.Peek().Dequeue();
-                var nullCheck = Expression.NotEqual(
-                    Instance.Peek(),
-                    Expression.Constant(null, typeof(object)));
-                Level.Peek().Enqueue(Expression.AndAlso(nullCheck, condition));
-                Instance.Pop();
->>>>>>> d1eb9322
             }
             return base.Leave(node, parent, path, ancestors);
         }
