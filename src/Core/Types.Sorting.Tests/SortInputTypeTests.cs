--- conflicted
+++ resolved
@@ -71,7 +71,6 @@
             schema.ToString().MatchSnapshot();
         }
 
-<<<<<<< HEAD
 
         [Fact]
         public void Create_Description_Explicitly()
@@ -84,7 +83,11 @@
                     .Sortable(x => x.Bar)
                     .Description("custom_description");
             }));
-=======
+
+            // assert
+            schema.ToString().MatchSnapshot();
+        }
+
         [Fact]
         public void SortInputType_DynamicName()
         {
@@ -155,14 +158,12 @@
                     )
                 )
             );
->>>>>>> 25d11b35
-
-            // assert
-            schema.ToString().MatchSnapshot();
-        }
-
-        [Fact]
-<<<<<<< HEAD
+
+            // assert
+            schema.ToString().MatchSnapshot();
+        }
+
+        [Fact]
         public void Create_Directive_By_Name()
         {
             // arrange
@@ -177,27 +178,12 @@
                 .AddDirectiveType(new DirectiveType(d => d
                     .Name("bar")
                     .Location(DirectiveLocation.InputFieldDefinition))));
-=======
-        public void SortInputType_AddDirectives_DirectiveNode()
-        {
-            // arrange
-            // act
-            var schema = CreateSchema(s => s.AddDirectiveType<FooDirectiveType>()
-             .AddType(new SortInputType<Foo>(
-                d => d
-                    .Directive(new DirectiveNode("foo"))
-                     .Sortable(x => x.Bar)
-                     )
-                )
-            );
->>>>>>> 25d11b35
-
-            // assert
-            schema.ToString().MatchSnapshot();
-        }
-
-        [Fact]
-<<<<<<< HEAD
+
+            // assert
+            schema.ToString().MatchSnapshot();
+        }
+
+        [Fact]
         public void Create_Directive_By_Name_With_Argument()
         {
             // arrange
@@ -216,27 +202,12 @@
                     .Location(DirectiveLocation.InputFieldDefinition)
                     .Argument("qux")
                     .Type<StringType>())));
-=======
-        public void SortInputType_AddDirectives_DirectiveClassInstance()
-        {
-            // arrange
-            // act
-            var schema = CreateSchema(s => s.AddDirectiveType<FooDirectiveType>()
-             .AddType(new SortInputType<Foo>(
-                 d => d
-                     .Directive(new FooDirective())
-                     .Sortable(x => x.Bar)
-                     )
-                )
-            );
->>>>>>> 25d11b35
-
-            // assert
-            schema.ToString().MatchSnapshot();
-        }
-
-        [Fact]
-<<<<<<< HEAD
+
+            // assert
+            schema.ToString().MatchSnapshot();
+        }
+
+        [Fact]
         public void Create_Directive_With_Clr_Type()
         {
             // arrange
@@ -250,7 +221,49 @@
                 }))
                 .AddDirectiveType(new DirectiveType<FooDirective>(d => d
                     .Location(DirectiveLocation.InputFieldDefinition))));
-=======
+
+            // assert
+            schema.ToString().MatchSnapshot();
+        }
+
+
+        [Fact]
+        public void SortInputType_AddDirectives_DirectiveNode()
+        {
+            // arrange
+            // act
+            var schema = CreateSchema(s => s.AddDirectiveType<FooDirectiveType>()
+             .AddType(new SortInputType<Foo>(
+                d => d
+                    .Directive(new DirectiveNode("foo"))
+                     .Sortable(x => x.Bar)
+                     )
+                )
+            );
+
+            // assert
+            schema.ToString().MatchSnapshot();
+        }
+
+        [Fact]
+        public void SortInputType_AddDirectives_DirectiveClassInstance()
+        {
+            // arrange
+            // act
+            var schema = CreateSchema(s => s.AddDirectiveType<FooDirectiveType>()
+             .AddType(new SortInputType<Foo>(
+                 d => d
+                     .Directive(new FooDirective())
+                     .Sortable(x => x.Bar)
+                     )
+                )
+            );
+
+            // assert
+            schema.ToString().MatchSnapshot();
+        }
+
+        [Fact]
         public void SortInputType_AddDirectives_DirectiveType()
         {
             // arrange
@@ -279,17 +292,11 @@
                  )
                 )
              );
->>>>>>> 25d11b35
-
-            // assert
-            schema.ToString().MatchSnapshot();
-        }
-
-<<<<<<< HEAD
-        private class FooDirective
-        {
-        }
-=======
+
+            // assert
+            schema.ToString().MatchSnapshot();
+        }
+
         [Fact]
         public void SortInputType_AddName()
         {
@@ -318,7 +325,6 @@
             }
         }
         private class FooDirective { }
->>>>>>> 25d11b35
 
         private class Foo
         {
