using HotChocolate.Configuration;
using HotChocolate.Types.Descriptors.Definitions;

namespace HotChocolate.Types.Sorting
{
    public class SortOperationKindType
        : EnumType<SortOperationKind>
    {
        protected override void Configure(IEnumTypeDescriptor<SortOperationKind> descriptor)
        {
            base.Configure(descriptor);
<<<<<<< HEAD
        }

        protected override EnumTypeDefinition CreateDefinition(IInitializationContext context)
        {
            EnumTypeDefinition definition = base.CreateDefinition(context);
            ISortingNamingConvention convention =
                context.DescriptorContext.GetSortingNamingConvention();

            definition.Name = convention.GetSortingOperationKindTypeName(
                context.DescriptorContext, definition.ClrType);

            foreach (EnumValueDefinition value in definition.Values)
            {
                ConfigureEnumValue(value, convention);
            }

            return definition;
        }

        private void ConfigureEnumValue(
            EnumValueDefinition definition,
            ISortingNamingConvention convention)
        {
            switch (definition.Value)
            {
                case SortOperationKind.Asc:
                    definition.Name = convention.SortKindAscName;
                    break;
                case SortOperationKind.Desc:
                    definition.Name = convention.SortKindDescName;
                    break;
            }
=======
            descriptor.Value(SortOperationKind.Asc);
            descriptor.Value(SortOperationKind.Desc);
>>>>>>> a57c171e
        }
    }
}<|MERGE_RESOLUTION|>--- conflicted
+++ resolved
@@ -9,7 +9,8 @@
         protected override void Configure(IEnumTypeDescriptor<SortOperationKind> descriptor)
         {
             base.Configure(descriptor);
-<<<<<<< HEAD
+            descriptor.Value(SortOperationKind.Asc);
+            descriptor.Value(SortOperationKind.Desc);
         }
 
         protected override EnumTypeDefinition CreateDefinition(IInitializationContext context)
@@ -42,10 +43,6 @@
                     definition.Name = convention.SortKindDescName;
                     break;
             }
-=======
-            descriptor.Value(SortOperationKind.Asc);
-            descriptor.Value(SortOperationKind.Desc);
->>>>>>> a57c171e
         }
     }
 }