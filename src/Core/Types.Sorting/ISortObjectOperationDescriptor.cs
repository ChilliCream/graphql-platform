using HotChocolate.Language;

namespace HotChocolate.Types.Sorting
{
    public interface ISortObjectOperationDescriptor
        : IDescriptor<SortOperationDefintion>
        , IFluent, ISortOperationDescriptor
    {
        /// <summary>
        /// Specify the name of the sort operation.
        /// </summary>
        /// <param name="value">
        ///  The sort operation name.
        /// </param>
        new ISortObjectOperationDescriptor Name(NameString value);

        /// <summary>
        /// Ignore the specified property.
        /// </summary>
<<<<<<< HEAD
        /// <param name="property">The property that shall be ignored.</param>
        new ISortObjectOperationDescriptor Ignore();
=======
        /// <param name="ignore">If set to true the field is ignored</param> 
        ISortObjectOperationDescriptor Ignore(bool ignore = true);
>>>>>>> ae580519

        /// <summary>
        /// Specify the description of the filter operation.
        /// </summary>
        /// <param name="value">
        ///  The operation description.
        /// </param>
        new ISortObjectOperationDescriptor Description(string value);

        /// <summary>
        /// Annotate the operation filter field with a directive.
        /// </summary>
        /// <param name="directiveInstance">
        /// The directive with which the field shall be annotated.
        /// </param>
        /// <typeparam name="T">
        /// The directive type.
        /// </typeparam>
        new ISortObjectOperationDescriptor Directive<T>(T directiveInstance)
            where T : class;

        /// <summary>
        /// Annotate the operation filter field with a directive.
        /// </summary>
        /// <typeparam name="T">
        /// The directive type.
        /// </typeparam>
        new ISortObjectOperationDescriptor Directive<T>()
            where T : class, new();

        /// <summary>
        /// Annotate the operation filter field with a directive.
        /// </summary>
        /// <param name="name">
        /// The name of the directive.
        /// </param>
        /// <param name="arguments">
        /// The argument values of the directive.
        /// </param>
        new ISortObjectOperationDescriptor Directive(
            NameString name,
            params ArgumentNode[] arguments);
    }
}<|MERGE_RESOLUTION|>--- conflicted
+++ resolved
@@ -17,13 +17,8 @@
         /// <summary>
         /// Ignore the specified property.
         /// </summary>
-<<<<<<< HEAD
-        /// <param name="property">The property that shall be ignored.</param>
-        new ISortObjectOperationDescriptor Ignore();
-=======
         /// <param name="ignore">If set to true the field is ignored</param> 
-        ISortObjectOperationDescriptor Ignore(bool ignore = true);
->>>>>>> ae580519
+        new ISortObjectOperationDescriptor Ignore(bool ignore = true);
 
         /// <summary>
         /// Specify the description of the filter operation.
