using System;
using System.Threading;
using System.Threading.Tasks;
using HotChocolate.Utilities;
using Microsoft.Extensions.DependencyInjection;

namespace HotChocolate.Execution
{
    internal class QueryExecuter
        : IQueryExecuter
    {
        private readonly IServiceProvider _applicationServices;
        private readonly QueryDelegate _queryDelegate;

        public QueryExecuter(
            ISchema schema,
            IServiceProvider applicationServices,
            QueryDelegate queryDelegate)
        {
            Schema = schema
                ?? throw new ArgumentNullException(nameof(schema));
            _applicationServices = applicationServices
                ?? throw new ArgumentNullException(nameof(applicationServices));
            _queryDelegate = queryDelegate
                ?? throw new ArgumentNullException(nameof(queryDelegate));
        }

        public ISchema Schema { get; }

        public void Dispose()
        {
            if (_applicationServices is IDisposable d)
            {
                d.Dispose();
            }
        }

        public Task<IExecutionResult> ExecuteAsync(
            QueryRequest request,
            CancellationToken cancellationToken)
        {
            if (request == null)
            {
                throw new ArgumentNullException(nameof(request));
            }

            IRequestServiceScope serviceScope = CreateServiceScope(
                request.Services);

            var context = new QueryContext(
                Schema,
                serviceScope,
                request.ToReadOnly());

            return ExecuteMiddlewareAsync(context);
        }

        private async Task<IExecutionResult> ExecuteMiddlewareAsync(
            IQueryContext context)
        {
            try
            {
                await _queryDelegate(context).ConfigureAwait(false);

                if (context.Result == null)
                {
                    // TODO : Resources
                    throw new InvalidOperationException();
                }

                if (context.Result is IQueryResult queryResult)
                {
                    return queryResult.AsReadOnly();
                }

                return context.Result;

            }
            finally
            {
                if (!context.ServiceScope.IsLifetimeHandled)
                {
                    context.ServiceScope.Dispose();
                }
            }
        }

        private IRequestServiceScope CreateServiceScope(
            IServiceProvider requestServices)
        {
            IServiceScope serviceScope =
                _applicationServices.CreateScope();

<<<<<<< HEAD
            IServiceProvider services = serviceScope.ServiceProvider.Include(
                requestServices ?? Schema.Services);
=======
            IServiceProvider services = requestServices ?? Schema.Services;

            services = services == null
                ? serviceScope.ServiceProvider
                : serviceScope.ServiceProvider.Include(requestServices);
>>>>>>> 194c3945

            return new RequestServiceScope(services, serviceScope);
        }
    }
}<|MERGE_RESOLUTION|>--- conflicted
+++ resolved
@@ -91,16 +91,11 @@
             IServiceScope serviceScope =
                 _applicationServices.CreateScope();
 
-<<<<<<< HEAD
-            IServiceProvider services = serviceScope.ServiceProvider.Include(
-                requestServices ?? Schema.Services);
-=======
             IServiceProvider services = requestServices ?? Schema.Services;
 
             services = services == null
                 ? serviceScope.ServiceProvider
                 : serviceScope.ServiceProvider.Include(requestServices);
->>>>>>> 194c3945
 
             return new RequestServiceScope(services, serviceScope);
         }
