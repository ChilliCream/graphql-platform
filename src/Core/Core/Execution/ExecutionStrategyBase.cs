--- conflicted
+++ resolved
@@ -83,53 +83,13 @@
 
         private void BeginExecuteResolverBatch(
             IEnumerable<ResolverTask> currentBatch,
-            IErrorHandler errorHanlder,
+            IErrorHandler errorHandler,
             CancellationToken cancellationToken)
         {
             foreach (ResolverTask resolverTask in currentBatch)
             {
-<<<<<<< HEAD
-                bool isLeafField =
-                    resolverTask.FieldSelection.Field.Type.IsLeafType();
-
-                if (resolverTask.IsMaxExecutionDepthReached())
-                {
-                    resolverTask.Task = Task.FromResult<object>(null);
-                    resolverTask.ReportError(
-                        "The field has a depth of " +
-                        $"{resolverTask.Path.Depth + 1}, " +
-                        "which exceeds max allowed depth of " +
-                        $"{resolverTask.Options.MaxExecutionDepth}");
-                }
-                else
-                {
-                    resolverTask.Task = ExecuteResolverAsync(
-                        resolverTask,
-                        errorHanlder,
-                        cancellationToken);
-                }
-=======
-                bool isLeafField = resolverTask.FieldSelection.Field.Type
-                    .IsLeafType();
-
-                // TODO: This need to be refactored, cause MaxExecutionDepth has been moved to execution options.
-                //if (resolverTask.IsMaxExecutionDepthReached())
-                //{
-                //    resolverTask.Task = Task.FromResult<object>(null);
-                //    resolverTask.ReportError(
-                //        "The field has a depth of " +
-                //        $"{resolverTask.Path.Depth + 1}, " +
-                //        "which exceeds max allowed depth of " +
-                //        $"{resolverTask.Options.MaxExecutionDepth}");
-                //}
-                //else
-                //{
                 resolverTask.Task = ExecuteResolverAsync(
-                    resolverTask,
-                    cancellationToken);
-                //}
->>>>>>> b2be379c
-
+                    resolverTask, errorHandler, cancellationToken);
                 cancellationToken.ThrowIfCancellationRequested();
             }
         }
