﻿using System;
<<<<<<< HEAD
using System.Text;
using ChilliCream.Testing;
=======
>>>>>>> 166b8b2f
using Xunit;

namespace HotChocolate.Language
{
    public class LexerTests
    {
        [Fact]
        public void EnsureTokensAreDoublyLinked()
        {
            // arrange
            var source = new Source(@"type foo");
            var lexer = new Lexer();

            // act
            SyntaxToken token = lexer.Read(source);

            // assert
            Assert.Equal(TokenKind.StartOfFile, token.Kind);
            Assert.Null(token.Previous);
            Assert.NotNull(token.Next);

            Assert.Equal(TokenKind.Name, token.Next.Kind);
            Assert.Equal(token, token.Next.Previous);
            Assert.NotNull(token.Next.Next);

            Assert.Equal(TokenKind.Name, token.Next.Next.Kind);
            Assert.Equal(token.Next, token.Next.Next.Previous);
            Assert.NotNull(token.Next.Next.Next);

            Assert.Equal(TokenKind.EndOfFile, token.Next.Next.Next.Kind);
            Assert.Equal(token.Next.Next, token.Next.Next.Next.Previous);
            Assert.Null(token.Next.Next.Next.Next);
        }

        [Fact]
<<<<<<< HEAD
        public void SimpleReaderTest()
        {
            var source = new ReadOnlySpan<byte>(
                Encoding.UTF8.GetBytes("type foo"));
            var lexer = new Utf8GraphQLReader(source);

            Assert.Equal(TokenKind.StartOfFile, lexer.Kind);

            Assert.True(lexer.Read());
            Assert.Equal(TokenKind.Name, lexer.Kind);
            Assert.Equal("type",
                Encoding.UTF8.GetString(lexer.Value.ToArray()));

            Assert.True(lexer.Read());
            Assert.Equal(TokenKind.Name, lexer.Kind);
            Assert.Equal("foo",
                Encoding.UTF8.GetString(lexer.Value.ToArray()));

            Assert.True(lexer.Read());
            Assert.Equal(TokenKind.EndOfFile, lexer.Kind);
        }

        [Fact]
        public void IntrospectionQueryV11()
        {
            var source = new ReadOnlySpan<byte>(
                Encoding.UTF8.GetBytes(
                    FileResource.Open("IntrospectionQuery.graphql")));
            var reader = new Utf8GraphQLReader(source);
            while (reader.Read()) { }
        }

        [Fact]
        public void Foo()
        {
            int a = CharToHex('E') << 4;
            int b = CharToHex('4');
            var c = Encoding.UTF8.GetBytes("ä");
        }

        private static int CharToHex(int a)
        {
            return a >= 48 && a <= 57
              ? a - 48 // 0-9
              : a >= 65 && a <= 70
                ? a - 55 // A-F
                : a >= 97 && a <= 102
                  ? a - 87 // a-f
                  : -1;
=======
        public void SourceIsNull_ArgumentNullException()
        {
            // arrange
            var lexer = new Lexer();

            // act
            Action action = () => lexer.Read(null);

            // assert
            Assert.Throws<ArgumentNullException>(action);
        }

        [Fact]
        public void UnexpectedCharacter()
        {
            // arrange
            var source = new Source("~");
            var lexer = new Lexer();

            // act
            Action action = () => lexer.Read(source);

            // assert
            Assert.Equal("Unexpected character.",
                Assert.Throws<SyntaxException>(action).Message);
        }

        [Fact]
        public void UnexpectedTokenSequence()
        {
            // arrange
            var source = new Source("\"foo");
            var lexer = new Lexer();

            // act
            Action action = () => lexer.Read(source);

            // assert
            Assert.Equal("Unexpected token sequence.",
                Assert.Throws<SyntaxException>(action).Message);
>>>>>>> 166b8b2f
        }
    }
}<|MERGE_RESOLUTION|>--- conflicted
+++ resolved
@@ -1,9 +1,6 @@
 ﻿using System;
-<<<<<<< HEAD
 using System.Text;
 using ChilliCream.Testing;
-=======
->>>>>>> 166b8b2f
 using Xunit;
 
 namespace HotChocolate.Language
@@ -39,7 +36,6 @@
         }
 
         [Fact]
-<<<<<<< HEAD
         public void SimpleReaderTest()
         {
             var source = new ReadOnlySpan<byte>(
@@ -61,76 +57,5 @@
             Assert.True(lexer.Read());
             Assert.Equal(TokenKind.EndOfFile, lexer.Kind);
         }
-
-        [Fact]
-        public void IntrospectionQueryV11()
-        {
-            var source = new ReadOnlySpan<byte>(
-                Encoding.UTF8.GetBytes(
-                    FileResource.Open("IntrospectionQuery.graphql")));
-            var reader = new Utf8GraphQLReader(source);
-            while (reader.Read()) { }
-        }
-
-        [Fact]
-        public void Foo()
-        {
-            int a = CharToHex('E') << 4;
-            int b = CharToHex('4');
-            var c = Encoding.UTF8.GetBytes("ä");
-        }
-
-        private static int CharToHex(int a)
-        {
-            return a >= 48 && a <= 57
-              ? a - 48 // 0-9
-              : a >= 65 && a <= 70
-                ? a - 55 // A-F
-                : a >= 97 && a <= 102
-                  ? a - 87 // a-f
-                  : -1;
-=======
-        public void SourceIsNull_ArgumentNullException()
-        {
-            // arrange
-            var lexer = new Lexer();
-
-            // act
-            Action action = () => lexer.Read(null);
-
-            // assert
-            Assert.Throws<ArgumentNullException>(action);
-        }
-
-        [Fact]
-        public void UnexpectedCharacter()
-        {
-            // arrange
-            var source = new Source("~");
-            var lexer = new Lexer();
-
-            // act
-            Action action = () => lexer.Read(source);
-
-            // assert
-            Assert.Equal("Unexpected character.",
-                Assert.Throws<SyntaxException>(action).Message);
-        }
-
-        [Fact]
-        public void UnexpectedTokenSequence()
-        {
-            // arrange
-            var source = new Source("\"foo");
-            var lexer = new Lexer();
-
-            // act
-            Action action = () => lexer.Read(source);
-
-            // assert
-            Assert.Equal("Unexpected token sequence.",
-                Assert.Throws<SyntaxException>(action).Message);
->>>>>>> 166b8b2f
-        }
     }
 }