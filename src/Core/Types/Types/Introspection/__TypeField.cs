﻿using HotChocolate.Types.Descriptors;
using HotChocolate.Types.Descriptors.Definitions;

namespace HotChocolate.Types.Introspection
{
    // TODO : resources
    [Introspection]
    internal sealed class __TypeField
        : ObjectField
    {
<<<<<<< HEAD
        internal __TypeField(IDescriptorContext context)
            : base(CreateDefinition(context))
=======
        internal __TypeField()
            : base(IntrospectionFields.Type, d =>
            {
                d.Description("Request the type information of a single type.")
                    .Argument("name", a => a.Type<NonNullType<StringType>>())
                    .Type<__Type>()
                    .Resolver(ctx => ctx.Schema
                        .GetType<INamedType>(ctx.Argument<string>("name")));
            })
>>>>>>> 985445da
        {
        }

        public override bool IsIntrospectionField { get; } = true;

        private static ObjectFieldDefinition CreateDefinition(
            IDescriptorContext context)
        {
            ObjectFieldDescriptor descriptor = ObjectFieldDescriptor
                .New(context, IntrospectionFields.Type);

            descriptor.Description(
                "Request the type information of a single type.")
                .Argument("type", a => a.Type<NonNullType<StringType>>())
                .Type<__Type>()
                .Resolver(ctx => ctx.Schema.GetType<INamedType>(
                    ctx.Argument<string>("type")));

            return descriptor.CreateDefinition();
        }
    }
}<|MERGE_RESOLUTION|>--- conflicted
+++ resolved
@@ -8,20 +8,8 @@
     internal sealed class __TypeField
         : ObjectField
     {
-<<<<<<< HEAD
         internal __TypeField(IDescriptorContext context)
             : base(CreateDefinition(context))
-=======
-        internal __TypeField()
-            : base(IntrospectionFields.Type, d =>
-            {
-                d.Description("Request the type information of a single type.")
-                    .Argument("name", a => a.Type<NonNullType<StringType>>())
-                    .Type<__Type>()
-                    .Resolver(ctx => ctx.Schema
-                        .GetType<INamedType>(ctx.Argument<string>("name")));
-            })
->>>>>>> 985445da
         {
         }
 
@@ -35,10 +23,10 @@
 
             descriptor.Description(
                 "Request the type information of a single type.")
-                .Argument("type", a => a.Type<NonNullType<StringType>>())
+                .Argument("name", a => a.Type<NonNullType<StringType>>())
                 .Type<__Type>()
                 .Resolver(ctx => ctx.Schema.GetType<INamedType>(
-                    ctx.Argument<string>("type")));
+                    ctx.Argument<string>("name")));
 
             return descriptor.CreateDefinition();
         }
