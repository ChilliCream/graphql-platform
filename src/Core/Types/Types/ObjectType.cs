--- conflicted
+++ resolved
@@ -254,9 +254,5 @@
             Type type = result.GetType();
             return Name.Equals(type.Name);
         }
-<<<<<<< HEAD
-=======
-        #endregion
->>>>>>> 58b06a62
     }
 }