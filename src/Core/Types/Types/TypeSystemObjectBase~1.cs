using System.Linq;
using System;
using System.Collections.Generic;
using HotChocolate.Types.Descriptors.Definitions;
using HotChocolate.Configuration;
using HotChocolate.Properties;
using System.Globalization;

#nullable enable

namespace HotChocolate.Types
{
    public abstract class TypeSystemObjectBase<TDefinition>
        : TypeSystemObjectBase
        where TDefinition : DefinitionBase
    {
        private TDefinition? _definition;
        private Dictionary<string, object?>? _contextData;

        protected TypeSystemObjectBase() { }

        public override IReadOnlyDictionary<string, object?> ContextData
        {
            get
            {
                if (_contextData is null)
                {
                    throw new TypeInitializationException();
                }
                return _contextData;
            }
        }

        internal TDefinition? Definition
        {
            get
            {
                return _definition;
            }
        }

        internal sealed override void Initialize(IInitializationContext context)
        {
            _definition = CreateDefinition(context);

            if (_definition is null)
            {
                throw new InvalidOperationException(
                    TypeResources.TypeSystemObjectBase_DefinitionIsNull);
            }

            context.Interceptor.OnBeforeRegisterDependencies(
                context, _definition, _definition.ContextData);

            RegisterConfigurationDependencies(context, _definition);
            OnRegisterDependencies(context, _definition);

            context.Interceptor.OnAfterRegisterDependencies(
                context, _definition, _definition.ContextData);

            base.Initialize(context);
        }

        protected abstract TDefinition CreateDefinition(
            IInitializationContext context);

        protected virtual void OnRegisterDependencies(
            IInitializationContext context,
            TDefinition definition)
        {
        }

        internal sealed override void CompleteName(ICompletionContext context)
        {
            if (_definition is null)
            {
                throw new InvalidOperationException(
                    TypeResources.TypeSystemObjectBase_DefinitionIsNull);
            }

            context.Interceptor.OnBeforeCompleteName(
                context, _definition, _definition.ContextData);

            ExecuteConfigurations(context, _definition, ApplyConfigurationOn.Naming);
            OnCompleteName(context, _definition);

            if (Name.IsEmpty)
            {
                context.ReportError(SchemaErrorBuilder.New()
                    .SetMessage(string.Format(
                        CultureInfo.InvariantCulture,
                        TypeResources.TypeSystemObjectBase_NameIsNull,
                        GetType().FullName))
                    .SetCode(ErrorCodes.Schema.NoName)
                    .SetTypeSystemObject(this)
                    .Build());
            }

            base.CompleteName(context);

            context.Interceptor.OnAfterCompleteName(
                context, _definition, _definition.ContextData);
        }

        protected virtual void OnCompleteName(
            ICompletionContext context,
            TDefinition definition)
        {
            if (definition.Name.HasValue)
            {
                Name = definition.Name;
            }
        }

        internal sealed override void CompleteType(ICompletionContext context)
        {
            if (_definition is null)
            {
                throw new InvalidOperationException(
                    TypeResources.TypeSystemObjectBase_DefinitionIsNull);
            }

<<<<<<< HEAD
            DefinitionBase definition = _definition;
=======
            TDefinition definition = _definition;
>>>>>>> b7477b89

            context.Interceptor.OnBeforeCompleteType(
                context, definition, definition.ContextData);

            ExecuteConfigurations(context, definition, ApplyConfigurationOn.Completion);
<<<<<<< HEAD
=======
            Description = definition.Description;
            OnCompleteType(context, definition);
>>>>>>> b7477b89

            _contextData = new Dictionary<string, object?>(definition.ContextData);
            _definition = null;

            base.CompleteType(context);

            context.Interceptor.OnAfterCompleteType(
                context, definition, _contextData);
        }

        protected virtual void OnCompleteType(
            ICompletionContext context,
            TDefinition definition)
        {
        }

<<<<<<< HEAD
        private void RegisterConfigurationDependencies(
            IInitializationContext context,
            DefinitionBase definition)
        {
            foreach (IGrouping<TypeDependencyKind, TypeDependency> group in
                definition.GetConfigurations()
                    .SelectMany(t => t.Dependencies)
                    .GroupBy(t => t.Kind))
=======
        private static void RegisterConfigurationDependencies(
            IInitializationContext context,
            TDefinition definition)
        {
            foreach (var group in definition.GetConfigurations()
                .SelectMany(t => t.Dependencies)
                .GroupBy(t => t.Kind))
>>>>>>> b7477b89
            {
                context.RegisterDependencyRange(
                    group.Select(t => t.TypeReference),
                    group.Key);
            }
        }

        private static void ExecuteConfigurations(
            ICompletionContext context,
<<<<<<< HEAD
            DefinitionBase definition,
=======
            TDefinition definition,
>>>>>>> b7477b89
            ApplyConfigurationOn kind)
        {
            foreach (ILazyTypeConfiguration configuration in
                definition.GetConfigurations().Where(t => t.On == kind))
            {
                configuration.Configure(context);
            }
        }
    }
}<|MERGE_RESOLUTION|>--- conflicted
+++ resolved
@@ -120,21 +120,14 @@
                     TypeResources.TypeSystemObjectBase_DefinitionIsNull);
             }
 
-<<<<<<< HEAD
-            DefinitionBase definition = _definition;
-=======
             TDefinition definition = _definition;
->>>>>>> b7477b89
 
             context.Interceptor.OnBeforeCompleteType(
                 context, definition, definition.ContextData);
 
             ExecuteConfigurations(context, definition, ApplyConfigurationOn.Completion);
-<<<<<<< HEAD
-=======
             Description = definition.Description;
             OnCompleteType(context, definition);
->>>>>>> b7477b89
 
             _contextData = new Dictionary<string, object?>(definition.ContextData);
             _definition = null;
@@ -151,16 +144,6 @@
         {
         }
 
-<<<<<<< HEAD
-        private void RegisterConfigurationDependencies(
-            IInitializationContext context,
-            DefinitionBase definition)
-        {
-            foreach (IGrouping<TypeDependencyKind, TypeDependency> group in
-                definition.GetConfigurations()
-                    .SelectMany(t => t.Dependencies)
-                    .GroupBy(t => t.Kind))
-=======
         private static void RegisterConfigurationDependencies(
             IInitializationContext context,
             TDefinition definition)
@@ -168,7 +151,6 @@
             foreach (var group in definition.GetConfigurations()
                 .SelectMany(t => t.Dependencies)
                 .GroupBy(t => t.Kind))
->>>>>>> b7477b89
             {
                 context.RegisterDependencyRange(
                     group.Select(t => t.TypeReference),
@@ -178,11 +160,7 @@
 
         private static void ExecuteConfigurations(
             ICompletionContext context,
-<<<<<<< HEAD
-            DefinitionBase definition,
-=======
             TDefinition definition,
->>>>>>> b7477b89
             ApplyConfigurationOn kind)
         {
             foreach (ILazyTypeConfiguration configuration in
