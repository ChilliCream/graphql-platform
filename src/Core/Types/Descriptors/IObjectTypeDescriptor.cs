using System;
using System.Linq.Expressions;
using HotChocolate.Configuration;
using HotChocolate.Language;

namespace HotChocolate.Types
{
    public interface IObjectTypeDescriptor
        : IFluent
    {
        /// <summary>
        /// Associates the specified <paramref name="syntaxNode"/>
        /// with the <see cref="ObjectType"/>.
        /// </summary>
        /// <param name="syntaxNode">
        /// The <see cref="ObjectTypeDefinitionNode"/> of a parsed schema.
        /// </param>
        IObjectTypeDescriptor SyntaxNode(ObjectTypeDefinitionNode syntaxNode);

        /// <summary>
        /// Defines the name of the <see cref="ObjectType"/>.
        /// </summary>
        /// <param name="name">The object type name.</param>
        /// <exception cref="ArgumentNullException">
        /// <paramref name="name"/> is <c>null</c> or <see cref="string.Empty"/>.
        /// </exception>
        IObjectTypeDescriptor Name(string name);

        /// <summary>
        /// Adds explanatory text of the <see cref="ObjectType"/>
        /// that can be accessd via introspection.
        /// </summary>
        /// <param name="description">The object type description.</param>
        IObjectTypeDescriptor Description(string description);

        /// <summary>
        /// Specifies an interface that is implemented by the <see cref="ObjectType"/>.
        /// </summary>
        /// <typeparam name="T">The interface type.</typeparam>
        IObjectTypeDescriptor Interface<T>()
            where T : InterfaceType;


        /// <summary>
        /// Specifies an interface that is implemented by the <see cref="ObjectType"/>.
        /// </summary>
        /// <param name="type">A syntax node representing an interface type.</param>
        IObjectTypeDescriptor Interface(NamedTypeNode type);

        /// <summary>
        /// Specifies a delegate that can determine if a resolver result
        /// represents an object instance of this <see cref="ObjectType"/>.
        /// </summary>
        /// <param name="isOfType">
        /// The delegate that provides the IsInstanceOfType functionality.
        /// </param>
        IObjectTypeDescriptor IsOfType(IsOfType isOfType);

        /// <summary>
        /// Specifies an object type field.
        /// </summary>
        /// <param name="name">
        /// The name that the field shall have.
        /// </param>
        IFieldDescriptor Field(string name);
    }

    public interface IObjectTypeDescriptor<T>
        : IObjectTypeDescriptor
    {
        /// <summary>
        /// Defines the name of the <see cref="ObjectType"/>.
        /// </summary>
        /// <param name="name">The object type name.</param>
        /// <exception cref="ArgumentNullException">
        /// <paramref name="name"/> is <c>null</c> or <see cref="string.Empty"/>.
        /// </exception>
        new IObjectTypeDescriptor<T> Name(string name);

        /// <summary>
        /// Adds explanatory text of the <see cref="ObjectType"/>
        /// that can be accessd via introspection.
        /// </summary>
        /// <param name="description">The object type description.</param>
        new IObjectTypeDescriptor<T> Description(string description);

        /// <summary>
        /// Defines the field binding behavior.
<<<<<<< HEAD
        /// 
=======
        ///
>>>>>>> 6fbae5ef
        /// The default binding behaviour is set to <see cref="BindingBehavior.Implicit"/>.
        /// </summary>
        /// <param name="bindingBehavior">
        /// The binding behavior.
        ///
        /// Implicit:
        /// The object type descriptor will try to infer the object type fields from the
        /// specified .net object type representation (<typeparamref name="T"/>).
        ///
        /// Explicit:
<<<<<<< HEAD
        /// All field have to specified explicitly via 
=======
        /// All field have to specified explicitly via
>>>>>>> 6fbae5ef
        /// <see cref="IObjectTypeDescriptor{T}.Field{TValue}(Expression{Func{T, TValue}})"/>
        /// or <see cref="IObjectTypeDescriptor.Field(string)"/>.
        /// </param>
        IObjectTypeDescriptor<T> BindFields(BindingBehavior bindingBehavior);

        /// <summary>
        /// Specifies an interface that is implemented by the <see cref="ObjectType"/>.
        /// </summary>
        /// <typeparam name="T">The interface type.</typeparam>
        new IObjectTypeDescriptor<T> Interface<TInterface>()
            where TInterface : InterfaceType;

        /// <summary>
        /// Specifies a delegate that can determine if a resolver result
        /// represents an object instance of this <see cref="ObjectType"/>.
        /// </summary>
        /// <param name="isOfType">
        /// The delegate that provides the IsInstanceOfType functionality.
        /// </param>
        new IObjectTypeDescriptor<T> IsOfType(IsOfType isOfType);

        /// <summary>
        /// Specifies an object type field.
        /// </summary>
        /// <param name="propertyOrMethod">
        /// An expression selecting a property or method of
        /// <typeparamref name="T"/> that shall represent a
        /// <see cref="ObjectType"/>.
        /// </param>
        IFieldDescriptor Field<TValue>(Expression<Func<T, TValue>> propertyOrMethod);
    }
}<|MERGE_RESOLUTION|>--- conflicted
+++ resolved
@@ -86,11 +86,7 @@
 
         /// <summary>
         /// Defines the field binding behavior.
-<<<<<<< HEAD
-        /// 
-=======
         ///
->>>>>>> 6fbae5ef
         /// The default binding behaviour is set to <see cref="BindingBehavior.Implicit"/>.
         /// </summary>
         /// <param name="bindingBehavior">
@@ -101,11 +97,7 @@
         /// specified .net object type representation (<typeparamref name="T"/>).
         ///
         /// Explicit:
-<<<<<<< HEAD
-        /// All field have to specified explicitly via 
-=======
         /// All field have to specified explicitly via
->>>>>>> 6fbae5ef
         /// <see cref="IObjectTypeDescriptor{T}.Field{TValue}(Expression{Func{T, TValue}})"/>
         /// or <see cref="IObjectTypeDescriptor.Field(string)"/>.
         /// </param>
