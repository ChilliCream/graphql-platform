using System;
using System.Collections.Generic;
using System.Linq;
using HotChocolate.Resolvers;
using HotChocolate.Resolvers.CodeGeneration;

namespace HotChocolate.Configuration
{
    internal class ResolverRegistry
        : IResolverRegistry
    {
        private readonly Dictionary<FieldReference, FieldResolverDelegate>
            _resolvers =
                new Dictionary<FieldReference, FieldResolverDelegate>();
        private readonly Dictionary<FieldReference, IFieldReference>
            _resolverBindings =
                new Dictionary<FieldReference, IFieldReference>();
        private readonly Dictionary<FieldReference, IFieldResolverDescriptor>
            _resolverDescriptors =
                new Dictionary<FieldReference, IFieldResolverDescriptor>();
        private readonly Dictionary<string, IDirectiveMiddleware>
            _middlewares = new Dictionary<string, IDirectiveMiddleware>();

        private readonly List<FieldMiddleware> _middlewareComponents =
            new List<FieldMiddleware>();

        public void RegisterResolver(IFieldReference resolverBinding)
        {
            if (resolverBinding == null)
            {
                throw new ArgumentNullException(nameof(resolverBinding));
            }

            var fieldReference = new FieldReference(
                resolverBinding.TypeName, resolverBinding.FieldName);

            _resolverBindings[fieldReference] = resolverBinding;
        }

        public void RegisterResolver(
            IFieldResolverDescriptor resolverDescriptor)
        {
            if (resolverDescriptor == null)
            {
                throw new ArgumentNullException(nameof(resolverDescriptor));
            }

            _resolverDescriptors[resolverDescriptor.Field.ToFieldReference()] =
                resolverDescriptor;
        }

        public void RegisterMiddleware(IDirectiveMiddleware middleware)
        {
            if (middleware == null)
            {
                throw new ArgumentNullException(nameof(middleware));
            }

            _middlewares[middleware.DirectiveName] = middleware;
        }

        public bool ContainsResolver(FieldReference fieldReference)
        {
            if (fieldReference == null)
            {
                throw new ArgumentNullException(nameof(fieldReference));
            }

            return _resolverDescriptors.ContainsKey(fieldReference)
                || _resolverBindings.ContainsKey(fieldReference);
        }

        public FieldResolverDelegate GetResolver(
            NameString typeName,
            NameString fieldName)
        {
            var fieldReference = new FieldReference(typeName, fieldName);
            if (_resolvers.TryGetValue(fieldReference,
                out FieldResolverDelegate resolver))
            {
                return resolver;
            }
            return null;
        }

        public IDirectiveMiddleware GetMiddleware(string directiveName)
        {
            if (string.IsNullOrEmpty(directiveName))
            {
                throw new ArgumentNullException(nameof(directiveName));
            }

            if (_middlewares.TryGetValue(directiveName,
                out IDirectiveMiddleware middleware))
            {
                return middleware;
            }

            return null;
        }

        internal void BuildResolvers()
        {
            ResolverBuilderResult result = CompileResolvers();
            CompleteResolvers(result.Resolvers);
            CompleteMiddlewares(result.Middlewares);
        }

        private void CompleteResolvers(IEnumerable<FieldResolver> resolvers)
        {
            var fieldResolvers = new List<FieldResolver>();

            fieldResolvers.AddRange(resolvers);
            fieldResolvers.AddRange(_resolverBindings.Values
                .OfType<FieldResolver>());

            foreach (FieldResolver resolver in fieldResolvers)
            {
                _resolvers[resolver.ToFieldReference()] = resolver.Resolver;
            }
        }

        private void CompleteMiddlewares(
            IEnumerable<IDirectiveMiddleware> middlewares)
        {
            foreach (IDirectiveMiddleware middleware in middlewares)
            {
                _middlewares[middleware.DirectiveName] = middleware;
            }
        }

        private ResolverBuilderResult CompileResolvers()
        {
            var resolverBuilder = new ResolverBuilder();

            resolverBuilder.AddDescriptors(CreateResolverDescriptors());
            resolverBuilder.AddDescriptors(CreateMiddlewareDescriptors());
            resolverBuilder.AddDescriptors(_resolverDescriptors.Values);

            return resolverBuilder.Build();
        }

        private IEnumerable<SourceResolverDescriptor> CreateResolverDescriptors()
        {
            foreach (FieldMember binding in _resolverBindings.Values
                .OfType<FieldMember>())
            {
                yield return new SourceResolverDescriptor(binding);
            }
        }

        private IEnumerable<DirectiveMiddlewareDescriptor>
            CreateMiddlewareDescriptors()
        {
            foreach (DirectiveMethodMiddleware methodMiddleware in
                _middlewares.Values.OfType<DirectiveMethodMiddleware>())
            {
                yield return new DirectiveMiddlewareDescriptor(
                    methodMiddleware);
            }
        }

        public void RegisterMiddleware(FieldMiddleware middleware)
        {
            if (middleware == null)
            {
                throw new ArgumentNullException(nameof(middleware));
            }

            _middlewareComponents.Add(middleware);
        }

        public FieldDelegate CreateMiddleware(
            IEnumerable<FieldMiddleware> middlewareComponents,
            FieldResolverDelegate fieldResolver,
            bool isIntrospection)
        {
            if (middlewareComponents == null)
            {
                throw new ArgumentNullException(nameof(middlewareComponents));
            }

            FieldMiddleware[] components = middlewareComponents.ToArray();

            if (isIntrospection
                || (_middlewareComponents.Count == 0
                    && components.Length == 0))
            {
                if (fieldResolver == null)
                {
                    return null;
                }
                return CreateResolverMiddleware(fieldResolver);
            }

            return BuildMiddleware(
                _middlewareComponents,
                components,
                fieldResolver);
        }

        private static FieldDelegate BuildMiddleware(
            IReadOnlyList<FieldMiddleware> components,
            IReadOnlyList<FieldMiddleware> mappedComponents,
            FieldResolverDelegate fieldResolver)
        {
<<<<<<< HEAD
            FieldDelegate next = async ctx =>
            {
                if (!ctx.IsResultModified && first != null)
                {
                    ctx.Result = await first(ctx).ConfigureAwait(false);
                }
            };
=======
            return IntegrateComponents(components,
                IntegrateComponents(mappedComponents,
                    CreateResolverMiddleware(fieldResolver)));
        }
>>>>>>> 319ad99c

        private static FieldDelegate IntegrateComponents(
            IReadOnlyList<FieldMiddleware> components,
            FieldDelegate first)
        {
            FieldDelegate next = first;

            for (int i = components.Count - 1; i >= 0; i--)
            {
                next = components[i].Invoke(next);
            }

            return next;
        }

        private static FieldDelegate CreateResolverMiddleware(
            FieldResolverDelegate fieldResolver)
        {
            return async ctx =>
            {
<<<<<<< HEAD
                var context = new MiddlewareContext(ctx, () => first(ctx));

                await next(context).ConfigureAwait(false);

                return context.Result;
=======
                if (!ctx.IsResultModified && fieldResolver != null)
                {
                    ctx.Result = await fieldResolver.Invoke(ctx)
                        .ConfigureAwait(false);
                }
>>>>>>> 319ad99c
            };
        }
    }
}<|MERGE_RESOLUTION|>--- conflicted
+++ resolved
@@ -204,20 +204,10 @@
             IReadOnlyList<FieldMiddleware> mappedComponents,
             FieldResolverDelegate fieldResolver)
         {
-<<<<<<< HEAD
-            FieldDelegate next = async ctx =>
-            {
-                if (!ctx.IsResultModified && first != null)
-                {
-                    ctx.Result = await first(ctx).ConfigureAwait(false);
-                }
-            };
-=======
             return IntegrateComponents(components,
                 IntegrateComponents(mappedComponents,
                     CreateResolverMiddleware(fieldResolver)));
         }
->>>>>>> 319ad99c
 
         private static FieldDelegate IntegrateComponents(
             IReadOnlyList<FieldMiddleware> components,
@@ -238,19 +228,11 @@
         {
             return async ctx =>
             {
-<<<<<<< HEAD
-                var context = new MiddlewareContext(ctx, () => first(ctx));
-
-                await next(context).ConfigureAwait(false);
-
-                return context.Result;
-=======
                 if (!ctx.IsResultModified && fieldResolver != null)
                 {
                     ctx.Result = await fieldResolver.Invoke(ctx)
                         .ConfigureAwait(false);
                 }
->>>>>>> 319ad99c
             };
         }
     }
