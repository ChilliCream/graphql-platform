--- conflicted
+++ resolved
@@ -14,13 +14,14 @@
 
         bool UseXmlDocumentation { get; }
 
-<<<<<<< HEAD
+        /// <summary>
+        /// Defines the default binding behavior.
+        /// </summary>
         BindingBehavior DefaultBindingBehavior { get; }
-=======
+
         /// <summary>
         /// Defines on which fields a middleware pipeline can be applied on.
         /// </summary>
         FieldMiddlewareApplication FieldMiddleware { get; }
->>>>>>> eb3ddf10
     }
 }