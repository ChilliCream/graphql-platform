--- conflicted
+++ resolved
@@ -5,15 +5,10 @@
 
 namespace HotChocolate.Resolvers
 {
-<<<<<<< HEAD
-
-    // TODO : should we rename this to IFieldResolverContext to make the naming more consistent?
-=======
     /// <summary>
     /// The resolver context represent the execution context for a specific
     /// field that is being resolved.
     /// </summary>
->>>>>>> 6a2b1537
     public interface IResolverContext
     {
         /// <summary>
