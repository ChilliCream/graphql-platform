--- conflicted
+++ resolved
@@ -11,80 +11,5 @@
 /// </summary>
 public sealed class TaskCacheOwner : IDisposable
 {
-    private readonly ObjectPool<TaskCache> _pool;
-    private readonly TaskCache _cache;
-    private bool _disposed;
-
-    /// <summary>
-    /// Rents a new cache from <see cref="TaskCachePool.Shared"/>.
-    /// </summary>
-    public TaskCacheOwner()
-    {
-<<<<<<< HEAD
-        private readonly ObjectPool<TaskCache> _pool;
-        private readonly TaskCache _cache;
-        private bool _disposed;
-        private readonly ConcurrentDictionary<string, TaskCache> _map = new();
-
-        /// <summary>
-        /// Rents a new cache from <see cref="TaskCachePool.Shared"/>.
-        /// </summary>
-        public TaskCacheOwner()
-        {
-            _pool = TaskCachePool.Shared;
-            _cache = TaskCachePool.Shared.Get();
-        }
-=======
-        _pool = TaskCachePool.Shared;
-        _cache = TaskCachePool.Shared.Get();
-    }
->>>>>>> a51fa41b
-
-    /// <summary>
-    /// Rents a new cache from the given <paramref name="pool"/>.
-    /// </summary>
-    public TaskCacheOwner(ObjectPool<TaskCache> pool)
-    {
-        _pool = pool ?? throw new ArgumentNullException(nameof(pool));
-        _cache = pool.Get();
-    }
-
-    /// <summary>
-    /// Gets the rented cache.
-    /// </summary>
-    public ITaskCache Cache => _cache;
-
-<<<<<<< HEAD
-        public ITaskCache CacheByKey(string key)
-        {
-            return _map.GetOrAdd(key, k => _pool.Get());
-        }
-
-        /// <summary>
-        /// Returns the rented cache back to the <see cref="ObjectPool{TaskCache}"/>.
-        /// </summary>
-        public void Dispose()
-        {
-            if (!_disposed)
-            {
-                _pool.Return(_cache);
-                foreach (TaskCache cache in _map.Values)
-                {
-                    _pool.Return(cache);
-                }
-                _disposed = true;
-            }
-=======
-    /// <summary>
-    /// Returns the rented cache back to the <see cref="ObjectPool{TaskCache}"/>.
-    /// </summary>
-    public void Dispose()
-    {
-        if (!_disposed)
-        {
-            _pool.Return(_cache);
-            _disposed = true;
->>>>>>> a51fa41b
-        }
-    }
+   
 }