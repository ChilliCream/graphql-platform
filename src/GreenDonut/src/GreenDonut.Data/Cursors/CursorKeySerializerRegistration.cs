using GreenDonut.Data.Cursors.Serializers;

namespace GreenDonut.Data.Cursors;

/// <summary>
/// Allows to register and resolve <see cref="ICursorKeySerializer"/>s.
/// </summary>
public static class CursorKeySerializerRegistration
{
    private static readonly object s_sync = new();

    private static ICursorKeySerializer[] s_serializers =
    [
        new IntCursorKeySerializer(),
        new GuidCursorKeySerializer(),
        new StringCursorKeySerializer(),
        new ShortCursorKeySerializer(),
        new LongCursorKeySerializer(),
        new DateTimeOffsetCursorKeySerializer(),
        new DateTimeCursorKeySerializer(),
        new DateOnlyCursorKeySerializer(),
        new TimeOnlyCursorKeySerializer(),
        new DecimalCursorKeySerializer(),
        new DoubleCursorKeySerializer(),
        new FloatCursorKeySerializer(),
        new BoolCursorKeySerializer(),
        new UShortCursorKeySerializer(),
        new UIntCursorKeySerializer(),
<<<<<<< HEAD
        new ULongCursorKeySerializer(),
        new EnumCursorKeySerializer<byte>(),
        new EnumCursorKeySerializer<sbyte>(),
        new EnumCursorKeySerializer<short>(),
        new EnumCursorKeySerializer<ushort>(),
        new EnumCursorKeySerializer<int>(),
        new EnumCursorKeySerializer<uint>(),
        new EnumCursorKeySerializer<long>(),
        new EnumCursorKeySerializer<ulong>()
=======
        new ULongCursorKeySerializer()
>>>>>>> ae5d8bb8
    ];

    /// <summary>
    /// Find a <see cref="ICursorKeySerializer"/> for the given key type.
    /// </summary>
    /// <param name="keyType">
    /// The key type for which to find a <see cref="ICursorKeySerializer"/>.
    /// </param>
    /// <returns>
    /// Returns a <see cref="ICursorKeySerializer"/> for the given key type.
    /// </returns>
    /// <exception cref="NotSupportedException">
    /// Throws if no <see cref="ICursorKeySerializer"/> was found for the given key type.
    /// </exception>
    public static ICursorKeySerializer Find(Type keyType)
    {
        // ReSharper disable once InconsistentlySynchronizedField
        var serializers = s_serializers.AsSpan();
        foreach (var serializer in serializers)
        {
            if (serializer.IsSupported(keyType))
            {
                return serializer;
            }
        }

        throw new NotSupportedException($"The key type `{keyType.FullName ?? keyType.Name}` is not supported.");
    }

    /// <summary>
    /// Registers a <see cref="ICursorKeySerializer"/>.
    /// </summary>
    /// <param name="serializer">
    /// The <see cref="ICursorKeySerializer"/> to register.
    /// </param>
    public static void Register(ICursorKeySerializer serializer)
    {
        lock (s_sync)
        {
            var buffer = new ICursorKeySerializer[s_serializers.Length + 1];
            Array.Copy(s_serializers, 0, buffer, 0, s_serializers.Length);
            buffer[s_serializers.Length] = serializer;
            s_serializers = buffer;
        }
    }

    /// <summary>
    /// Registers multiple <see cref="ICursorKeySerializer"/>s.
    /// </summary>
    /// <param name="serializers">
    /// The <see cref="ICursorKeySerializer"/>s to register.
    /// </param>
    public static void Register(params ICursorKeySerializer[] serializers)
    {
        if (serializers.Length == 0)
        {
            return;
        }

        lock (s_sync)
        {
            var buffer = new ICursorKeySerializer[s_serializers.Length + serializers.Length];
            Array.Copy(s_serializers, 0, buffer, 0, s_serializers.Length);
            Array.Copy(serializers, 0, buffer, s_serializers.Length, serializers.Length);
            s_serializers = buffer;
        }
    }
}<|MERGE_RESOLUTION|>--- conflicted
+++ resolved
@@ -26,7 +26,6 @@
         new BoolCursorKeySerializer(),
         new UShortCursorKeySerializer(),
         new UIntCursorKeySerializer(),
-<<<<<<< HEAD
         new ULongCursorKeySerializer(),
         new EnumCursorKeySerializer<byte>(),
         new EnumCursorKeySerializer<sbyte>(),
@@ -36,9 +35,6 @@
         new EnumCursorKeySerializer<uint>(),
         new EnumCursorKeySerializer<long>(),
         new EnumCursorKeySerializer<ulong>()
-=======
-        new ULongCursorKeySerializer()
->>>>>>> ae5d8bb8
     ];
 
     /// <summary>
