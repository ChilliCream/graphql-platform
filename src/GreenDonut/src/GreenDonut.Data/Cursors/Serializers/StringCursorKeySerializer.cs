--- conflicted
+++ resolved
@@ -1,31 +1,20 @@
-using System.Reflection;
 using System.Text;
 
 namespace GreenDonut.Data.Cursors.Serializers;
 
 internal sealed class StringCursorKeySerializer : ICursorKeySerializer
 {
-<<<<<<< HEAD
-    private static readonly Encoding _encoding = Encoding.UTF8;
-    private static readonly CursorKeyCompareMethod _compareTo = CompareToResolver.GetCompareToMethod<string>();
-=======
     private static readonly Encoding s_encoding = Encoding.UTF8;
-    private static readonly MethodInfo s_compareTo = CompareToResolver.GetCompareToMethod<string>();
->>>>>>> 315116ad
+    private static readonly CursorKeyCompareMethod s_compareTo = CompareToResolver.GetCompareToMethod<string>();
 
     public bool IsSupported(Type type)
         => type == typeof(string);
 
-<<<<<<< HEAD
     public bool IsNullable(Type type)
         => false;
 
     public CursorKeyCompareMethod GetCompareToMethod(Type type)
-        => _compareTo;
-=======
-    public MethodInfo GetCompareToMethod(Type type)
         => s_compareTo;
->>>>>>> 315116ad
 
     public object Parse(ReadOnlySpan<byte> formattedKey)
         => s_encoding.GetString(formattedKey);
