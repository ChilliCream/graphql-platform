--- conflicted
+++ resolved
@@ -10,11 +10,6 @@
     public static CursorKeyCompareMethod GetCompareToMethod<[DynamicallyAccessedMembers(PublicMethods)] T>()
         => GetCompareToMethod(typeof(T));
 
-<<<<<<< HEAD
     private static CursorKeyCompareMethod GetCompareToMethod([DynamicallyAccessedMembers(PublicMethods)] Type type)
-        => new CursorKeyCompareMethod(type.GetMethod(_compareTo, [type])!, type);
-=======
-    private static MethodInfo GetCompareToMethod([DynamicallyAccessedMembers(PublicMethods)] Type type)
-        => type.GetMethod(CompareTo, [type])!;
->>>>>>> 315116ad
+        => new CursorKeyCompareMethod(type.GetMethod(CompareTo, [type])!, type);
 }