using System.Buffers.Text;
using System.Reflection;

namespace GreenDonut.Data.Cursors.Serializers;

internal sealed class UIntCursorKeySerializer : ICursorKeySerializer
{
<<<<<<< HEAD
    private static readonly CursorKeyCompareMethod _compareTo = CompareToResolver.GetCompareToMethod<uint>();
=======
    private static readonly MethodInfo s_compareTo = CompareToResolver.GetCompareToMethod<uint>();
>>>>>>> 315116ad

    public bool IsSupported(Type type)
        => type == typeof(uint) || type == typeof(uint?);

<<<<<<< HEAD
    public bool IsNullable(Type type)
        => type == typeof(uint?);

    public CursorKeyCompareMethod GetCompareToMethod(Type type)
        => _compareTo;
=======
    public MethodInfo GetCompareToMethod(Type type)
        => s_compareTo;
>>>>>>> 315116ad

    public object Parse(ReadOnlySpan<byte> formattedKey)
    {
        if (!Utf8Parser.TryParse(formattedKey, out uint value, out _))
        {
            throw new FormatException("The cursor value is not a valid uint.");
        }

        return value;
    }

    public bool TryFormat(object key, Span<byte> buffer, out int written)
        => Utf8Formatter.TryFormat((uint)key, buffer, out written);
}<|MERGE_RESOLUTION|>--- conflicted
+++ resolved
@@ -1,29 +1,19 @@
 using System.Buffers.Text;
-using System.Reflection;
 
 namespace GreenDonut.Data.Cursors.Serializers;
 
 internal sealed class UIntCursorKeySerializer : ICursorKeySerializer
 {
-<<<<<<< HEAD
-    private static readonly CursorKeyCompareMethod _compareTo = CompareToResolver.GetCompareToMethod<uint>();
-=======
-    private static readonly MethodInfo s_compareTo = CompareToResolver.GetCompareToMethod<uint>();
->>>>>>> 315116ad
+    private static readonly CursorKeyCompareMethod s_compareTo = CompareToResolver.GetCompareToMethod<uint>();
 
     public bool IsSupported(Type type)
         => type == typeof(uint) || type == typeof(uint?);
 
-<<<<<<< HEAD
     public bool IsNullable(Type type)
         => type == typeof(uint?);
 
     public CursorKeyCompareMethod GetCompareToMethod(Type type)
-        => _compareTo;
-=======
-    public MethodInfo GetCompareToMethod(Type type)
         => s_compareTo;
->>>>>>> 315116ad
 
     public object Parse(ReadOnlySpan<byte> formattedKey)
     {
