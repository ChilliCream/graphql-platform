using System.Buffers;
using System.Globalization;
using System.Reflection;
using System.Text.Unicode;

namespace GreenDonut.Data.Cursors.Serializers;

internal sealed class DateTimeOffsetCursorKeySerializer : ICursorKeySerializer
{
<<<<<<< HEAD
    private static readonly CursorKeyCompareMethod _compareTo =
=======
    private static readonly MethodInfo s_compareTo =
>>>>>>> 315116ad
        CompareToResolver.GetCompareToMethod<DateTimeOffset>();

    private const string DateTimeFormat = "yyyyMMddHHmmssfffffff";
    private const string OffsetFormat = "hhmm";

    public bool IsSupported(Type type)
        => type == typeof(DateTimeOffset) || type == typeof(DateTimeOffset?);

<<<<<<< HEAD
    public bool IsNullable(Type type)
        => type == typeof(DateTimeOffset?);

    public CursorKeyCompareMethod GetCompareToMethod(Type type)
        => _compareTo;
=======
    public MethodInfo GetCompareToMethod(Type type)
        => s_compareTo;
>>>>>>> 315116ad

    public object Parse(ReadOnlySpan<byte> formattedKey)
    {
        var dateTimeBytes = formattedKey[..DateTimeFormat.Length];
        Span<char> dateTimeChars = stackalloc char[DateTimeFormat.Length];

        if (Utf8.ToUtf16(dateTimeBytes, dateTimeChars, out var read, out _) != OperationStatus.Done)
        {
            throw new FormatException("The cursor value is not a valid DateTimeOffset.");
        }

        // Parse date and time.
        var dateTime = DateTime.ParseExact(dateTimeChars, DateTimeFormat, null);

        // Parse offset sign (- or +).
        var offsetSign = formattedKey[read++];

        var offsetBytes = formattedKey[read..];
        Span<char> offsetChars = stackalloc char[OffsetFormat.Length];

        if (Utf8.ToUtf16(offsetBytes, offsetChars, out _, out _) != OperationStatus.Done)
        {
            throw new FormatException("The cursor value is not a valid DateTimeOffset.");
        }

        // Parse offset.
        var offset = TimeSpan.ParseExact(
            offsetChars,
            OffsetFormat,
            null,
            offsetSign == '-' ? TimeSpanStyles.AssumeNegative : TimeSpanStyles.None);

        return new DateTimeOffset(dateTime, offset);
    }

    public bool TryFormat(object key, Span<byte> buffer, out int written)
    {
        var dateTimeOffset = (DateTimeOffset)key;
        Span<char> characters = stackalloc char[DateTimeFormat.Length + 1 + OffsetFormat.Length];

        // Format date and time.
        if (!dateTimeOffset.TryFormat(characters, out var charsWritten, DateTimeFormat))
        {
            written = 0;
            return false;
        }

        // Format offset sign (- or +).
        characters[charsWritten++] = dateTimeOffset.Offset < TimeSpan.Zero ? '-' : '+';

        // Format offset.
        if (!dateTimeOffset.Offset.TryFormat(characters[charsWritten..], out _, OffsetFormat))
        {
            written = 0;
            return false;
        }

        return Utf8.FromUtf16(characters, buffer, out _, out written) == OperationStatus.Done;
    }
}<|MERGE_RESOLUTION|>--- conflicted
+++ resolved
@@ -1,17 +1,12 @@
 using System.Buffers;
 using System.Globalization;
-using System.Reflection;
 using System.Text.Unicode;
 
 namespace GreenDonut.Data.Cursors.Serializers;
 
 internal sealed class DateTimeOffsetCursorKeySerializer : ICursorKeySerializer
 {
-<<<<<<< HEAD
-    private static readonly CursorKeyCompareMethod _compareTo =
-=======
-    private static readonly MethodInfo s_compareTo =
->>>>>>> 315116ad
+    private static readonly CursorKeyCompareMethod s_compareTo =
         CompareToResolver.GetCompareToMethod<DateTimeOffset>();
 
     private const string DateTimeFormat = "yyyyMMddHHmmssfffffff";
@@ -20,16 +15,11 @@
     public bool IsSupported(Type type)
         => type == typeof(DateTimeOffset) || type == typeof(DateTimeOffset?);
 
-<<<<<<< HEAD
     public bool IsNullable(Type type)
         => type == typeof(DateTimeOffset?);
 
     public CursorKeyCompareMethod GetCompareToMethod(Type type)
-        => _compareTo;
-=======
-    public MethodInfo GetCompareToMethod(Type type)
         => s_compareTo;
->>>>>>> 315116ad
 
     public object Parse(ReadOnlySpan<byte> formattedKey)
     {
