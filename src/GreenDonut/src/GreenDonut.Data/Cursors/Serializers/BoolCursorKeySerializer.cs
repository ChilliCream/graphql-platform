using System.Buffers.Text;
using System.Reflection;

namespace GreenDonut.Data.Cursors.Serializers;

internal sealed class BoolCursorKeySerializer : ICursorKeySerializer
{
<<<<<<< HEAD
    private static readonly CursorKeyCompareMethod _compareTo = CompareToResolver.GetCompareToMethod<bool>();
=======
    private static readonly MethodInfo s_compareTo = CompareToResolver.GetCompareToMethod<bool>();
>>>>>>> 315116ad

    public bool IsSupported(Type type)
        => type == typeof(bool) || type == typeof(bool?);

<<<<<<< HEAD
    public bool IsNullable(Type type)
        => type == typeof(bool?);

    public CursorKeyCompareMethod GetCompareToMethod(Type type)
        => _compareTo;
=======
    public MethodInfo GetCompareToMethod(Type type)
        => s_compareTo;
>>>>>>> 315116ad

    public object Parse(ReadOnlySpan<byte> formattedKey)
    {
        if (!Utf8Parser.TryParse(formattedKey, out byte value, out _))
        {
            throw new FormatException("The cursor value is not a valid boolean.");
        }

        return value == 1;
    }

    public bool TryFormat(object key, Span<byte> buffer, out int written)
        => Utf8Formatter.TryFormat((bool)key ? (byte)1 : (byte)0, buffer, out written);
}<|MERGE_RESOLUTION|>--- conflicted
+++ resolved
@@ -1,29 +1,19 @@
 using System.Buffers.Text;
-using System.Reflection;
 
 namespace GreenDonut.Data.Cursors.Serializers;
 
 internal sealed class BoolCursorKeySerializer : ICursorKeySerializer
 {
-<<<<<<< HEAD
-    private static readonly CursorKeyCompareMethod _compareTo = CompareToResolver.GetCompareToMethod<bool>();
-=======
-    private static readonly MethodInfo s_compareTo = CompareToResolver.GetCompareToMethod<bool>();
->>>>>>> 315116ad
+    private static readonly CursorKeyCompareMethod s_compareTo = CompareToResolver.GetCompareToMethod<bool>();
 
     public bool IsSupported(Type type)
         => type == typeof(bool) || type == typeof(bool?);
 
-<<<<<<< HEAD
     public bool IsNullable(Type type)
         => type == typeof(bool?);
 
     public CursorKeyCompareMethod GetCompareToMethod(Type type)
-        => _compareTo;
-=======
-    public MethodInfo GetCompareToMethod(Type type)
         => s_compareTo;
->>>>>>> 315116ad
 
     public object Parse(ReadOnlySpan<byte> formattedKey)
     {
