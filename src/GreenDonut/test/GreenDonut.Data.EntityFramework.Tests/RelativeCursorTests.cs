--- conflicted
+++ resolved
@@ -45,36 +45,7 @@
         Snapshot.Create(postFix: TestEnvironment.TargetFramework)
             .Add(new { Page = second.Index, second.TotalCount, Items = second.Items.Select(t => t.Name).ToArray() })
             .AddSql(capture)
-<<<<<<< HEAD
-            .MatchInline(
-                """
-                ---------------
-                {
-                  "Page": 2,
-                  "TotalCount": 20,
-                  "Items": [
-                    "Celestara",
-                    "Dynamova"
-                  ]
-                }
-                ---------------
-
-                SQL 0
-                ---------------
-                -- @__value_0='Brightex'
-                -- @__value_1='2'
-                -- @__p_2='3'
-                SELECT b."Id", b."CreatedOn", b."GroupId", b."ModifiedOn", b."Name"
-                FROM "Brands" AS b
-                WHERE b."Name" >= @__value_0 AND (b."Name" > @__value_0 OR b."Id" > @__value_1)
-                ORDER BY b."Name", b."Id"
-                LIMIT @__p_2
-                ---------------
-
-                """);
-=======
             .MatchSnapshot();
->>>>>>> 315116ad
     }
 
     [Fact]
@@ -162,11 +133,11 @@
 
         /*
         1. Aetherix
-        2. Brightex     
-        3. Celestara    
-        4. Evolvance    <- Cursor  
-        5. Futurova     
-        6. Glacient     
+        2. Brightex
+        3. Celestara
+        4. Evolvance    <- Cursor
+        5. Futurova
+        6. Glacient
         7. Innovexa     <- Page 4 - Item 1
         8. Joventra     <- Page 4 - Item 2
         */
@@ -237,47 +208,7 @@
         Snapshot.Create(postFix: TestEnvironment.TargetFramework)
             .Add(new { Page = second.Index, second.TotalCount, Items = second.Items.Select(t => t.Name).ToArray() })
             .AddSql(capture)
-<<<<<<< HEAD
-            .MatchInline(
-                """
-                ---------------
-                {
-                  "Page": 2,
-                  "TotalCount": 20,
-                  "Items": [
-                    "Celestara",
-                    "Dynamova"
-                  ]
-                }
-                ---------------
-
-                SQL 0
-                ---------------
-                -- @__value_0='Brightex'
-                -- @__value_1='2'
-                SELECT b1."GroupId", b3."Id", b3."CreatedOn", b3."GroupId", b3."ModifiedOn", b3."Name"
-                FROM (
-                    SELECT b."GroupId"
-                    FROM "Brands" AS b
-                    WHERE b."GroupId" = 1
-                    GROUP BY b."GroupId"
-                ) AS b1
-                LEFT JOIN (
-                    SELECT b2."Id", b2."CreatedOn", b2."GroupId", b2."ModifiedOn", b2."Name"
-                    FROM (
-                        SELECT b0."Id", b0."CreatedOn", b0."GroupId", b0."ModifiedOn", b0."Name", ROW_NUMBER() OVER(PARTITION BY b0."GroupId" ORDER BY b0."Name", b0."Id") AS row
-                        FROM "Brands" AS b0
-                        WHERE b0."GroupId" = 1 AND b0."Name" >= @__value_0 AND (b0."Name" > @__value_0 OR b0."Id" > @__value_1)
-                    ) AS b2
-                    WHERE b2.row <= 3
-                ) AS b3 ON b1."GroupId" = b3."GroupId"
-                ORDER BY b1."GroupId", b3."GroupId", b3."Name", b3."Id"
-                ---------------
-
-                """);
-=======
             .MatchSnapshot();
->>>>>>> 315116ad
     }
 
     [Fact]
@@ -386,37 +317,7 @@
         Snapshot.Create(postFix: TestEnvironment.TargetFramework)
             .Add(new { Page = second.Index, second.TotalCount, Items = second.Items.Select(t => t.Name).ToArray() })
             .AddSql(capture)
-<<<<<<< HEAD
-            .MatchInline(
-                """
-                ---------------
-                {
-                  "Page": 3,
-                  "TotalCount": 20,
-                  "Items": [
-                    "Evolvance",
-                    "Futurova"
-                  ]
-                }
-                ---------------
-
-                SQL 0
-                ---------------
-                -- @__value_0='Brightex'
-                -- @__value_1='2'
-                -- @__p_3='3'
-                -- @__p_2='2'
-                SELECT b."Id", b."CreatedOn", b."GroupId", b."ModifiedOn", b."Name"
-                FROM "Brands" AS b
-                WHERE b."Name" >= @__value_0 AND (b."Name" > @__value_0 OR b."Id" > @__value_1)
-                ORDER BY b."Name", b."Id"
-                LIMIT @__p_3 OFFSET @__p_2
-                ---------------
-
-                """);
-=======
             .MatchSnapshot();
->>>>>>> 315116ad
     }
 
     [Fact]
@@ -448,10 +349,9 @@
         6. Futurova     <- Page 3 - Item 2
         */
 
-        Snapshot.Create(postFix: TestEnvironment.TargetFramework)
+        Snapshot.Create()
             .Add(new { Page = second.Index, second.TotalCount, Items = second.Items.Select(t => t.Name).ToArray() })
             .AddSql(capture)
-<<<<<<< HEAD
             .MatchInline(
                 """
                 ---------------
@@ -480,9 +380,6 @@
                 ---------------
 
                 """);
-=======
-            .MatchSnapshot();
->>>>>>> 315116ad
     }
 
     [Fact]
@@ -516,53 +413,10 @@
         6. Futurova     <- Page 3 - Item 2
         */
 
-<<<<<<< HEAD
-        Snapshot.Create()
+        Snapshot.Create(postFix: TestEnvironment.TargetFramework)
             .Add(new { Page = second.Index, second.TotalCount, Items = second.Items.Select(t => t.Name).ToArray() })
             .AddSql(capture)
-            .MatchInline(
-                """
-                ---------------
-                {
-                  "Page": 3,
-                  "TotalCount": 20,
-                  "Items": [
-                    "Evolvance",
-                    "Futurova"
-                  ]
-                }
-                ---------------
-
-                SQL 0
-                ---------------
-                -- @__value_0='Brightex'
-                -- @__value_1='2'
-                SELECT b1."GroupId", b3."Id", b3."CreatedOn", b3."GroupId", b3."ModifiedOn", b3."Name"
-                FROM (
-                    SELECT b."GroupId"
-                    FROM "Brands" AS b
-                    WHERE b."GroupId" = 1
-                    GROUP BY b."GroupId"
-                ) AS b1
-                LEFT JOIN (
-                    SELECT b2."Id", b2."CreatedOn", b2."GroupId", b2."ModifiedOn", b2."Name"
-                    FROM (
-                        SELECT b0."Id", b0."CreatedOn", b0."GroupId", b0."ModifiedOn", b0."Name", ROW_NUMBER() OVER(PARTITION BY b0."GroupId" ORDER BY b0."Name", b0."Id") AS row
-                        FROM "Brands" AS b0
-                        WHERE b0."GroupId" = 1 AND b0."Name" >= @__value_0 AND (b0."Name" > @__value_0 OR b0."Id" > @__value_1)
-                    ) AS b2
-                    WHERE 2 < b2.row AND b2.row <= 5
-                ) AS b3 ON b1."GroupId" = b3."GroupId"
-                ORDER BY b1."GroupId", b3."GroupId", b3."Name", b3."Id"
-                ---------------
-
-                """);
-=======
-        Snapshot.Create(postFix: TestEnvironment.TargetFramework)
-            .Add(new { Page = fourth.Index, fourth.TotalCount, Items = fourth.Items.Select(t => t.Name).ToArray() })
-            .AddSql(capture)
             .MatchSnapshot();
->>>>>>> 315116ad
     }
 
     [Fact]
@@ -596,7 +450,6 @@
         6. Futurova     <- Page 3 - Item 2
         */
 
-<<<<<<< HEAD
         Snapshot.Create()
             .Add(new { Page = second.Index, second.TotalCount, Items = second.Items.Select(t => t.Name).ToArray() })
             .AddSql(capture)
@@ -673,36 +526,10 @@
         8. Hyperionix   <- Page 4 - Item 2
         */
 
-        Snapshot.Create()
+        Snapshot.Create(postFix: TestEnvironment.TargetFramework)
             .Add(new { Page = fourth.Index, fourth.TotalCount, Items = fourth.Items.Select(t => t.Name).ToArray() })
             .AddSql(capture)
-            .MatchInline(
-                """
-                ---------------
-                {
-                  "Page": 4,
-                  "TotalCount": 20,
-                  "Items": [
-                    "Glacient",
-                    "Hyperionix"
-                  ]
-                }
-                ---------------
-
-                SQL 0
-                ---------------
-                -- @__value_0='Dynamova'
-                -- @__value_1='4'
-                -- @__p_3='3'
-                -- @__p_2='2'
-                SELECT b."Id", b."CreatedOn", b."GroupId", b."ModifiedOn", b."Name"
-                FROM "Brands" AS b
-                WHERE b."Name" >= @__value_0 AND (b."Name" > @__value_0 OR b."Id" > @__value_1)
-                ORDER BY b."Name", b."Id"
-                LIMIT @__p_3 OFFSET @__p_2
-                ---------------
-
-                """);
+            .MatchSnapshot();
     }
 
     [Fact]
@@ -805,46 +632,10 @@
         8. Hyperionix   <- Page 4 - Item 2
         */
 
-        Snapshot.Create()
+        Snapshot.Create(postFix: TestEnvironment.TargetFramework)
             .Add(new { Page = fourth.Index, fourth.TotalCount, Items = fourth.Items.Select(t => t.Name).ToArray() })
             .AddSql(capture)
-            .MatchInline(
-                """
-                ---------------
-                {
-                  "Page": 4,
-                  "TotalCount": 20,
-                  "Items": [
-                    "Glacient",
-                    "Hyperionix"
-                  ]
-                }
-                ---------------
-
-                SQL 0
-                ---------------
-                -- @__value_0='Dynamova'
-                -- @__value_1='4'
-                SELECT b1."GroupId", b3."Id", b3."CreatedOn", b3."GroupId", b3."ModifiedOn", b3."Name"
-                FROM (
-                    SELECT b."GroupId"
-                    FROM "Brands" AS b
-                    WHERE b."GroupId" = 1
-                    GROUP BY b."GroupId"
-                ) AS b1
-                LEFT JOIN (
-                    SELECT b2."Id", b2."CreatedOn", b2."GroupId", b2."ModifiedOn", b2."Name"
-                    FROM (
-                        SELECT b0."Id", b0."CreatedOn", b0."GroupId", b0."ModifiedOn", b0."Name", ROW_NUMBER() OVER(PARTITION BY b0."GroupId" ORDER BY b0."Name", b0."Id") AS row
-                        FROM "Brands" AS b0
-                        WHERE b0."GroupId" = 1 AND b0."Name" >= @__value_0 AND (b0."Name" > @__value_0 OR b0."Id" > @__value_1)
-                    ) AS b2
-                    WHERE 2 < b2.row AND b2.row <= 5
-                ) AS b3 ON b1."GroupId" = b3."GroupId"
-                ORDER BY b1."GroupId", b3."GroupId", b3."Name", b3."Id"
-                ---------------
-
-                """);
+            .MatchSnapshot();
     }
 
     [Fact]
@@ -955,36 +746,10 @@
         8. Hyperionix   <- Page 4 - Item 2
         */
 
-        Snapshot.Create()
+        Snapshot.Create(postFix: TestEnvironment.TargetFramework)
             .Add(new { Page = fourth.Index, fourth.TotalCount, Items = fourth.Items.Select(t => t.Name).ToArray() })
             .AddSql(capture)
-            .MatchInline(
-                """
-                ---------------
-                {
-                  "Page": 4,
-                  "TotalCount": 20,
-                  "Items": [
-                    "Glacient",
-                    "Hyperionix"
-                  ]
-                }
-                ---------------
-
-                SQL 0
-                ---------------
-                -- @__value_0='Brightex'
-                -- @__value_1='2'
-                -- @__p_3='3'
-                -- @__p_2='4'
-                SELECT b."Id", b."CreatedOn", b."GroupId", b."ModifiedOn", b."Name"
-                FROM "Brands" AS b
-                WHERE b."Name" >= @__value_0 AND (b."Name" > @__value_0 OR b."Id" > @__value_1)
-                ORDER BY b."Name", b."Id"
-                LIMIT @__p_3 OFFSET @__p_2
-                ---------------
-
-                """);
+            .MatchSnapshot();
     }
 
     [Fact]
@@ -1014,7 +779,7 @@
         14. Nebularis   <- Selected - Item 4
         15. Omniflex    <- Selected - Item 5
         16. Pulsarix    <- NULL Cursor
-        17. Quantumis   
+        17. Quantumis
         18. Radiantum
         19. Synerflux
         20. Vertexis
@@ -1156,46 +921,10 @@
         8. Hyperionix   <- Page 4 - Item 2
         */
 
-        Snapshot.Create()
+        Snapshot.Create(postFix: TestEnvironment.TargetFramework)
             .Add(new { Page = fourth.Index, fourth.TotalCount, Items = fourth.Items.Select(t => t.Name).ToArray() })
             .AddSql(capture)
-            .MatchInline(
-                """
-                ---------------
-                {
-                  "Page": 4,
-                  "TotalCount": 20,
-                  "Items": [
-                    "Glacient",
-                    "Hyperionix"
-                  ]
-                }
-                ---------------
-
-                SQL 0
-                ---------------
-                -- @__value_0='Brightex'
-                -- @__value_1='2'
-                SELECT b1."GroupId", b3."Id", b3."CreatedOn", b3."GroupId", b3."ModifiedOn", b3."Name"
-                FROM (
-                    SELECT b."GroupId"
-                    FROM "Brands" AS b
-                    WHERE b."GroupId" = 1
-                    GROUP BY b."GroupId"
-                ) AS b1
-                LEFT JOIN (
-                    SELECT b2."Id", b2."CreatedOn", b2."GroupId", b2."ModifiedOn", b2."Name"
-                    FROM (
-                        SELECT b0."Id", b0."CreatedOn", b0."GroupId", b0."ModifiedOn", b0."Name", ROW_NUMBER() OVER(PARTITION BY b0."GroupId" ORDER BY b0."Name", b0."Id") AS row
-                        FROM "Brands" AS b0
-                        WHERE b0."GroupId" = 1 AND b0."Name" >= @__value_0 AND (b0."Name" > @__value_0 OR b0."Id" > @__value_1)
-                    ) AS b2
-                    WHERE 4 < b2.row AND b2.row <= 7
-                ) AS b3 ON b1."GroupId" = b3."GroupId"
-                ORDER BY b1."GroupId", b3."GroupId", b3."Name", b3."Id"
-                ---------------
-
-                """);
+            .MatchSnapshot();
     }
 
     [Fact]
@@ -1304,7 +1033,7 @@
         20. Vertexis
         */
 
-        Snapshot.Create()
+        Snapshot.Create(postFix: TestEnvironment.TargetFramework)
             .Add(new
             {
                 Page = secondToLast.Index,
@@ -1312,32 +1041,7 @@
                 Items = secondToLast.Items.Select(t => t.Name).ToArray()
             })
             .AddSql(capture)
-            .MatchInline(
-                """
-                ---------------
-                {
-                  "Page": 9,
-                  "TotalCount": 20,
-                  "Items": [
-                    "Quantumis",
-                    "Radiantum"
-                  ]
-                }
-                ---------------
-
-                SQL 0
-                ---------------
-                -- @__value_0='Synerflux'
-                -- @__value_1='19'
-                -- @__p_2='3'
-                SELECT b."Id", b."CreatedOn", b."GroupId", b."ModifiedOn", b."Name"
-                FROM "Brands" AS b
-                WHERE b."Name" <= @__value_0 AND (b."Name" < @__value_0 OR b."Id" < @__value_1)
-                ORDER BY b."Name" DESC, b."Id" DESC
-                LIMIT @__p_2
-                ---------------
-
-                """);
+            .MatchSnapshot();
     }
 
     [Fact]
@@ -1439,7 +1143,7 @@
         20. Vertexis
         */
 
-        Snapshot.Create()
+        Snapshot.Create(postFix: TestEnvironment.TargetFramework)
             .Add(new
             {
                 Page = secondToLast.Index,
@@ -1447,49 +1151,7 @@
                 Items = secondToLast.Items.Select(t => t.Name).ToArray()
             })
             .AddSql(capture)
-            .MatchInline(
-                """
-                ---------------
-                {
-                  "Page": 9,
-                  "TotalCount": 20,
-                  "Items": [
-                    "Quantumis",
-                    "Radiantum"
-                  ]
-                }
-                ---------------
-
-                SQL 0
-                ---------------
-                -- @__value_0='Synerflux'
-                -- @__value_1='19'
-                SELECT b1."GroupId", b3."Id", b3."CreatedOn", b3."GroupId", b3."ModifiedOn", b3."Name"
-                FROM (
-                    SELECT b."GroupId"
-                    FROM "Brands" AS b
-                    WHERE b."GroupId" = 2
-                    GROUP BY b."GroupId"
-                ) AS b1
-                LEFT JOIN (
-                    SELECT b2."Id", b2."CreatedOn", b2."GroupId", b2."ModifiedOn", b2."Name"
-                    FROM (
-                        SELECT b0."Id", b0."CreatedOn", b0."GroupId", b0."ModifiedOn", b0."Name", ROW_NUMBER() OVER(PARTITION BY b0."GroupId" ORDER BY b0."Name" DESC, b0."Id" DESC) AS row
-                        FROM "Brands" AS b0
-                        WHERE b0."GroupId" = 2 AND b0."Name" <= @__value_0 AND (b0."Name" < @__value_0 OR b0."Id" < @__value_1)
-                    ) AS b2
-                    WHERE b2.row <= 3
-                ) AS b3 ON b1."GroupId" = b3."GroupId"
-                ORDER BY b1."GroupId", b3."GroupId", b3."Name" DESC, b3."Id" DESC
-                ---------------
-
-                """);
-=======
-        Snapshot.Create(postFix: TestEnvironment.TargetFramework)
-            .Add(new { Page = fourth.Index, fourth.TotalCount, Items = fourth.Items.Select(t => t.Name).ToArray() })
-            .AddSql(capture)
             .MatchSnapshot();
->>>>>>> 315116ad
     }
 
     [Fact]
@@ -1524,7 +1186,6 @@
         20. Vertexis
         */
 
-<<<<<<< HEAD
         Snapshot.Create()
             .Add(new
             {
@@ -1571,12 +1232,6 @@
                 ---------------
 
                 """);
-=======
-        Snapshot.Create(postFix: TestEnvironment.TargetFramework)
-            .Add(new { Page = fourth.Index, fourth.TotalCount, Items = fourth.Items.Select(t => t.Name).ToArray() })
-            .AddSql(capture)
-            .MatchSnapshot();
->>>>>>> 315116ad
     }
 
     [Fact]
@@ -1609,7 +1264,47 @@
         20. Vertexis
         */
 
-<<<<<<< HEAD
+        Snapshot.Create(postFix: TestEnvironment.TargetFramework)
+            .Add(new
+            {
+                Page = thirdToLast.Index,
+                thirdToLast.TotalCount,
+                Items = thirdToLast.Items.Select(t => t.Name).ToArray()
+            })
+            .AddSql(capture)
+            .MatchSnapshot();
+    }
+
+    [Fact]
+    public async Task Fetch_Third_To_Last_Page_Offset_Negative_1_Ordering_By_Nullable_Columns()
+    {
+        // Arrange
+
+        var connectionString = CreateConnectionString();
+        await SeedAsync(connectionString);
+
+        await using var context = new TestContext(connectionString);
+        var arguments = new PagingArguments(last: 2) { EnableRelativeCursors = true };
+        var last = await context.Brands.OrderBy(t => t.CreatedOn).ThenBy(t => t.ModifiedOn).ThenBy(t => t.Id).ToPageAsync(arguments);
+
+        // Act
+
+        using var capture = new CapturePagingQueryInterceptor();
+        arguments = arguments with { Before = last.CreateCursor(last.First!, -1) };
+        var thirdToLast = await context.Brands.OrderBy(t => t.CreatedOn).ThenBy(t => t.ModifiedOn).ThenBy(t => t.Id).ToPageAsync(arguments);
+
+        // Assert
+
+        /*
+        14. Nebularis
+        15. Omniflex    <- Selected - Item 1
+        16. Pulsarix    <- Selected - Item 2
+        17. Quantumis
+        18. Radiantum
+        19. Synerflux   <- Cursor
+        20. Vertexis
+        */
+
         Snapshot.Create()
             .Add(new
             {
@@ -1618,80 +1313,6 @@
                 Items = thirdToLast.Items.Select(t => t.Name).ToArray()
             })
             .AddSql(capture)
-            .MatchInline(
-                """
-                ---------------
-                {
-                  "Page": 8,
-                  "TotalCount": 20,
-                  "Items": [
-                    "Omniflex",
-                    "Pulsarix"
-                  ]
-                }
-                ---------------
-
-                SQL 0
-                ---------------
-                -- @__value_0='Synerflux'
-                -- @__value_1='19'
-                -- @__p_3='3'
-                -- @__p_2='2'
-                SELECT b."Id", b."CreatedOn", b."GroupId", b."ModifiedOn", b."Name"
-                FROM "Brands" AS b
-                WHERE b."Name" <= @__value_0 AND (b."Name" < @__value_0 OR b."Id" < @__value_1)
-                ORDER BY b."Name" DESC, b."Id" DESC
-                LIMIT @__p_3 OFFSET @__p_2
-                ---------------
-
-                """);
-=======
-        Snapshot.Create(postFix: TestEnvironment.TargetFramework)
-            .Add(new { Page = fourth.Index, fourth.TotalCount, Items = fourth.Items.Select(t => t.Name).ToArray() })
-            .AddSql(capture)
-            .MatchSnapshot();
->>>>>>> 315116ad
-    }
-
-    [Fact]
-    public async Task Fetch_Third_To_Last_Page_Offset_Negative_1_Ordering_By_Nullable_Columns()
-    {
-        // Arrange
-
-        var connectionString = CreateConnectionString();
-        await SeedAsync(connectionString);
-
-        await using var context = new TestContext(connectionString);
-        var arguments = new PagingArguments(last: 2) { EnableRelativeCursors = true };
-        var last = await context.Brands.OrderBy(t => t.CreatedOn).ThenBy(t => t.ModifiedOn).ThenBy(t => t.Id).ToPageAsync(arguments);
-
-        // Act
-
-        using var capture = new CapturePagingQueryInterceptor();
-        arguments = arguments with { Before = last.CreateCursor(last.First!, -1) };
-        var thirdToLast = await context.Brands.OrderBy(t => t.CreatedOn).ThenBy(t => t.ModifiedOn).ThenBy(t => t.Id).ToPageAsync(arguments);
-
-        // Assert
-
-        /*
-        14. Nebularis
-        15. Omniflex    <- Selected - Item 1
-        16. Pulsarix    <- Selected - Item 2
-        17. Quantumis
-        18. Radiantum
-        19. Synerflux   <- Cursor
-        20. Vertexis
-        */
-
-        Snapshot.Create(postFix: TestEnvironment.TargetFramework)
-            .Add(new
-            {
-                Page = thirdToLast.Index,
-                thirdToLast.TotalCount,
-                Items = thirdToLast.Items.Select(t => t.Name).ToArray()
-            })
-            .AddSql(capture)
-<<<<<<< HEAD
             .MatchInline(
                 """
                 ---------------
@@ -1720,9 +1341,6 @@
                 ---------------
 
                 """);
-=======
-            .MatchSnapshot();
->>>>>>> 315116ad
     }
 
     [Fact]
@@ -1760,7 +1378,7 @@
         20. Vertexis
         */
 
-        Snapshot.Create(postFix: TestEnvironment.TargetFramework)
+        Snapshot.Create()
             .Add(new
             {
                 Page = fourthToLast.Index,
@@ -1768,7 +1386,6 @@
                 Items = fourthToLast.Items.Select(t => t.Name).ToArray()
             })
             .AddSql(capture)
-<<<<<<< HEAD
             .MatchInline(
                 """
                 ---------------
@@ -1795,9 +1412,6 @@
                 ---------------
 
                 """);
-=======
-            .MatchSnapshot();
->>>>>>> 315116ad
     }
 
     [Fact]
@@ -1840,47 +1454,7 @@
                 Items = thirdToLast.Items.Select(t => t.Name).ToArray()
             })
             .AddSql(capture)
-<<<<<<< HEAD
-            .MatchInline(
-                """
-                ---------------
-                {
-                  "Page": 8,
-                  "TotalCount": 20,
-                  "Items": [
-                    "Omniflex",
-                    "Pulsarix"
-                  ]
-                }
-                ---------------
-
-                SQL 0
-                ---------------
-                -- @__value_0='Synerflux'
-                -- @__value_1='19'
-                SELECT b1."GroupId", b3."Id", b3."CreatedOn", b3."GroupId", b3."ModifiedOn", b3."Name"
-                FROM (
-                    SELECT b."GroupId"
-                    FROM "Brands" AS b
-                    WHERE b."GroupId" = 2
-                    GROUP BY b."GroupId"
-                ) AS b1
-                LEFT JOIN (
-                    SELECT b2."Id", b2."CreatedOn", b2."GroupId", b2."ModifiedOn", b2."Name"
-                    FROM (
-                        SELECT b0."Id", b0."CreatedOn", b0."GroupId", b0."ModifiedOn", b0."Name", ROW_NUMBER() OVER(PARTITION BY b0."GroupId" ORDER BY b0."Name" DESC, b0."Id" DESC) AS row
-                        FROM "Brands" AS b0
-                        WHERE b0."GroupId" = 2 AND b0."Name" <= @__value_0 AND (b0."Name" < @__value_0 OR b0."Id" < @__value_1)
-                    ) AS b2
-                    WHERE 2 < b2.row AND b2.row <= 5
-                ) AS b3 ON b1."GroupId" = b3."GroupId"
-                ORDER BY b1."GroupId", b3."GroupId", b3."Name" DESC, b3."Id" DESC
-                ---------------
-
-                """);
-=======
             .MatchSnapshot();
->>>>>>> 315116ad
     }
 
     [Fact]
@@ -1915,7 +1489,7 @@
         20. Vertexis
         */
 
-        Snapshot.Create(postFix: TestEnvironment.TargetFramework)
+        Snapshot.Create()
             .Add(new
             {
                 Page = thirdToLast.Index,
@@ -1923,7 +1497,6 @@
                 Items = thirdToLast.Items.Select(t => t.Name).ToArray()
             })
             .AddSql(capture)
-<<<<<<< HEAD
             .MatchInline(
                 """
                 ---------------
@@ -1962,9 +1535,6 @@
                 ---------------
 
                 """);
-=======
-            .MatchSnapshot();
->>>>>>> 315116ad
     }
 
     [Fact]
@@ -2008,37 +1578,7 @@
                 Items = thirdToLast.Items.Select(t => t.Name).ToArray()
             })
             .AddSql(capture)
-<<<<<<< HEAD
-            .MatchInline(
-                """
-                ---------------
-                {
-                  "Page": 7,
-                  "TotalCount": 20,
-                  "Items": [
-                    "Momentumix",
-                    "Nebularis"
-                  ]
-                }
-                ---------------
-
-                SQL 0
-                ---------------
-                -- @__value_0='Synerflux'
-                -- @__value_1='19'
-                -- @__p_3='3'
-                -- @__p_2='4'
-                SELECT b."Id", b."CreatedOn", b."GroupId", b."ModifiedOn", b."Name"
-                FROM "Brands" AS b
-                WHERE b."Name" <= @__value_0 AND (b."Name" < @__value_0 OR b."Id" < @__value_1)
-                ORDER BY b."Name" DESC, b."Id" DESC
-                LIMIT @__p_3 OFFSET @__p_2
-                ---------------
-
-                """);
-=======
             .MatchSnapshot();
->>>>>>> 315116ad
     }
 
     [Fact]
@@ -2084,47 +1624,7 @@
                 Items = thirdToLast.Items.Select(t => t.Name).ToArray()
             })
             .AddSql(capture)
-<<<<<<< HEAD
-            .MatchInline(
-                """
-                ---------------
-                {
-                  "Page": 7,
-                  "TotalCount": 20,
-                  "Items": [
-                    "Momentumix",
-                    "Nebularis"
-                  ]
-                }
-                ---------------
-
-                SQL 0
-                ---------------
-                -- @__value_0='Synerflux'
-                -- @__value_1='19'
-                SELECT b1."GroupId", b3."Id", b3."CreatedOn", b3."GroupId", b3."ModifiedOn", b3."Name"
-                FROM (
-                    SELECT b."GroupId"
-                    FROM "Brands" AS b
-                    WHERE b."GroupId" = 2
-                    GROUP BY b."GroupId"
-                ) AS b1
-                LEFT JOIN (
-                    SELECT b2."Id", b2."CreatedOn", b2."GroupId", b2."ModifiedOn", b2."Name"
-                    FROM (
-                        SELECT b0."Id", b0."CreatedOn", b0."GroupId", b0."ModifiedOn", b0."Name", ROW_NUMBER() OVER(PARTITION BY b0."GroupId" ORDER BY b0."Name" DESC, b0."Id" DESC) AS row
-                        FROM "Brands" AS b0
-                        WHERE b0."GroupId" = 2 AND b0."Name" <= @__value_0 AND (b0."Name" < @__value_0 OR b0."Id" < @__value_1)
-                    ) AS b2
-                    WHERE 4 < b2.row AND b2.row <= 7
-                ) AS b3 ON b1."GroupId" = b3."GroupId"
-                ORDER BY b1."GroupId", b3."GroupId", b3."Name" DESC, b3."Id" DESC
-                ---------------
-
-                """);
-=======
             .MatchSnapshot();
->>>>>>> 315116ad
     }
 
     [Fact]
@@ -2170,37 +1670,7 @@
                 Items = fourthToLast.Items.Select(t => t.Name).ToArray()
             })
             .AddSql(capture)
-<<<<<<< HEAD
-            .MatchInline(
-                """
-                ---------------
-                {
-                  "Page": 7,
-                  "TotalCount": 20,
-                  "Items": [
-                    "Momentumix",
-                    "Nebularis"
-                  ]
-                }
-                ---------------
-
-                SQL 0
-                ---------------
-                -- @__value_0='Quantumis'
-                -- @__value_1='17'
-                -- @__p_3='3'
-                -- @__p_2='2'
-                SELECT b."Id", b."CreatedOn", b."GroupId", b."ModifiedOn", b."Name"
-                FROM "Brands" AS b
-                WHERE b."Name" <= @__value_0 AND (b."Name" < @__value_0 OR b."Id" < @__value_1)
-                ORDER BY b."Name" DESC, b."Id" DESC
-                LIMIT @__p_3 OFFSET @__p_2
-                ---------------
-
-                """);
-=======
             .MatchSnapshot();
->>>>>>> 315116ad
     }
 
     [Fact]
@@ -2248,47 +1718,7 @@
                 Items = fourthToLast.Items.Select(t => t.Name).ToArray()
             })
             .AddSql(capture)
-<<<<<<< HEAD
-            .MatchInline(
-                """
-                ---------------
-                {
-                  "Page": 7,
-                  "TotalCount": 20,
-                  "Items": [
-                    "Momentumix",
-                    "Nebularis"
-                  ]
-                }
-                ---------------
-
-                SQL 0
-                ---------------
-                -- @__value_0='Quantumis'
-                -- @__value_1='17'
-                SELECT b1."GroupId", b3."Id", b3."CreatedOn", b3."GroupId", b3."ModifiedOn", b3."Name"
-                FROM (
-                    SELECT b."GroupId"
-                    FROM "Brands" AS b
-                    WHERE b."GroupId" = 2
-                    GROUP BY b."GroupId"
-                ) AS b1
-                LEFT JOIN (
-                    SELECT b2."Id", b2."CreatedOn", b2."GroupId", b2."ModifiedOn", b2."Name"
-                    FROM (
-                        SELECT b0."Id", b0."CreatedOn", b0."GroupId", b0."ModifiedOn", b0."Name", ROW_NUMBER() OVER(PARTITION BY b0."GroupId" ORDER BY b0."Name" DESC, b0."Id" DESC) AS row
-                        FROM "Brands" AS b0
-                        WHERE b0."GroupId" = 2 AND b0."Name" <= @__value_0 AND (b0."Name" < @__value_0 OR b0."Id" < @__value_1)
-                    ) AS b2
-                    WHERE 2 < b2.row AND b2.row <= 5
-                ) AS b3 ON b1."GroupId" = b3."GroupId"
-                ORDER BY b1."GroupId", b3."GroupId", b3."Name" DESC, b3."Id" DESC
-                ---------------
-
-                """);
-=======
             .MatchSnapshot();
->>>>>>> 315116ad
     }
 
     [Fact]
@@ -2355,7 +1785,23 @@
     }
 
     [Fact]
-<<<<<<< HEAD
+    public async Task RequestedSize_Not_Evenly_Divisible_By_TotalCount()
+    {
+        // Arrange
+        var connectionString = CreateConnectionString();
+        await SeedAsync(connectionString);
+        await using var context = new TestContext(connectionString);
+        var arguments = new PagingArguments(12) { EnableRelativeCursors = true };
+
+        // Act
+        var first = await context.Brands.OrderBy(t => t.Name).ThenBy(t => t.Id).ToPageAsync(arguments);
+
+        // Assert
+        Assert.Equal(20, first.TotalCount);
+        Assert.Single(first.CreateRelativeForwardCursors());
+    }
+
+    [Fact]
     public async Task Nullable_Fallback_Cursor()
     {
         // Arrange
@@ -2380,22 +1826,6 @@
         // Assert
 
         await Assert.ThrowsAsync<ArgumentException>(Error);
-=======
-    public async Task RequestedSize_Not_Evenly_Divisible_By_TotalCount()
-    {
-        // Arrange
-        var connectionString = CreateConnectionString();
-        await SeedAsync(connectionString);
-        await using var context = new TestContext(connectionString);
-        var arguments = new PagingArguments(12) { EnableRelativeCursors = true };
-
-        // Act
-        var first = await context.Brands.OrderBy(t => t.Name).ThenBy(t => t.Id).ToPageAsync(arguments);
-
-        // Assert
-        Assert.Equal(20, first.TotalCount);
-        Assert.Single(first.CreateRelativeForwardCursors());
->>>>>>> 315116ad
     }
 
     private static async Task SeedAsync(string connectionString)
