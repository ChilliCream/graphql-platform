using System;
using System.Collections.Generic;
using System.Diagnostics.CodeAnalysis;
using System.IO;
using System.Net.Http;
using StrawberryShake.Remove;

namespace StrawberryShake
{
    public interface IValueSerializerResolver
    {
        IValueSerializer<TData, TRuntime> GetValueSerializer<TData, TRuntime>(string name);
    }


    public interface IValueSerializer
    {

    }

    public interface IValueSerializer<in TData, out TRuntime> : IValueSerializer
    {
        TRuntime Deserialize(TData data);
    }

    public interface IOperationResultData
    {
<<<<<<< HEAD
        //IEnumerable<EntityId> GetEntityIds();
=======
        IEnumerable<EntityId> GetEntityIds();
>>>>>>> 6691f0b9
    }

    public interface IHasEntityDependencies
    {

    }

    public interface IEntityMapper<in TEntity, out TModel>
        where TEntity : class
        where TModel : class
    {
        TModel Map(TEntity entity);
    }


    // knows about operation store and entity store and data
    public interface IResultReader
    {
        //OperationResult<FooQueryResult> Parse(Stream stream);
    }
}<|MERGE_RESOLUTION|>--- conflicted
+++ resolved
@@ -25,11 +25,7 @@
 
     public interface IOperationResultData
     {
-<<<<<<< HEAD
-        //IEnumerable<EntityId> GetEntityIds();
-=======
         IEnumerable<EntityId> GetEntityIds();
->>>>>>> 6691f0b9
     }
 
     public interface IHasEntityDependencies
