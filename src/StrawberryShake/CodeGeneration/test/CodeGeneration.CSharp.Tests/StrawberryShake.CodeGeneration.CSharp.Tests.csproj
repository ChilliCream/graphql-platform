--- conflicted
+++ resolved
@@ -32,33 +32,6 @@
     <None Update="$(MSBuildProjectDirectory)\xunit.runner.json">
       <CopyToOutputDirectory>Always</CopyToOutputDirectory>
     </None>
-<<<<<<< HEAD
-    <None Update="__resources__\Query_SyntaxError.graphql">
-      <CopyToOutputDirectory>Always</CopyToOutputDirectory>
-    </None>
-    <None Update="__resources__\Query_SchemaValidationError.graphql">
-      <CopyToOutputDirectory>Always</CopyToOutputDirectory>
-    </None>
-    <None Update="__resources__\BookUnionQuery.graphql">
-      <CopyToOutputDirectory>Always</CopyToOutputDirectory>
-    </None>
-    <None Update="__resources__\BookUnionQueryWithEntity.graphql">
-      <CopyToOutputDirectory>Always</CopyToOutputDirectory>
-    </None>
-    <None Update="__resources__\BookInterfaceQuery.graphql">
-      <CopyToOutputDirectory>Always</CopyToOutputDirectory>
-    </None>
-    <None Update="__resources__\QueryWithSubscription.graphql">
-      <CopyToOutputDirectory>Always</CopyToOutputDirectory>
-    </None>
-    <None Update="__resources__\StarWarsSchema_ChangeHomePlanet.graphql">
-      <CopyToOutputDirectory>Always</CopyToOutputDirectory>
-    </None>
-    <None Update="__resources__\IntrospectionQuery.graphql">
-      <CopyToOutputDirectory>Always</CopyToOutputDirectory>
-    </None>
-=======
->>>>>>> 93d04a3f
   </ItemGroup>
 
   <!--For Visual Studio for Mac Test Explorer we need this reference here-->
