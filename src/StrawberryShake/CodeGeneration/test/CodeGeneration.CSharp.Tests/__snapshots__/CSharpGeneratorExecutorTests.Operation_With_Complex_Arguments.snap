--- conflicted
+++ resolved
@@ -103,7 +103,7 @@
 {
     [global::System.CodeDom.Compiler.GeneratedCode("StrawberryShake", "11.0.0")]
     public partial class BarInputValueFormatter
-        : global::StrawberryShake.Serialization.IInputValueFormatter 
+        : global::StrawberryShake.Serialization.IInputValueFormatter
     {
         private readonly global::StrawberryShake.Serialization.StringSerializer _stringSerializer;
         private readonly BarInputValueFormatter _barInputValueFormatter;
@@ -118,11 +118,11 @@
 
         public global::System.Object? Format(global::System.Object? runtimeValue)
         {
-            
+
             if(!(runtimeValue is Bar d)) {
                 throw new global::System.ArgumentException(nameof(runtimeValue));
             }
-            
+
             return new global::System.Collections.Generic.KeyValuePair<global::System.String, global::System.Object?>[] {
                 new global::System.Collections.Generic.KeyValuePair<global::System.String, global::System.Object?>(
                     "str", FormatStr(d.Str)),
@@ -210,12 +210,8 @@
     public partial class TestQueryDocument
         : global::StrawberryShake.IDocument
     {
-        private const global::System.String _bodyString = 
-<<<<<<< HEAD
-            @"query test($single: Bar!, $list: [Bar!]!, $nestedList: [[Bar!]]) {
-=======
+        private const global::System.String _bodyString =
             @"query Test($single: Bar!, $list: [Bar!]!, $nestedList: [[Bar!]]) {
->>>>>>> 92df1db0
   foo(single: $single, list: $list, nestedList: $nestedList)
 }";
         private static readonly byte[] _body = global::System.Text.Encoding.UTF8.GetBytes(_bodyString);
@@ -268,7 +264,7 @@
                 list,
                 nestedList
             );
-            
+
             return await _operationExecutor
                 .ExecuteAsync(
                     request,
@@ -449,7 +445,7 @@
         public static global::StrawberryShake.EntityId CreateEntityId(global::System.Text.Json.JsonElement obj)
         {
             global::System.String typeName = obj.GetProperty("__typename").GetString()!;
-            
+
             return typeName switch
             {
                 _ => throw new global::System.NotSupportedException()
@@ -470,21 +466,18 @@
             this global::Microsoft.Extensions.DependencyInjection.IServiceCollection services,
             global::StrawberryShake.ExecutionStrategy strategy = global::StrawberryShake.ExecutionStrategy.NetworkOnly)
         {
-            
+
             if (services is null)
             {
                 throw new global::System.ArgumentNullException(nameof(services));
             }
-            
-<<<<<<< HEAD
+
             // register entity id factory
-            
+
             global::Microsoft.Extensions.DependencyInjection.ServiceCollectionServiceExtensions.AddSingleton<global::System.Func<global::System.Text.Json.JsonElement, global::StrawberryShake.EntityId>>(services, EntityIdFactory.CreateEntityId)
-            
-=======
->>>>>>> 92df1db0
+
             // register stores
-            
+
             global::Microsoft.Extensions.DependencyInjection.Extensions.ServiceCollectionDescriptorExtensions.TryAddSingleton<
                 global::StrawberryShake.IEntityStore,
                 global::StrawberryShake.EntityStore>(
@@ -498,9 +491,9 @@
                             >(sp)
                         .Watch()
                         ));
-            
+
             // register connections
-            
+
             global::Microsoft.Extensions.DependencyInjection.ServiceCollectionServiceExtensions.AddSingleton(
                 services,
                 sp =>
@@ -509,16 +502,16 @@
                         global::Microsoft.Extensions.DependencyInjection.ServiceProviderServiceExtensions.GetRequiredService<
                             global::System.Net.Http.IHttpClientFactory
                             >(sp);
-            
+
                     return new global::StrawberryShake.Transport.Http.HttpConnection(
                         () => clientFactory.CreateClient("FooClient"));
                 });
-            
+
             // register mappers
-            
-            
+
+
             // register serializers
-            
+
             global::Microsoft.Extensions.DependencyInjection.ServiceCollectionServiceExtensions.AddSingleton<global::StrawberryShake.Serialization.ISerializer, global::StrawberryShake.Serialization.StringSerializer>(services);
             global::Microsoft.Extensions.DependencyInjection.ServiceCollectionServiceExtensions.AddSingleton<global::StrawberryShake.Serialization.ISerializer, global::StrawberryShake.Serialization.BooleanSerializer>(services);
             global::Microsoft.Extensions.DependencyInjection.ServiceCollectionServiceExtensions.AddSingleton<global::StrawberryShake.Serialization.ISerializer, global::StrawberryShake.Serialization.ByteSerializer>(services);
@@ -536,9 +529,9 @@
             global::Microsoft.Extensions.DependencyInjection.ServiceCollectionServiceExtensions.AddSingleton<global::StrawberryShake.Serialization.ISerializer, global::StrawberryShake.Serialization.TimeSpanSerializer>(services);
             global::Microsoft.Extensions.DependencyInjection.ServiceCollectionServiceExtensions.AddSingleton<global::StrawberryShake.Serialization.ISerializer, BarInputValueFormatter>(services);
             global::Microsoft.Extensions.DependencyInjection.ServiceCollectionServiceExtensions.AddSingleton<global::StrawberryShake.Serialization.ISerializerResolver, global::StrawberryShake.Serialization.SerializerResolver>(services);
-            
+
             // register operations
-            
+
             global::Microsoft.Extensions.DependencyInjection.ServiceCollectionServiceExtensions.AddSingleton<
                 global::StrawberryShake.IOperationResultDataFactory<ITest>,
                 TestFactory>(
@@ -555,10 +548,10 @@
                         () => global::Microsoft.Extensions.DependencyInjection.ServiceProviderServiceExtensions.GetRequiredService<global::StrawberryShake.IOperationResultBuilder<global::System.Text.Json.JsonDocument, ITest>>(sp),
                         global::Microsoft.Extensions.DependencyInjection.ServiceProviderServiceExtensions.GetRequiredService<global::StrawberryShake.IOperationStore>(sp),
                         strategy));
-            
+
             global::Microsoft.Extensions.DependencyInjection.ServiceCollectionServiceExtensions.AddSingleton<TestQuery>(services);
             global::Microsoft.Extensions.DependencyInjection.ServiceCollectionServiceExtensions.AddSingleton<FooClient>(services);
-            
+
             return services;
         }
     }
