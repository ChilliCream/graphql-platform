--- conflicted
+++ resolved
@@ -8,7 +8,6 @@
         where TDescriptor : ICodeDescriptor
     {
         public bool CanHandle(
-<<<<<<< HEAD
             CodeGeneratorSettings settings,
             ICodeDescriptor descriptor) =>
             descriptor is TDescriptor d && CanHandle(settings, d);
@@ -16,22 +15,12 @@
         protected virtual bool CanHandle(
             CodeGeneratorSettings settings,
             TDescriptor descriptor) => true;
-=======
-            ICodeDescriptor descriptor,
-            CodeGeneratorSettings settings) =>
-            descriptor is TDescriptor d && CanHandle(d, settings);
-
-        protected virtual bool CanHandle(TDescriptor descriptor, CodeGeneratorSettings settings) => true;
->>>>>>> 7ae9b570
 
         public void Generate(ICodeDescriptor descriptor,
             CodeGeneratorSettings settings,
             CodeWriter writer,
-<<<<<<< HEAD
             ICodeDescriptor descriptor,
             CodeGeneratorSettings settings,
-=======
->>>>>>> 7ae9b570
             out string fileName,
             out string? path)
         {
@@ -45,20 +34,12 @@
                 throw new ArgumentNullException(nameof(descriptor));
             }
 
-<<<<<<< HEAD
             Generate(writer, (TDescriptor)descriptor, settings, out fileName, out path);
-=======
-            Generate((TDescriptor)descriptor, settings, writer, out fileName, out path);
->>>>>>> 7ae9b570
         }
 
         protected abstract void Generate(
             TDescriptor descriptor,
             CodeGeneratorSettings settings,
-<<<<<<< HEAD
-=======
-            CodeWriter writer,
->>>>>>> 7ae9b570
             out string fileName,
             out string? path);
 
