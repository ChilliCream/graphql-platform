--- conflicted
+++ resolved
@@ -42,7 +42,10 @@
             { HttpConnection, new RuntimeTypeInfo(HttpConnection) },
             { WebSocketConnection, new RuntimeTypeInfo(WebSocketConnection) },
             { ISessionPool, new RuntimeTypeInfo(ISessionPool) },
-            { GraphQLWebSocketProtocolFactory, new RuntimeTypeInfo(GraphQLWebSocketProtocolFactory) },
+            {
+                GraphQLWebSocketProtocolFactory,
+                new RuntimeTypeInfo(GraphQLWebSocketProtocolFactory)
+            },
             { JsonElement, new RuntimeTypeInfo(JsonElement, true) },
             { JsonDocument, new RuntimeTypeInfo(JsonDocument) },
             { String, new RuntimeTypeInfo(String) },
@@ -107,17 +110,6 @@
         public RuntimeTypeInfo GetOrAdd(string fullTypeName, bool valueType = false) =>
             GetOrAdd(fullTypeName, () => new(fullTypeName, valueType));
 
-<<<<<<< HEAD
-        public RuntimeTypeInfo TryCreate(RuntimeTypeDirective runtimeType)
-        {
-            if (_infos.TryGetValue(runtimeType.Name, out RuntimeTypeInfo? typeInfo))
-            {
-                return typeInfo;
-            }
-
-            typeInfo = new(runtimeType.Name, runtimeType.ValueType ?? false);
-            _infos.Add(runtimeType.Name, typeInfo);
-=======
         public RuntimeTypeInfo GetOrAdd(RuntimeTypeDirective runtimeType) =>
             GetOrAdd(runtimeType.Name, () => new(runtimeType.Name, runtimeType.ValueType ?? false));
 
@@ -135,7 +127,6 @@
                 _infos.Add(fullTypeName, typeInfo);
             }
 
->>>>>>> 3c7deca2
             return typeInfo;
         }
     }
