using System;
using System.Collections.Generic;
using System.Diagnostics.CodeAnalysis;
using System.IO;
using System.Linq;
using System.Text;
using System.Threading.Tasks;
using HotChocolate;
using HotChocolate.Language;
using HotChocolate.Validation;
using Microsoft.CodeAnalysis;
using Microsoft.CodeAnalysis.Formatting;
using Microsoft.Extensions.DependencyInjection;
using StrawberryShake.CodeGeneration.Analyzers;
using StrawberryShake.CodeGeneration.Analyzers.Models;
using StrawberryShake.CodeGeneration.CSharp.Generators;
using StrawberryShake.CodeGeneration.Mappers;
using StrawberryShake.CodeGeneration.Utilities;
using StrawberryShake.Properties;
using StrawberryShake.Tools.Configuration;
using static HotChocolate.Language.Utf8GraphQLParser;
using static Microsoft.CodeAnalysis.CSharp.SyntaxFactory;
using static Microsoft.CodeAnalysis.Formatting.FormattingOptions;
using static StrawberryShake.CodeGeneration.Utilities.DocumentHelper;

namespace StrawberryShake.CodeGeneration.CSharp;

public static class CSharpGenerator
{
    private static readonly ICSharpSyntaxGenerator[] _generators =
    [
        new ClientGenerator(), new ClientInterfaceGenerator(), new EntityTypeGenerator(),
        new EntityIdFactoryGenerator(), new DependencyInjectionGenerator(),
        new TransportProfileEnumGenerator(), new InputValueFormatterGenerator(),
        new EnumGenerator(), new EnumParserGenerator(), new JsonResultBuilderGenerator(),
        new OperationDocumentGenerator(), new OperationServiceGenerator(),
        new OperationServiceInterfaceGenerator(), new ResultDataFactoryGenerator(),
        new ResultFromEntityTypeMapperGenerator(), new ResultInfoGenerator(),
        new ResultTypeGenerator(), new StoreAccessorGenerator(), new NoStoreAccessorGenerator(),
        new InputTypeGenerator(), new InputTypeStateInterfaceGenerator(),
        new ResultInterfaceGenerator(), new DataTypeGenerator(), new RazorQueryGenerator(),
<<<<<<< HEAD
        new RazorSubscriptionGenerator()
    ];
=======
        new RazorSubscriptionGenerator(),
    };
>>>>>>> 8bf15584

    public static async Task<CSharpGeneratorResult> GenerateAsync(
        IEnumerable<string> fileNames,
        CSharpGeneratorSettings? settings = null)
    {
        if (fileNames is null)
        {
            throw new ArgumentNullException(nameof(fileNames));
        }

        settings ??= new();

        if (string.IsNullOrEmpty(settings.ClientName))
        {
            throw new ArgumentException(
                string.Format(
                    Resources.CSharpGenerator_Generate_ArgumentCannotBeNull,
                    nameof(settings.ClientName)),
                nameof(settings));
        }

        if (string.IsNullOrEmpty(settings.Namespace))
        {
            throw new ArgumentException(
                string.Format(
                    Resources.CSharpGenerator_Generate_ArgumentCannotBeNull,
                    nameof(settings.Namespace)),
                nameof(settings));
        }

        var files = new List<GraphQLFile>();
        var errors = new List<IError>();

        // parse the GraphQL files ...
        if (!TryParseDocuments(fileNames, files, errors))
        {
            return new(errors);
        }

        // divide documents into type system document for the schema
        // and executable documents.
        var typeSystemFiles = files.GetTypeSystemDocuments();
        var executableFiles = files.GetExecutableDocuments();

        if (typeSystemFiles.Count == 0 || executableFiles.Count == 0)
        {
            // if we do not have any documents we will just return without any errors.
            return new();
        }

        // Since form this point on we will work on a merged executable document we need to
        // index the syntax nodes so that we can link errors to the correct files.
        var fileLookup = new Dictionary<ISyntaxNode, string>();
        IndexSyntaxNodes(files, fileLookup);

        // We try true create a schema from the type system documents.
        // If we cannot create a schema we will return the schema validation errors.
        if (!TryCreateSchema(
            typeSystemFiles,
            fileLookup,
            errors,
            settings.StrictSchemaValidation,
            settings.NoStore,
            out var schema))
        {
            return new(errors);
        }

        // Next we will start validating the executable documents.
        if (!await TryValidateRequestAsync(schema, executableFiles, fileLookup, errors))
        {
            return new(errors);
        }

        // At this point we have a valid schema and know that our documents are executable
        // against the schema.
        //
        // In order to generate the client code we will first need to create a client model
        // which represents the logical parts of the executable documents.
        var analyzer = new DocumentAnalyzer();
        analyzer.SetSchema(schema);

        foreach (var executableDocument in executableFiles)
        {
            analyzer.AddDocument(executableDocument.Document);
        }

        try
        {
            var clientModel = await analyzer.AnalyzeAsync();

            // With the client model we finally can create CSharp code.
            return Generate(clientModel, settings);
        }
        catch (GraphQLException ex)
        {
            return new CSharpGeneratorResult(ex.Errors);
        }
    }

    public static CSharpGeneratorResult Generate(
        ClientModel clientModel,
        CSharpGeneratorSettings settings)
    {
        if (clientModel is null)
        {
            throw new ArgumentNullException(nameof(clientModel));
        }

        if (string.IsNullOrEmpty(settings.ClientName))
        {
            throw new ArgumentException(
                string.Format(
                    Resources.CSharpGenerator_Generate_ArgumentCannotBeNull,
                    nameof(settings.ClientName)),
                nameof(settings));
        }

        if (string.IsNullOrEmpty(settings.Namespace))
        {
            throw new ArgumentException(
                string.Format(
                    Resources.CSharpGenerator_Generate_ArgumentCannotBeNull,
                    nameof(settings.Namespace)),
                nameof(settings));
        }

        var context = new MapperContext(
            settings.Namespace,
            settings.ClientName,
            settings.HashProvider,
            settings.RequestStrategy,
            settings.TransportProfiles);

        // First we run all mappers that do not have any dependencies on others.
        EntityIdFactoryDescriptorMapper.Map(clientModel, context);

        // Second we start with the type descriptor mapper which creates
        // the type structure for the generators.
        // The following mappers can depend on this foundational data.
        TypeDescriptorMapper.Map(clientModel, context);

        // now we execute all mappers that depend on the previous type mappers.
        OperationDescriptorMapper.Map(clientModel, context);
        StoreAccessorMapper.Map(clientModel, context);
        DataTypeDescriptorMapper.Map(clientModel, context);
        EntityTypeDescriptorMapper.Map(clientModel, context);
        ResultBuilderDescriptorMapper.Map(clientModel, context);
        DeferredFragmentMapper.Map(context);
        ResultFromEntityMapper.Map(context);

        // We generate the client mapper next as we have all components of the client generated
        ClientDescriptorMapper.Map(context);

        // Lastly we generate the DI code, as we now have collected everything
        DependencyInjectionMapper.Map(context);

        // Last we execute all our generators with the descriptors.
        var results = GenerateCSharpDocuments(context, settings);

        var documents = new List<SourceDocument>();

        if (settings.SingleCodeFile)
        {
            GenerateSingleCSharpDocument(
                results.Where(t => t.Result.IsCSharpDocument),
                SourceDocumentKind.CSharp,
                settings.ClientName,
                documents);

            if (results.Any(t => t.Result.IsRazorComponent))
            {
                GenerateSingleCSharpDocument(
                    results.Where(t => t.Result.IsRazorComponent),
                    SourceDocumentKind.Razor,
                    settings.ClientName,
                    documents);
            }
        }
        else
        {
            GenerateMultipleCSharpDocuments(
                results.Where(t => t.Result.IsCSharpDocument),
                SourceDocumentKind.CSharp,
                documents);

            if (results.Any(t => t.Result.IsRazorComponent))
            {
                GenerateMultipleCSharpDocuments(
                    results.Where(t => t.Result.IsRazorComponent),
                    SourceDocumentKind.Razor,
                    documents);
            }
        }

        // If persisted queries is enabled we will add the queries as documents.
        if (settings.RequestStrategy == RequestStrategy.PersistedQuery)
        {
            foreach (var operation in context.Operations)
            {
                documents.Add(
                    new SourceDocument(
                        operation.Name,
                        Encoding.UTF8.GetString(operation.Body),
                        SourceDocumentKind.GraphQL,
                        operation.HashValue));
            }
        }

        return new(
            documents,
            clientModel.Operations
                .Select(t => t.OperationType)
                .Distinct()
                .ToArray());
    }

    private static void GenerateSingleCSharpDocument(
        IEnumerable<GeneratorResult> results,
        SourceDocumentKind kind,
        string fileName,
        ICollection<SourceDocument> documents)
    {
        var code = new StringBuilder();

        // marker for style cop to ignore this code
        code.AppendLine("// <auto-generated/>");

        // enable nullability settings
        code.AppendLine("#nullable enable");

        var compilationUnit = CompilationUnit();

        foreach (var group in results.GroupBy(t => t.Result.Namespace).OrderBy(t => t.Key))
        {
            var namespaceDeclaration =
                NamespaceDeclaration(IdentifierName(group.Key));

            foreach (var item in group)
            {
                var typeDeclaration = item.Result.TypeDeclaration;
#if DEBUG
                var trivia = typeDeclaration
                    .GetLeadingTrivia()
                    .Insert(0, Comment("// " + item.Generator.FullName));

                typeDeclaration = typeDeclaration.WithLeadingTrivia(trivia);
#endif
                namespaceDeclaration = namespaceDeclaration.AddMembers(typeDeclaration);
            }

            compilationUnit = compilationUnit.AddMembers(namespaceDeclaration);
        }

        compilationUnit = compilationUnit.NormalizeWhitespace(elasticTrivia: true);

        code.AppendLine();
        code.AppendLine(compilationUnit.ToFullString());

        documents.Add(
            new(
                fileName,
                code.ToString(),
                kind));
    }

    private static IReadOnlyList<GeneratorResult> GenerateCSharpDocuments(
        MapperContext context,
        CSharpGeneratorSettings settings)
    {
        var generatorSettings = new CSharpSyntaxGeneratorSettings(
            settings.AccessModifier,
            settings.NoStore,
            settings.InputRecords,
            settings.EntityRecords,
            settings.RazorComponents);

        var results = new List<GeneratorResult>();

        foreach (var descriptor in context.GetAllDescriptors())
        {
            foreach (var generator in _generators)
            {
                if (generator.CanHandle(descriptor, generatorSettings))
                {
                    var result =
                        generator.Generate(descriptor, generatorSettings);
                    results.Add(new(generator.GetType(), result));
                }
            }
        }

        return results;
    }

    private static void GenerateMultipleCSharpDocuments(
        IEnumerable<GeneratorResult> results,
        SourceDocumentKind kind,
        ICollection<SourceDocument> documents)
    {
        var workspace = new AdhocWorkspace();
        var options = workspace.Options
            .WithChangedOption(IndentationSize, LanguageNames.CSharp, 4)
            .WithChangedOption(SmartIndent, LanguageNames.CSharp, IndentStyle.Smart)
            .WithChangedOption(UseTabs, LanguageNames.CSharp, false);

        foreach (var group in results.GroupBy(t => t.Result.Namespace).OrderBy(t => t.Key))
        {
            foreach (var item in group)
            {
                var typeDeclaration = item.Result.TypeDeclaration;
#if DEBUG
                var trivia = typeDeclaration
                    .GetLeadingTrivia()
                    .Insert(0, Comment("// " + item.Generator.FullName));

                typeDeclaration = typeDeclaration.WithLeadingTrivia(trivia);
#endif
                var compilationUnit =
                    CompilationUnit().AddMembers(
                        NamespaceDeclaration(IdentifierName(group.Key)).AddMembers(
                            typeDeclaration));

                var formatted = Formatter.Format(compilationUnit, workspace, options);

                var code = new StringBuilder();

                // marker for style cop to ignore this code
                code.AppendLine("// <auto-generated/>");

                // enable nullability settings
                code.AppendLine("#nullable enable");

                code.AppendLine();
                code.AppendLine(formatted.ToFullString());

                documents.Add(
                    new(
                        item.Result.FileName,
                        code.ToString(),
                        kind,
                        path: item.Result.Path));
            }
        }
    }

    private static bool TryParseDocuments(
        IEnumerable<string> fileNames,
        ICollection<GraphQLFile> files,
        ICollection<IError> errors)
    {
        foreach (var fileName in fileNames)
        {
            try
            {
                var document = Parse(File.ReadAllBytes(fileName));
                if (document.Definitions.Count > 0)
                {
                    files.Add(new(fileName, document));
                }
            }
            catch (SyntaxException syntaxException)
            {
                errors.Add(syntaxException.SyntaxError(fileName));
            }
        }

        return errors.Count == 0;
    }

    private static bool TryCreateSchema(
        IReadOnlyList<GraphQLFile> files,
        Dictionary<ISyntaxNode, string> fileLookup,
        ICollection<IError> errors,
        bool strictValidation,
        bool noStore,
        [NotNullWhen(true)] out ISchema? schema)
    {
        try
        {
            schema = SchemaHelper.Load(files, strictValidation, noStore);
            return true;
        }
        catch (SchemaException ex)
        {
            foreach (var error in ex.Errors)
            {
                errors.Add(error.SchemaError(fileLookup));
            }

            schema = null;
            return false;
        }
    }

    private static async ValueTask<bool> TryValidateRequestAsync(
        ISchema schema,
        IReadOnlyList<GraphQLFile> executableFiles,
        Dictionary<ISyntaxNode, string> fileLookup,
        List<IError> errors)
    {
        var validator = CreateDocumentValidator();

        var document = MergeDocuments(executableFiles);
        var validationResult = await validator.ValidateAsync(
            schema,
            document,
            "dummy",
            new Dictionary<string, object?>(),
            false);

        if (validationResult.HasErrors)
        {
            errors.AddRange(
                validationResult.Errors.Select(
                    error => error.WithFileReference(fileLookup)));
            return false;
        }

        return true;
    }

    private static IDocumentValidator CreateDocumentValidator() =>
        new ServiceCollection()
            .AddValidation()
            .Services
            .BuildServiceProvider()
            .GetRequiredService<IDocumentValidatorFactory>()
            .CreateValidator();

    private static DocumentNode MergeDocuments(IReadOnlyList<GraphQLFile> executableFiles) =>
        new(executableFiles.SelectMany(t => t.Document.Definitions).ToList());

    private sealed class GeneratorResult
    {
        public GeneratorResult(Type generator, CSharpSyntaxGeneratorResult result)
        {
            Generator = generator;
            Result = result;
        }

        public Type Generator { get; }

        public CSharpSyntaxGeneratorResult Result { get; }
    }
}<|MERGE_RESOLUTION|>--- conflicted
+++ resolved
@@ -39,13 +39,8 @@
         new ResultTypeGenerator(), new StoreAccessorGenerator(), new NoStoreAccessorGenerator(),
         new InputTypeGenerator(), new InputTypeStateInterfaceGenerator(),
         new ResultInterfaceGenerator(), new DataTypeGenerator(), new RazorQueryGenerator(),
-<<<<<<< HEAD
-        new RazorSubscriptionGenerator()
+        new RazorSubscriptionGenerator(),
     ];
-=======
-        new RazorSubscriptionGenerator(),
-    };
->>>>>>> 8bf15584
 
     public static async Task<CSharpGeneratorResult> GenerateAsync(
         IEnumerable<string> fileNames,
