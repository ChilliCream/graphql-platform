--- conflicted
+++ resolved
@@ -15,14 +15,9 @@
         private const string _map = "Map";
         private const string _snapshot = "snapshot";
 
-<<<<<<< HEAD
         protected override bool CanHandle(
             CodeGeneratorSettings settings,
             ITypeDescriptor descriptor)
-=======
-        protected override bool CanHandle(ITypeDescriptor descriptor,
-            CodeGeneratorSettings settings)
->>>>>>> 7ae9b570
         {
             return descriptor.Kind == TypeKind.EntityType && !descriptor.IsInterface() &&
                 !settings.NoStore;
@@ -31,11 +26,8 @@
         protected override void Generate(ITypeDescriptor typeDescriptor,
             CodeGeneratorSettings settings,
             CodeWriter writer,
-<<<<<<< HEAD
             ITypeDescriptor typeDescriptor,
             CodeGeneratorSettings settings,
-=======
->>>>>>> 7ae9b570
             out string fileName,
             out string? path)
         {
