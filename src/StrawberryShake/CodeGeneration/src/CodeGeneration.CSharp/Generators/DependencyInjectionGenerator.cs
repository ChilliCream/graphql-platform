--- conflicted
+++ resolved
@@ -47,11 +47,8 @@
         protected override void Generate(DependencyInjectionDescriptor descriptor,
             CodeGeneratorSettings settings,
             CodeWriter writer,
-<<<<<<< HEAD
             DependencyInjectionDescriptor descriptor,
             CodeGeneratorSettings settings,
-=======
->>>>>>> 7ae9b570
             out string fileName,
             out string? path)
         {
