using StrawberryShake.CodeGeneration.CSharp.Builders;
using StrawberryShake.CodeGeneration.Descriptors;
using StrawberryShake.CodeGeneration.Descriptors.Operations;
using StrawberryShake.CodeGeneration.Utilities;

namespace StrawberryShake.CodeGeneration.CSharp.Generators
{
    public class ClientInterfaceGenerator : ClassBaseGenerator<ClientDescriptor>
    {
        protected override void Generate(ClientDescriptor descriptor,
            CodeGeneratorSettings settings,
            CodeWriter writer,
<<<<<<< HEAD
            ClientDescriptor descriptor,
            CodeGeneratorSettings settings,
=======
>>>>>>> 7ae9b570
            out string fileName,
            out string? path)
        {
            fileName = descriptor.InterfaceType.Name;
            path = null;

            InterfaceBuilder interfaceBuilder = InterfaceBuilder
                .New()
                .SetName(fileName)
                .SetComment(descriptor.Documentation);

            foreach (OperationDescriptor operation in descriptor.Operations)
            {
                interfaceBuilder
                    .AddProperty(NameUtils.GetPropertyName(operation.Name))
                    .SetOnlyDeclaration()
                    .SetType(operation.InterfaceType.ToString());
            }

            CodeFileBuilder
                .New()
                .SetNamespace(descriptor.InterfaceType.NamespaceWithoutGlobal)
                .AddType(interfaceBuilder)
                .Build(writer);
        }
    }
}<|MERGE_RESOLUTION|>--- conflicted
+++ resolved
@@ -10,11 +10,8 @@
         protected override void Generate(ClientDescriptor descriptor,
             CodeGeneratorSettings settings,
             CodeWriter writer,
-<<<<<<< HEAD
             ClientDescriptor descriptor,
             CodeGeneratorSettings settings,
-=======
->>>>>>> 7ae9b570
             out string fileName,
             out string? path)
         {
