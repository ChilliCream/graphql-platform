--- conflicted
+++ resolved
@@ -53,36 +53,22 @@
                         TypeNames.JsonDocument,
                         resultTypeDescriptor.RuntimeType.ToString()));
 
-<<<<<<< HEAD
             if (settings.IsStoreEnabled())
             {
                 AddConstructorAssignedField(
                     TypeNames.IEntityStore,
                     _entityStore,
+                    entityStore,
                     classBuilder,
                     constructorBuilder);
 
                 AddConstructorAssignedField(
                     TypeNames.IEntityIdSerializer,
                     _idSerializer,
+                    idSerializer,
                     classBuilder,
                     constructorBuilder);
             }
-=======
-            AddConstructorAssignedField(
-                TypeNames.IEntityStore,
-                _entityStore,
-                entityStore,
-                classBuilder,
-                constructorBuilder);
-
-            AddConstructorAssignedField(
-                TypeNames.IEntityIdSerializer,
-                _idSerializer,
-                idSerializer,
-                classBuilder,
-                constructorBuilder);
->>>>>>> 2074318e
 
             AddConstructorAssignedField(
                 TypeNames.IOperationResultDataFactory
