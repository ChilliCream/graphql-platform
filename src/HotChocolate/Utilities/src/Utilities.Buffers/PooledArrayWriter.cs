using System.Buffers;
using static HotChocolate.Buffers.PooledArrayWriterEventSource;
#if NET8_0_OR_GREATER
using System.Runtime.InteropServices;
#endif
using static HotChocolate.Buffers.Properties.BuffersResources;

namespace HotChocolate.Buffers;

/// <summary>
/// A <see cref="IBufferWriter{T}"/> that writes to a rented buffer.
/// </summary>
public sealed class PooledArrayWriter : IWritableMemory
{
    private const int InitialBufferSize = 4096;
    private const int LargeAllocationThreshold = 1024 * 1024; // 1MB

    private byte[] _buffer;
    private int _capacity;
    private int _start;
    private int _resizeCount;
    private bool _disposed;

    /// <summary>
    /// Initializes a new instance of the <see cref="PooledArrayWriter"/> class.
    /// </summary>
    public PooledArrayWriter()
    {
        _buffer = BufferPools.Rent(InitialBufferSize);
        _capacity = _buffer.Length;
        _start = 0;
        _resizeCount = 0;

        Log.WriterCreated(InitialBufferSize, _capacity);
    }

    /// <summary>
    /// Initializes a new instance of the <see cref="PooledArrayWriter"/> class.
    /// </summary>
    /// <param name="initialBufferSize">
    /// The initial buffer size.
    /// </param>
    public PooledArrayWriter(int initialBufferSize)
    {
        _buffer = BufferPools.Rent(initialBufferSize);
        _capacity = _buffer.Length;
        _start = 0;
        _resizeCount = 0;

        Log.WriterCreated(initialBufferSize, _capacity);

        if (initialBufferSize > LargeAllocationThreshold)
        {
            Log.LargeAllocation(initialBufferSize, LargeAllocationThreshold);
        }
    }

    /// <summary>
    /// Gets the number of bytes written to the buffer.
    /// </summary>
    public int Length => _start;

    /// <summary>
    /// Gets the current internal capacity of the internal buffer.
    /// </summary>
    public int Capacity => _buffer.Length;

    /// <summary>
    /// Gets the total number of buffer resizes that have occurred.
    /// </summary>
    public int ResizeCount => _resizeCount;

    /// <summary>
    /// Gets the underlying buffer.
    /// </summary>
    /// <returns>
    /// The underlying buffer.
    /// </returns>
    /// <remarks>
    /// Accessing the underlying buffer directly is not recommended.
    /// If possible use <see cref="WrittenMemory"/> or <see cref="WrittenSpan"/>.
    /// </remarks>
    internal byte[] GetInternalBuffer() => _buffer;

    /// <summary>
    /// Gets access to the full underlying buffer.
    /// </summary>
    public Memory<byte> Memory
        => _buffer;

    /// <summary>
    /// Gets the part of the buffer that has been written to.
    /// </summary>
    /// <returns>
    /// A <see cref="ReadOnlyMemory{T}"/> of the written portion of the buffer.
    /// </returns>
    public ReadOnlyMemory<byte> WrittenMemory
#if NETSTANDARD2_0
        => _buffer.AsMemory().Slice(0, _start);
#else
        => _buffer.AsMemory()[.._start];
#endif

    /// <summary>
    /// Gets the part of the buffer that has been written to.
    /// </summary>
    /// <returns>
    /// A <see cref="ReadOnlySpan{T}"/> of the written portion of the buffer.
    /// </returns>
    public ReadOnlySpan<byte> WrittenSpan
#if NETSTANDARD2_0
        => _buffer.AsSpan(0, _start);
#else
        => MemoryMarshal.CreateSpan(ref _buffer[0], _start);
#endif

    /// <summary>
    /// Gets the buffer as an <see cref="ArraySegment{T}"/>
    /// </summary>
    /// <returns>
    /// A <see cref="ArraySegment{T}"/> to reference to a certain part of the written memory.
    /// </returns>
    public ArraySegment<byte> WrittenArraySegment
        => new(_buffer, 0, _start);

    /// <summary>
    /// Gets a read-only memory segment to reference to a certain part of the written memory.
    /// </summary>
    /// <param name="start">
    /// The start index of the memory segment.
    /// </param>
    /// <param name="length">
    /// The length of the memory segment.
    /// </param>
    /// <returns>
    /// A <see cref="ReadOnlyMemorySegment"/> to reference to a certain part of the written memory.
    /// </returns>
    public ReadOnlyMemorySegment GetWrittenMemorySegment(int start, int length)
        => new(this, start, length);

    /// <summary>
    /// Advances the writer by the specified number of bytes.
    /// </summary>
    /// <param name="count">
    /// The number of bytes to advance the writer by.
    /// </param>
    /// <exception cref="ArgumentOutOfRangeException">
    /// Thrown if <paramref name="count"/> is negative or
    /// if <paramref name="count"/> is greater than the
    /// available capacity on the internal buffer.
    /// </exception>
    public void Advance(int count)
    {
#if NETSTANDARD2_0
        if (_disposed)
        {
            throw new ObjectDisposedException(typeof(PooledArrayWriter).FullName!);
        }

        if (count < 0)
        {
            throw new ArgumentOutOfRangeException(nameof(count));
        }
#else
        ObjectDisposedException.ThrowIf(_disposed, this);
        ArgumentOutOfRangeException.ThrowIfNegative(count);
#endif

        if (count > _capacity)
        {
            Log.BufferOverflow(count, _capacity);
            throw new ArgumentOutOfRangeException(
                nameof(count),
                count,
                ArrayWriter_Advance_BufferOverflow);
        }

        _start += count;
        _capacity -= count;

        Log.WriterAdvanced(count, _start, _capacity);
    }

    /// <summary>
    /// Gets a <see cref="Memory{T}"/> to write to.
    /// </summary>
    /// <param name="sizeHint">
    /// The minimum size of the returned <see cref="Memory{T}"/>.
    /// </param>
    /// <returns>
    /// A <see cref="Memory{T}"/> to write to.
    /// </returns>
    /// <exception cref="ArgumentOutOfRangeException">
    /// Thrown if <paramref name="sizeHint"/> is negative.
    /// </exception>
    public Memory<byte> GetMemory(int sizeHint = 0)
    {
#if NETSTANDARD2_0
        if (_disposed)
        {
            throw new ObjectDisposedException(typeof(PooledArrayWriter).FullName!);
        }

        if (sizeHint < 0)
        {
            throw new ArgumentOutOfRangeException(nameof(sizeHint));
        }
#else
        ObjectDisposedException.ThrowIf(_disposed, this);
        ArgumentOutOfRangeException.ThrowIfNegative(sizeHint);
#endif

        var size = sizeHint < 1 ? InitialBufferSize : sizeHint;
        var resizeRequired = _capacity < size;

        EnsureBufferCapacity(size);

        Log.MemoryRequested(sizeHint, size, resizeRequired);

        return _buffer.AsMemory().Slice(_start, size);
    }

    /// <summary>
    /// Gets a <see cref="Span{T}"/> to write to.
    /// </summary>
    /// <param name="sizeHint">
    /// The minimum size of the returned <see cref="Span{T}"/>.
    /// </param>
    /// <returns>
    /// A <see cref="Span{T}"/> to write to.
    /// </returns>
    /// <exception cref="ArgumentOutOfRangeException">
    /// Thrown if <paramref name="sizeHint"/> is negative.
    /// </exception>
    public Span<byte> GetSpan(int sizeHint = 0)
    {
#if NETSTANDARD2_0
        if (_disposed)
        {
            throw new ObjectDisposedException(typeof(PooledArrayWriter).FullName!);
        }

        if (sizeHint < 0)
        {
            throw new ArgumentOutOfRangeException(nameof(sizeHint));
        }
#else
        ObjectDisposedException.ThrowIf(_disposed, this);
        ArgumentOutOfRangeException.ThrowIfNegative(sizeHint);
#endif

        var size = sizeHint < 1 ? InitialBufferSize : sizeHint;
        var resizeRequired = _capacity < size;

        EnsureBufferCapacity(size);

        Log.MemoryRequested(sizeHint, size, resizeRequired);

#if NETSTANDARD2_0
        return _buffer.AsSpan(_start, size);
#else
        return MemoryMarshal.CreateSpan(ref _buffer[_start], size);
#endif
    }

    /// <summary>
    /// Ensures that the internal buffer has the necessary capacity.
    /// </summary>
    /// <param name="neededCapacity">
    /// The necessary capacity on the internal buffer.
    /// </param>
    public void EnsureBufferCapacity(int neededCapacity)
    {
        // check if we have enough capacity available on the buffer.
        if (_capacity < neededCapacity)
        {
            // if we need to expand the buffer, we first capture the original buffer.
            var buffer = _buffer;
            var oldSize = buffer.Length;

            // next we determine the new size of the buffer, we at least double the size to avoid
            // expanding the buffer too often.
            var newSize = buffer.Length * 2;

            // if that new buffer size is not enough to satisfy the necessary capacity,
            // we add the necessary capacity to the doubled buffer capacity.
            if (neededCapacity > newSize - _start)
            {
                newSize += neededCapacity;
            }

            // next we will rent a new array from the array pool that supports
            // the new capacity requirements.
<<<<<<< HEAD
            _buffer = BufferPools.Rent(newSize);
=======
            _buffer = ArrayPool<byte>.Shared.Rent(newSize);
>>>>>>> 531e0515
            var actualNewSize = _buffer.Length;

            // the rented array might have a larger size than the necessary capacity,
            // so we will take the buffer length and calculate from that the free capacity.
            _capacity += _buffer.Length - buffer.Length;

            // finally, we copy the data from the original buffer to the new buffer.
            buffer.AsSpan().CopyTo(_buffer);

            // last but not least, we return the original buffer to the array pool.
<<<<<<< HEAD
            BufferPools.Return(buffer);
=======
            ArrayPool<byte>.Shared.Return(buffer);
>>>>>>> 531e0515

            _resizeCount++;

            // Log the resize operation
            Log.BufferResize(oldSize, actualNewSize, _start, neededCapacity, _resizeCount);

            if (actualNewSize > LargeAllocationThreshold)
            {
                Log.LargeAllocation(actualNewSize, LargeAllocationThreshold);
            }
        }
    }

    public void Reset()
    {
        var previousLength = _start;
        _capacity = _buffer.Length;
        _start = 0;

        Log.WriterReset(previousLength, _capacity);
    }

    /// <inheritdoc/>
    public void Dispose()
    {
        if (!_disposed)
        {
            Log.WriterDisposed(_start, _buffer.Length, _resizeCount);

            if (_start > 0)
            {
                _buffer.AsSpan(0, _start).Clear();
            }

<<<<<<< HEAD
            BufferPools.Return(_buffer);
=======
            ArrayPool<byte>.Shared.Return(_buffer);
>>>>>>> 531e0515
            _buffer = [];
            _capacity = 0;
            _start = 0;
            _disposed = true;
        }
    }
}<|MERGE_RESOLUTION|>--- conflicted
+++ resolved
@@ -291,11 +291,7 @@
 
             // next we will rent a new array from the array pool that supports
             // the new capacity requirements.
-<<<<<<< HEAD
             _buffer = BufferPools.Rent(newSize);
-=======
-            _buffer = ArrayPool<byte>.Shared.Rent(newSize);
->>>>>>> 531e0515
             var actualNewSize = _buffer.Length;
 
             // the rented array might have a larger size than the necessary capacity,
@@ -306,11 +302,7 @@
             buffer.AsSpan().CopyTo(_buffer);
 
             // last but not least, we return the original buffer to the array pool.
-<<<<<<< HEAD
             BufferPools.Return(buffer);
-=======
-            ArrayPool<byte>.Shared.Return(buffer);
->>>>>>> 531e0515
 
             _resizeCount++;
 
@@ -345,11 +337,7 @@
                 _buffer.AsSpan(0, _start).Clear();
             }
 
-<<<<<<< HEAD
             BufferPools.Return(_buffer);
-=======
-            ArrayPool<byte>.Shared.Return(_buffer);
->>>>>>> 531e0515
             _buffer = [];
             _capacity = 0;
             _start = 0;
