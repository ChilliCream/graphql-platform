using HotChocolate.Fusion.Types;

namespace HotChocolate.Fusion.Planning;

public class RequirementTests : FusionTestBase
{
    [Fact]
    public void Plan_Simple_Operation_1_Source_Schema()
    {
        // arrange
        var schema = ComposeSchema(
            """
            schema @schemaName(value: "A") {
              query: Query
            }

            type Query {
              books: [Book]
            }

            type Book {
              id: String!
              title: String!
            }
            """,
            """
            schema @schemaName(value: "B") {
              query: Query
            }

            type Query {
              bookById(id: String!): Book @lookup @internal
            }

            type Book {
              id: String!
              titleAndId(title: String @require(field: "title")): String!
            }
            """);

        // act
        var plan = PlanOperation(
            schema,
            """
            {
                books {
                  titleAndId
                }
            }
            """);

        // assert
        MatchSnapshot(plan);
    }

    [Fact]
    public void Requirement_Merged_Into_SelectionSet_With_Non_Lead_Field()
    {
        // arrange
        var schema = ComposeSchema(
            """"
            schema @schemaName(value: "catalog") {
              query: Query
            }

            type Brand {
              id: Int!
              name: String!
            }

            type Product {
              id: Int!
              name: String!
              brand: Brand
            }

            type Query {
              products: [Product]
            }
            """",
            """"
            schema @schemaName(value: "reviews") {
              query: Query
            }

            type Product {
              nameAndId(name: String! @require(field: "name")): String!
              id: Int!
            }

            type Query {
              productById(id: Int!): Product! @lookup @internal
            }
            """");

        // act
        var plan = PlanOperation(
            schema,
            """
            {
              products {
                brand { name }
                nameAndId
              }
            }
            """);

        // assert
        MatchSnapshot(plan);
    }

    [Fact]
    public void Requirement_SelectionMap_Object()
    {
        // arrange
        var schema = ComposeSchema(
            """"
            schema {
              query: Query
            }

            type Brand {
              id: Int!
              name: String!
            }

            type Product {
              id: Int!
              name: String!
              brand: Brand
            }

            type Query {
              products: [Product]
            }
            """",
            """"
            schema {
              query: Query
            }

            type Product {
              nameAndId(
                input: NameInput
                  @require(field:
                    """
                    {
                      name
                      brandName: brand.name
                    }
                    """)): String!
              id: Int!
            }

            type Query {
              productById(id: Int!): Product! @lookup @internal
            }

            input NameInput {
              name: String!
              brandName: String
            }
            """");

        // act
        var plan = PlanOperation(
            schema,
            """
            {
              products {
                brand { name }
                nameAndId
              }
            }
            """);

        // assert
        MatchSnapshot(plan);
    }

    [Fact]
    public void Requirement_SelectionMap_Object_Shop()
    {
<<<<<<< HEAD
        // assert
        var schema = ComposeShoppingSchema();
=======
        // arrange
        var schema = CreateDemoSchema();

        // act
        var plan = PlanOperation(
            schema,
            """
            {
              users {
                nodes {
                  reviews {
                    nodes {
                      product {
                        deliveryEstimate(zip: "123")
                      }
                    }
                  }
                }
              }
            }
            """);

        // assert
        MatchSnapshot(plan);
    }

    [Fact]
    public void Plan_Complex_Operation()
    {
        // arrange
        var schema = CreateDemoSchema();

        // act
        var plan = PlanOperation(
            schema,
            """
            query getReviews($userId: ID!) {
              userById(id: $userId) {
                name
              }
              users {
                nodes {
                  id
                  reviews {
                    nodes {
                      product {
                        deliveryEstimate(zip: "123")
                      }
                    }
                  }
                }
              }
              node(id: $userId) {
                id
                ... on User {
                  name
                }
              }
            }
            """);

        // assert
        MatchSnapshot(plan);
    }

    private static FusionSchemaDefinition CreateDemoSchema()
    {
        return ComposeSchema(
            """"
            interface Node {
              id: ID!
            }

            type PageInfo {
              hasNextPage: Boolean!
              hasPreviousPage: Boolean!
              startCursor: String
              endCursor: String
            }

            type Query {
              node("ID of the object." id: ID!): Node @lookup
              nodes("The list of node IDs." ids: [ID!]!): [Node]!
              userById(id: ID!): User @lookup
              userByUsername(username: String!): User @lookup
              users(first: Int after: String last: Int before: String): UsersConnection
            }

            type User implements Node {
              id: ID!
              name: String!
              birthdate: String!
              username: String!
            }

            type UsersConnection {
              pageInfo: PageInfo!
              edges: [UsersEdge!]
              nodes: [User!]
            }

            type UsersEdge {
              cursor: String!
              node: User!
            }
            """",
            """"
            interface Node {
              id: ID!
            }

            type InventoryItem implements Node {
              product: Product!
              id: ID!
              quantity: Int!
            }

            type Mutation {
              restockProduct(input: RestockProductInput!): RestockProductPayload! @cost(weight: "10")
            }

            type Product {
              quantity: Int! @cost(weight: "10")
              id: ID!
              item: InventoryItem
            }

            type Query {
              node(id: ID!): Node @lookup
              nodes(ids: [ID!]!): [Node]!
              inventoryItemById(id: ID!): InventoryItem @lookup
              productByIdAsync(id: ID!): Product @lookup @internal
            }

            type RestockProductPayload {
              product: Product
            }

            input RestockProductInput {
              id: ID!
              quantity: Int!
            }
            """",
            """"
            interface Node {
              id: ID!
            }

            type CreateOrderPayload {
              order: Order
            }

            type Mutation {
              createOrder(input: CreateOrderInput!): CreateOrderPayload! @cost(weight: "10")
            }

            type Order implements Node {
              user: User!
              id: ID!
              items: [OrderItem!]!
              weight: Int!
            }

            type OrderItem {
              product: Product!
              id: Int!
              quantity: Int!
              price: Float!
              orderId: Int!
              order: Order
            }

            type Product {
              id: ID!
            }

            type Query {
              node(id: ID!): Node @lookup
              nodes(ids: [ID!]!): [Node]!
              orderById(id: ID!): Order @lookup
              userById(id: ID!): User! @lookup @internal
            }

            type User {
              id: ID!
            }

            input CreateOrderInput {
              userId: ID!
              items: [OrderItemInput!]!
              weight: Int!
            }

            input OrderItemInput {
              productId: ID!
              quantity: Int!
              price: Float!
            }
            """",
            """"
            "The node interface is implemented by entities that have a global unique identifier."
            interface Node {
              id: ID!
            }

            type CreatePaymentPayload {
              payment: Payment
            }

            type Mutation {
              createPayment(input: CreatePaymentInput!): CreatePaymentPayload!
            }

            type Order {
              payments: [Payment!]!
              id: ID!
            }

            type Payment implements Node {
              order: Order!
              id: ID!
              amount: Float!
              status: PaymentStatus!
              createdAt: String!
            }

            type Query {
              node(id: ID!): Node @lookup
              nodes(ids: [ID!]!): [Node]!
              paymentById(id: ID!): Payment @lookup
              orderById(id: ID!): Order! @lookup
            }

            input CreatePaymentInput {
              orderId: ID!
            }

            enum PaymentStatus {
              PENDING
              AUTHORIZED
              DECLINED
              REFUNDED
            }
            """",
            """"
            interface Error {
              message: String!
            }

            interface Node {
              id: ID!
            }

            type Mutation {
              uploadProductPicture(input: UploadProductPictureInput!): UploadProductPicturePayload!
            }

            type PageInfo {
              hasNextPage: Boolean!
              hasPreviousPage: Boolean!
              startCursor: String
              endCursor: String
            }

            type Product implements Node {
              dimension: ProductDimension!
              pictureString: String
              id: ID!
              name: String!
              price: Float!
              weight: Int!
              pictureFileName: String
            }

            type ProductDimension {
              length: Float!
              width: Float!
              height: Float!
            }

            type ProductsConnection {
              pageInfo: PageInfo!
              edges: [ProductsEdge!]
              nodes: [Product!]
            }

            type ProductsEdge {
              cursor: String!
              node: Product!
            }

            type Query {
              node(id: ID!): Node @lookup
              nodes(ids: [ID!]!): [Node]!
              productById(id: ID!): Product @lookup
              products(first: Int after: String last: Int before: String): ProductsConnection
            }

            type UnknownProductError implements Error {
              productId: Int!
              message: String!
            }

            type UploadProductPicturePayload {
              product: Product
              errors: [UploadProductPictureError!]
            }

            union UploadProductPictureError = UnknownProductError

            input UploadProductPictureInput {
              productId: Int!
              picture: String!
            }
            """",
            """"
            interface Node {
              id: ID!
            }

            type CreateReviewPayload {
              review: Review
            }

            type Mutation {
              createReview(input: CreateReviewInput!): CreateReviewPayload!
            }

            type PageInfo {
              hasNextPage: Boolean!
              hasPreviousPage: Boolean!
              startCursor: String
              endCursor: String
            }

            type Product {
              reviews(first: Int after: String last: Int before: String): ProductReviewsConnection
              id: ID!
            }

            type ProductReviewsConnection {
              pageInfo: PageInfo!
              edges: [ProductReviewsEdge!]
              nodes: [Review!]
            }

            type ProductReviewsEdge {
              cursor: String!
              node: Review!
            }

            type Query {
              node(id: ID!): Node @lookup
              nodes(ids: [ID!]!): [Node]!
              productById(id: ID!): Product! @lookup @internal
              reviewById(id: ID!): Review @lookup
              userById(id: ID!): User @lookup @internal
            }

            type Review implements Node {
              product: Product!
              author: User
              id: ID!
              body: String!
              stars: Int!
              createAt: String!
            }

            type Subscription {
              onCreateReview: Review
            }

            type User {
              reviews(first: Int after: String last: Int before: String): UserReviewsConnection
              id: ID!
              name: String!
            }

            type UserReviewsConnection {
              pageInfo: PageInfo!
              edges: [UserReviewsEdge!]
              nodes: [Review!]
            }

            type UserReviewsEdge {
              cursor: String!
              node: Review!
            }
>>>>>>> 697d028c

        // act
        var plan = PlanOperation(
            schema,
            """
            {
              users {
                nodes {
                  reviews {
                    nodes {
                      product {
                        deliveryEstimate(zip: "123")
                      }
                    }
                  }
                }
              }
            }
            """);

        // assert
        MatchSnapshot(plan);
    }

<<<<<<< HEAD
    [Fact]
    public void Requirement_Directive_Leaks_Into_SourceSchema_Request_Shop()
    {
        // assert
        var schema = ComposeShoppingSchema();

        // act
        var plan = PlanOperation(
            schema,
            """
            query findMe($skip: Boolean = true) {
              users {
                nodes {
                  id
                  birthdate
                  reviews {
                    nodes {
                      author {
                        id
                        name
                      }
                      product {
                        id

                        weight
                        deliveryEstimate(zip: "4383")
                        pictureFileName
                        price

                        quantity @skip(if: $skip)

                        reviews {
                          nodes {
                            author {
                              birthdate
                              reviews {
                                nodes {
                                  stars
                                  product {
                                    weight
                                    item {
                                       quantity
                                       product {
                                        name
                                       }
                                    }
                                  }
                                }
                              }
                            }
                          }
                        }
                      }
                    }
                  }
                }
              }
            }
            """);

        // assert
        MatchSnapshot(plan);
=======
            input ProductDimensionInput {
              weight: Int!
              length: Float!
              width: Float!
              height: Float!
            }
            """");
>>>>>>> 697d028c
    }
}<|MERGE_RESOLUTION|>--- conflicted
+++ resolved
@@ -181,10 +181,6 @@
     [Fact]
     public void Requirement_SelectionMap_Object_Shop()
     {
-<<<<<<< HEAD
-        // assert
-        var schema = ComposeShoppingSchema();
-=======
         // arrange
         var schema = CreateDemoSchema();
 
@@ -573,7 +569,6 @@
               cursor: String!
               node: Review!
             }
->>>>>>> 697d028c
 
         // act
         var plan = PlanOperation(
@@ -598,7 +593,6 @@
         MatchSnapshot(plan);
     }
 
-<<<<<<< HEAD
     [Fact]
     public void Requirement_Directive_Leaks_Into_SourceSchema_Request_Shop()
     {
@@ -661,14 +655,5 @@
 
         // assert
         MatchSnapshot(plan);
-=======
-            input ProductDimensionInput {
-              weight: Int!
-              length: Float!
-              width: Float!
-              height: Float!
-            }
-            """");
->>>>>>> 697d028c
     }
 }