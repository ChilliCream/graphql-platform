--- conflicted
+++ resolved
@@ -14,12 +14,8 @@
     hash: 123
 nodes:
   - id: 1
-<<<<<<< HEAD
+    type: Operation
     schema: a
-=======
-    type: Operation
-    schema: SUBGRAPH_1
->>>>>>> 38824a72
     operation: >-
       query testQuery_123_1 {
         wrappers {
