operation:
  - document: >-
      {
        products {
          brand {
            name
          }
          nameAndId
          id @fusion__requirement
          name @fusion__requirement
        }
      }
    hash: 123
nodes:
  - id: 1
<<<<<<< HEAD
    schema: a
=======
    type: Operation
    schema: CATALOG
>>>>>>> 38824a72
    operation: >-
      query Op_123_1 {
        products {
          brand {
            name
          }
          id
          name
        }
      }
  - id: 2
<<<<<<< HEAD
    schema: b
=======
    type: Operation
    schema: REVIEWS
>>>>>>> 38824a72
    operation: >-
      query Op_123_2(
        $__fusion_1_id: Int!
        $__fusion_2_name: String!
      ) {
        productById(id: $__fusion_1_id) {
          nameAndId(name: $__fusion_2_name)
        }
      }
    source: $.productById
    target: $.products
    requirements:
      - name: __fusion_1_id
        selectionMap: id
      - name: __fusion_2_name
        selectionMap: name
    dependencies:
      - id: 1<|MERGE_RESOLUTION|>--- conflicted
+++ resolved
@@ -13,12 +13,8 @@
     hash: 123
 nodes:
   - id: 1
-<<<<<<< HEAD
+    type: Operation
     schema: a
-=======
-    type: Operation
-    schema: CATALOG
->>>>>>> 38824a72
     operation: >-
       query Op_123_1 {
         products {
@@ -30,12 +26,8 @@
         }
       }
   - id: 2
-<<<<<<< HEAD
+    type: Operation
     schema: b
-=======
-    type: Operation
-    schema: REVIEWS
->>>>>>> 38824a72
     operation: >-
       query Op_123_2(
         $__fusion_1_id: Int!
