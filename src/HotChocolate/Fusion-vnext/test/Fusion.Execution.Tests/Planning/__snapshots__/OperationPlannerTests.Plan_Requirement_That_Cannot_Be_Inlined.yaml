--- conflicted
+++ resolved
@@ -13,12 +13,8 @@
     hash: 123
 nodes:
   - id: 1
-<<<<<<< HEAD
+    type: Operation
     schema: a
-=======
-    type: Operation
-    schema: A
->>>>>>> 38824a72
     operation: >-
       query GetTopProducts_123_1 {
         topProducts {
@@ -28,12 +24,8 @@
         }
       }
   - id: 2
-<<<<<<< HEAD
+    type: Operation
     schema: b
-=======
-    type: Operation
-    schema: B
->>>>>>> 38824a72
     operation: >-
       query GetTopProducts_123_2(
         $__fusion_1_id: ID!
