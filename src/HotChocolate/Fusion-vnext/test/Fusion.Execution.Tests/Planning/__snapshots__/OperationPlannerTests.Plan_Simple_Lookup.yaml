operation:
  - document: >-
      query GetTopProducts {
        topProducts {
          id
          name
          price
          id @fusion__requirement
        }
      }
    name: GetTopProducts
    hash: 123
nodes:
  - id: 1
<<<<<<< HEAD
    schema: a
=======
    type: Operation
    schema: A
>>>>>>> 38824a72
    operation: >-
      query GetTopProducts_123_1 {
        topProducts {
          id
          name
        }
      }
  - id: 2
<<<<<<< HEAD
    schema: b
=======
    type: Operation
    schema: B
>>>>>>> 38824a72
    operation: >-
      query GetTopProducts_123_2(
        $__fusion_1_id: ID!
      ) {
        productById(id: $__fusion_1_id) {
          price
        }
      }
    source: $.productById
    target: $.topProducts
    requirements:
      - name: __fusion_1_id
        selectionMap: id
    dependencies:
      - id: 1<|MERGE_RESOLUTION|>--- conflicted
+++ resolved
@@ -12,12 +12,8 @@
     hash: 123
 nodes:
   - id: 1
-<<<<<<< HEAD
+    type: Operation
     schema: a
-=======
-    type: Operation
-    schema: A
->>>>>>> 38824a72
     operation: >-
       query GetTopProducts_123_1 {
         topProducts {
@@ -26,12 +22,8 @@
         }
       }
   - id: 2
-<<<<<<< HEAD
+    type: Operation
     schema: b
-=======
-    type: Operation
-    schema: B
->>>>>>> 38824a72
     operation: >-
       query GetTopProducts_123_2(
         $__fusion_1_id: ID!
