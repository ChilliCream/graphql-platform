operation:
  - document: >-
      query testQuery {
        wrappers {
          votable {
            viewerCanVote
            ... on Discussion {
              author {
                displayName
                id @fusion__requirement
              }
            }
          }
        }
      }
    name: testQuery
    hash: 123
nodes:
  - id: 1
<<<<<<< HEAD
    schema: a
=======
    type: Operation
    schema: SUBGRAPH_1
>>>>>>> 38824a72
    operation: >-
      query testQuery_123_1 {
        wrappers {
          votable {
            viewerCanVote
            ... on Discussion {
              author {
                id
              }
            }
          }
        }
      }
  - id: 2
<<<<<<< HEAD
    schema: b
=======
    type: Operation
    schema: SUBGRAPH_2
>>>>>>> 38824a72
    operation: >-
      query testQuery_123_2(
        $__fusion_1_id: ID!
      ) {
        authorById(id: $__fusion_1_id) {
          displayName
        }
      }
    source: $.authorById
    target: $.wrappers.votable.<Discussion>.author
    requirements:
      - name: __fusion_1_id
        selectionMap: id
    dependencies:
      - id: 1<|MERGE_RESOLUTION|>--- conflicted
+++ resolved
@@ -17,12 +17,8 @@
     hash: 123
 nodes:
   - id: 1
-<<<<<<< HEAD
+    type: Operation
     schema: a
-=======
-    type: Operation
-    schema: SUBGRAPH_1
->>>>>>> 38824a72
     operation: >-
       query testQuery_123_1 {
         wrappers {
@@ -37,12 +33,8 @@
         }
       }
   - id: 2
-<<<<<<< HEAD
+    type: Operation
     schema: b
-=======
-    type: Operation
-    schema: SUBGRAPH_2
->>>>>>> 38824a72
     operation: >-
       query testQuery_123_2(
         $__fusion_1_id: ID!
