operation:
  - document: >-
      query GetTopProducts {
        topProducts {
          id
          name
          sku @fusion__requirement
          id @fusion__requirement
          region @fusion__requirement
        }
      }
    name: GetTopProducts
    hash: 123
nodes:
  - id: 1
<<<<<<< HEAD
    schema: a
=======
    type: Operation
    schema: A
>>>>>>> 38824a72
    operation: >-
      query GetTopProducts_123_1 {
        topProducts {
          id
          region
        }
      }
  - id: 2
<<<<<<< HEAD
    schema: c
=======
    type: Operation
    schema: C
>>>>>>> 38824a72
    operation: >-
      query GetTopProducts_123_2(
        $__fusion_1_sku: String!
      ) {
        productBySku(sku: $__fusion_1_sku) {
          name
        }
      }
    source: $.productBySku
    target: $.topProducts
    requirements:
      - name: __fusion_1_sku
        selectionMap: sku
    dependencies:
      - id: 3
  - id: 3
<<<<<<< HEAD
    schema: b
=======
    type: Operation
    schema: B
>>>>>>> 38824a72
    operation: >-
      query GetTopProducts_123_3(
        $__fusion_2_id: ID!
        $__fusion_3_region: String!
      ) {
        productById(id: $__fusion_2_id) {
          sku(region: $__fusion_3_region)
        }
      }
    source: $.productById
    target: $.topProducts
    requirements:
      - name: __fusion_2_id
        selectionMap: id
      - name: __fusion_3_region
        selectionMap: region
    dependencies:
      - id: 1<|MERGE_RESOLUTION|>--- conflicted
+++ resolved
@@ -13,12 +13,8 @@
     hash: 123
 nodes:
   - id: 1
-<<<<<<< HEAD
+    type: Operation
     schema: a
-=======
-    type: Operation
-    schema: A
->>>>>>> 38824a72
     operation: >-
       query GetTopProducts_123_1 {
         topProducts {
@@ -27,12 +23,8 @@
         }
       }
   - id: 2
-<<<<<<< HEAD
+    type: Operation
     schema: c
-=======
-    type: Operation
-    schema: C
->>>>>>> 38824a72
     operation: >-
       query GetTopProducts_123_2(
         $__fusion_1_sku: String!
@@ -49,12 +41,8 @@
     dependencies:
       - id: 3
   - id: 3
-<<<<<<< HEAD
+    type: Operation
     schema: b
-=======
-    type: Operation
-    schema: B
->>>>>>> 38824a72
     operation: >-
       query GetTopProducts_123_3(
         $__fusion_2_id: ID!
