--- conflicted
+++ resolved
@@ -31,13 +31,8 @@
       schema {
         query: Query
       }
-<<<<<<< HEAD
-      
+
       interface IInterface @key(fields: "id") {
-=======
-
-      interface IInterface {
->>>>>>> 4cd6964f
         id: Int!
       }
 
@@ -112,13 +107,8 @@
       schema {
         query: Query
       }
-<<<<<<< HEAD
-      
+
       interface IInterface @key(fields: "id") {
-=======
-
-      interface IInterface {
->>>>>>> 4cd6964f
         id: Int!
       }
 
