--- conflicted
+++ resolved
@@ -42,13 +42,8 @@
         query: Query
         subscription: Subscription
       }
-<<<<<<< HEAD
-      
+
       type Book @key(fields: "id") {
-=======
-
-      type Book {
->>>>>>> 4cd6964f
         id: Int!
       }
 
