--- conflicted
+++ resolved
@@ -31,11 +31,7 @@
       interface Node {
         id: ID!
       }
-<<<<<<< HEAD
-      
-=======
 
->>>>>>> 4cd6964f
       type Discussion implements Node {
         id: ID!
         title: String!
@@ -77,11 +73,7 @@
       interface Node {
         id: ID!
       }
-<<<<<<< HEAD
-      
-=======
 
->>>>>>> 4cd6964f
       type Author implements Node {
         id: ID!
         username: String!
