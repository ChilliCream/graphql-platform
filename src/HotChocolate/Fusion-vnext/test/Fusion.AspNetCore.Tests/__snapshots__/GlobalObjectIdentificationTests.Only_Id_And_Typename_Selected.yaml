--- conflicted
+++ resolved
@@ -27,11 +27,7 @@
       interface Node {
         id: ID!
       }
-<<<<<<< HEAD
-      
-=======
 
->>>>>>> 4cd6964f
       type Discussion implements Node {
         id: ID!
         title: String!
