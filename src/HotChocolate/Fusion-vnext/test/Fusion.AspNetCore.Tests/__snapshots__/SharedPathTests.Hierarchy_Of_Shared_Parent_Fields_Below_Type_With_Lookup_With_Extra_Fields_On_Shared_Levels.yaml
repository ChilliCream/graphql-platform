--- conflicted
+++ resolved
@@ -39,13 +39,8 @@
       schema {
         query: Query
       }
-<<<<<<< HEAD
-      
+
       interface IInterface @key(fields: "id") {
-=======
-
-      interface IInterface {
->>>>>>> 4cd6964f
         id: Int!
       }
 
@@ -126,13 +121,8 @@
       schema {
         query: Query
       }
-<<<<<<< HEAD
-      
+
       interface IInterface @key(fields: "id") {
-=======
-
-      interface IInterface {
->>>>>>> 4cd6964f
         id: Int!
       }
 
