title: No_By_Id_Lookup_On_Best_Matching_Source_Schema
request:
  document: |
    {
      node(id: "RGlzY3Vzc2lvbjox") {
        ... on Discussion {
          commentCount
        }
      }
    }
response:
  body: |
    {
      "data": {
        "node": {
          "commentCount": 123
        }
      }
    }
sourceSchemas:
  - name: A
    schema: |
      schema {
        query: Query
      }
<<<<<<< HEAD
      
      type Discussion @key(fields: "id") {
=======

      type Discussion {
>>>>>>> 4cd6964f
        id: ID!
        title: String!
        commentCount: Int!
      }

      type Query {
        discussionByName(title: String! @is(field: "title")): Discussion @lookup
      }
    interactions:
      - request:
          document: |
            query Op_7c1d9f5d_4(
              $__fusion_1_title: String!
            ) {
              discussionByName(title: $__fusion_1_title) {
                commentCount
              }
            }
          variables: |
            {
              "__fusion_1_title": "Discussion: RGlzY3Vzc2lvbjox"
            }
        response:
          results:
            - |
              {
                "data": {
                  "discussionByName": {
                    "commentCount": 123
                  }
                }
              }
  - name: B
    schema: |
      schema {
        query: Query
      }

      interface Node {
        id: ID!
      }
<<<<<<< HEAD
      
      type Discussion implements Node @key(fields: "title") {
=======

      type Discussion implements Node {
>>>>>>> 4cd6964f
        id: ID!
        title: String!
      }

      type Query {
        node(id: ID!): Node @lookup
        discussionById(discussionId: ID! @is(field: "id")): Discussion @lookup
      }
    interactions:
      - request:
          document: |
            query Op_7c1d9f5d_3 {
              node: discussionById(discussionId: "RGlzY3Vzc2lvbjox") {
                __typename
                title
              }
            }
        response:
          results:
            - |
              {
                "data": {
                  "node": {
                    "__typename": "Discussion",
                    "title": "Discussion: RGlzY3Vzc2lvbjox"
                  }
                }
              }
operationPlan:
  operation:
    - document: |
        {
          node(id: "RGlzY3Vzc2lvbjox") {
            __typename @fusion__requirement
            ... on Discussion {
              commentCount
            }
            title @fusion__requirement
          }
        }
      hash: 7c1d9f5dd3eeed1783d0c9fbdc80eebf
      searchSpace: 1
  nodes:
    - id: 1
      type: Node
      idValue: "RGlzY3Vzc2lvbjox"
      responseName: node
      branches:
        - Discussion: 3
      fallback: 2
    - id: 2
      type: Operation
      operation: |
        query Op_7c1d9f5d_2 {
          node(id: "RGlzY3Vzc2lvbjox") {
            __typename
          }
        }
      dependencies:
        - id: 1
    - id: 3
      type: Operation
      schema: B
      operation: |
        query Op_7c1d9f5d_3 {
          node: discussionById(discussionId: "RGlzY3Vzc2lvbjox") {
            __typename
            title
          }
        }
      dependencies:
        - id: 1
    - id: 4
      type: Operation
      schema: A
      operation: |
        query Op_7c1d9f5d_4(
          $__fusion_1_title: String!
        ) {
          discussionByName(title: $__fusion_1_title) {
            commentCount
          }
        }
      source: $.discussionByName
      target: $.node<Discussion>
      requirements:
        - name: __fusion_1_title
          selectionMap: >-
            title
      dependencies:
        - id: 3<|MERGE_RESOLUTION|>--- conflicted
+++ resolved
@@ -23,13 +23,8 @@
       schema {
         query: Query
       }
-<<<<<<< HEAD
-      
+
       type Discussion @key(fields: "id") {
-=======
-
-      type Discussion {
->>>>>>> 4cd6964f
         id: ID!
         title: String!
         commentCount: Int!
@@ -71,13 +66,8 @@
       interface Node {
         id: ID!
       }
-<<<<<<< HEAD
-      
+
       type Discussion implements Node @key(fields: "title") {
-=======
-
-      type Discussion implements Node {
->>>>>>> 4cd6964f
         id: ID!
         title: String!
       }
