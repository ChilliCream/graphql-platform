title: Single_Shared_Root_Field
request:
  document: |
    {
      viewer {
        schema1
        schema2
      }
    }
response:
  body: |
    {
      "data": {
        "viewer": {
          "schema1": "schema1",
          "schema2": "schema2"
        }
      }
    }
sourceSchemas:
  - name: A
    schema: |
      schema {
        query: Query
      }
<<<<<<< HEAD
      
      interface IInterface @key(fields: "id") {
=======

      interface IInterface {
>>>>>>> 4cd6964f
        id: Int!
      }

      type Product implements IInterface {
        id: Int!
        schema1: String!
        shared: SharedProduct @shareable
      }

      type Query {
        productById(id: Int!): Product @lookup
        viewer: Viewer! @shareable
        schema1: String!
        interface: IInterface! @shareable
        unsharedInterface: IInterface!
        union: IUnion! @shareable
        topReview: Review! @shareable
      }

      type Review implements IInterface {
        id: Int!
        schema1: String!
      }

      type SharedProduct {
        schema1: String!
        shared2: SharedProduct2 @shareable
      }

      type SharedProduct2 {
        schema1: String!
      }

      type Viewer {
        schema1: String!
        settings: ViewerSettings! @shareable
      }

      type ViewerSettings {
        schema1: String!
      }

      union IUnion = Product | Review
    interactions:
      - request:
          document: |
            query Op_c6e3b357_1 {
              viewer {
                schema1
              }
            }
        response:
          results:
            - |
              {
                "data": {
                  "viewer": {
                    "schema1": "schema1"
                  }
                }
              }
  - name: B
    schema: |
      schema {
        query: Query
      }
<<<<<<< HEAD
      
      interface IInterface @key(fields: "id") {
=======

      interface IInterface {
>>>>>>> 4cd6964f
        id: Int!
      }

      type Product implements IInterface {
        id: Int!
        schema2: String!
        shared: SharedProduct @shareable
      }

      type Query {
        product(id: Int!): Product @lookup
        viewer: Viewer! @shareable
        schema2: String!
        interface: IInterface! @shareable
        union: IUnion! @shareable
        topReview: Review! @shareable
      }

      type Review implements IInterface {
        id: Int!
        schema2: String!
      }

      type SharedProduct {
        schema2: String!
        shared2: SharedProduct2 @shareable
      }

      type SharedProduct2 {
        schema2: String!
      }

      type Viewer {
        schema2: String!
        settings: ViewerSettings! @shareable
      }

      type ViewerSettings {
        schema2: String!
      }

      union IUnion = Product | Review
    interactions:
      - request:
          document: |
            query Op_c6e3b357_2 {
              viewer {
                schema2
              }
            }
        response:
          results:
            - |
              {
                "data": {
                  "viewer": {
                    "schema2": "schema2"
                  }
                }
              }
operationPlan:
  operation:
    - document: |
        {
          viewer {
            schema1
            schema2
          }
        }
      hash: c6e3b3570561284c71c82b7c60272002
      searchSpace: 2
  nodes:
    - id: 1
      type: Operation
      schema: A
      operation: |
        query Op_c6e3b357_1 {
          viewer {
            schema1
          }
        }
    - id: 2
      type: Operation
      schema: B
      operation: |
        query Op_c6e3b357_2 {
          viewer {
            schema2
          }
        }<|MERGE_RESOLUTION|>--- conflicted
+++ resolved
@@ -23,13 +23,8 @@
       schema {
         query: Query
       }
-<<<<<<< HEAD
-      
+
       interface IInterface @key(fields: "id") {
-=======
-
-      interface IInterface {
->>>>>>> 4cd6964f
         id: Int!
       }
 
@@ -96,13 +91,8 @@
       schema {
         query: Query
       }
-<<<<<<< HEAD
-      
+
       interface IInterface @key(fields: "id") {
-=======
-
-      interface IInterface {
->>>>>>> 4cd6964f
         id: Int!
       }
 
