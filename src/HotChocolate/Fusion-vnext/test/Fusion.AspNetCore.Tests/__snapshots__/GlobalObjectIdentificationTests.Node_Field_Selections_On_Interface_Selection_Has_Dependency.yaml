title: Node_Field_Selections_On_Interface_Selection_Has_Dependency
request:
  document: |
    query testQuery(
      $id: ID!
    ) {
      node(id: $id) {
        __typename
        id
        ... on ProductList {
          products {
            name
          }
        }
      }
    }
  variables: |
    {
      "id": "SXRlbTE6MQ=="
    }
response:
  body: |
    {
      "data": {
        "node": {
          "__typename": "Item1",
          "id": "SXRlbTE6MQ==",
          "products": [
            {
              "name": "Product: UHJvZHVjdDox"
            },
            {
              "name": "Product: UHJvZHVjdDoy"
            },
            {
              "name": "Product: UHJvZHVjdDoz"
            }
          ]
        }
      }
    }
sourceSchemas:
  - name: A
    schema: |
      schema {
        query: Query
      }

      interface Node {
        id: ID!
      }

      interface ProductList {
        products: [Product]
      }
<<<<<<< HEAD
      
=======

>>>>>>> 4cd6964f
      type Item1 implements Node & ProductList {
        id: ID!
        products: [Product]
      }
<<<<<<< HEAD
      
=======

>>>>>>> 4cd6964f
      type Item2 implements Node & ProductList {
        id: ID!
        products: [Product]
      }
<<<<<<< HEAD
      
=======

>>>>>>> 4cd6964f
      type Product implements Node {
        id: ID!
      }

      type Query {
        node(id: ID!): Node @lookup @shareable
      }
    interactions:
      - request:
          document: |
            query testQuery_70eb1308_5(
              $id: ID!
            ) {
              node(id: $id) {
                __typename
                ... on Item1 {
                  __typename
                  id
                  products {
                    id
                  }
                }
              }
            }
          variables: |
            {
              "id": "SXRlbTE6MQ=="
            }
        response:
          results:
            - |
              {
                "data": {
                  "node": {
                    "__typename": "Item1",
                    "id": "SXRlbTE6MQ==",
                    "products": [
                      {
                        "id": "UHJvZHVjdDox"
                      },
                      {
                        "id": "UHJvZHVjdDoy"
                      },
                      {
                        "id": "UHJvZHVjdDoz"
                      }
                    ]
                  }
                }
              }
  - name: B
    schema: |
      schema {
        query: Query
      }

      interface Node {
        id: ID!
      }
<<<<<<< HEAD
      
=======

>>>>>>> 4cd6964f
      type Product implements Node {
        id: ID!
        name: String
      }

      type Query {
        node(id: ID!): Node @lookup @shareable
      }
    interactions:
      - request:
          document: |
            query testQuery_70eb1308_6(
              $__fusion_2_id: ID!
            ) {
              node(id: $__fusion_2_id) {
                __typename
                ... on Product {
                  name
                }
              }
            }
          variables: |
            [
              {
                "__fusion_2_id": "UHJvZHVjdDox"
              },
              {
                "__fusion_2_id": "UHJvZHVjdDoy"
              },
              {
                "__fusion_2_id": "UHJvZHVjdDoz"
              }
            ]
        response:
          results:
            - |
              {
                "data": {
                  "node": {
                    "__typename": "Product",
                    "name": "Product: UHJvZHVjdDox"
                  }
                }
              }
            - |
              {
                "data": {
                  "node": {
                    "__typename": "Product",
                    "name": "Product: UHJvZHVjdDoy"
                  }
                }
              }
            - |
              {
                "data": {
                  "node": {
                    "__typename": "Product",
                    "name": "Product: UHJvZHVjdDoz"
                  }
                }
              }
operationPlan:
  operation:
    - document: |
        query testQuery(
          $id: ID!
        ) {
          node(id: $id) {
            __typename
            id
            ... on ProductList {
              products {
                name
                id @fusion__requirement
              }
            }
          }
        }
      name: testQuery
      hash: 70eb13080ba34e01a2aca487ab0f3a22
      searchSpace: 1
  nodes:
    - id: 1
      type: Node
      idValue: $id
      responseName: node
      branches:
        - Item1: 5
        - Item2: 3
      fallback: 2
    - id: 2
      type: Operation
      operation: |
        query testQuery_70eb1308_2(
          $id: ID!
        ) {
          node(id: $id) {
            __typename
            id
          }
        }
      forwardedVariables:
        - id
      dependencies:
        - id: 1
    - id: 3
      type: Operation
      schema: A
      operation: |
        query testQuery_70eb1308_3(
          $id: ID!
        ) {
          node(id: $id) {
            __typename
            ... on Item2 {
              __typename
              id
              products {
                id
              }
            }
          }
        }
      forwardedVariables:
        - id
      dependencies:
        - id: 1
    - id: 4
      type: Operation
      schema: B
      operation: |
        query testQuery_70eb1308_4(
          $__fusion_1_id: ID!
        ) {
          node(id: $__fusion_1_id) {
            __typename
            ... on Product {
              name
            }
          }
        }
      source: $.node<Product>
      target: $.node<Item2>.products
      requirements:
        - name: __fusion_1_id
          selectionMap: >-
            id
      dependencies:
        - id: 3
    - id: 5
      type: Operation
      schema: A
      operation: |
        query testQuery_70eb1308_5(
          $id: ID!
        ) {
          node(id: $id) {
            __typename
            ... on Item1 {
              __typename
              id
              products {
                id
              }
            }
          }
        }
      forwardedVariables:
        - id
      dependencies:
        - id: 1
    - id: 6
      type: Operation
      schema: B
      operation: |
        query testQuery_70eb1308_6(
          $__fusion_2_id: ID!
        ) {
          node(id: $__fusion_2_id) {
            __typename
            ... on Product {
              name
            }
          }
        }
      source: $.node<Product>
      target: $.node<Item1>.products
      requirements:
        - name: __fusion_2_id
          selectionMap: >-
            id
      dependencies:
        - id: 5<|MERGE_RESOLUTION|>--- conflicted
+++ resolved
@@ -53,29 +53,17 @@
       interface ProductList {
         products: [Product]
       }
-<<<<<<< HEAD
-      
-=======
-
->>>>>>> 4cd6964f
+
       type Item1 implements Node & ProductList {
         id: ID!
         products: [Product]
       }
-<<<<<<< HEAD
-      
-=======
-
->>>>>>> 4cd6964f
+
       type Item2 implements Node & ProductList {
         id: ID!
         products: [Product]
       }
-<<<<<<< HEAD
-      
-=======
-
->>>>>>> 4cd6964f
+
       type Product implements Node {
         id: ID!
       }
@@ -135,11 +123,7 @@
       interface Node {
         id: ID!
       }
-<<<<<<< HEAD
-      
-=======
-
->>>>>>> 4cd6964f
+
       type Product implements Node {
         id: ID!
         name: String
