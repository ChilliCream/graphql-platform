title: Node_Field_Selections_On_Interface
request:
  document: |
    query testQuery(
      $id: ID!
    ) {
      node(id: $id) {
        ... on Votable {
          viewerCanVote
        }
      }
    }
  variables: |
    {
      "id": "RGlzY3Vzc2lvbjox"
    }
response:
  body: |
    {
      "data": {
        "node": {
          "viewerCanVote": true
        }
      }
    }
sourceSchemas:
  - name: A
    schema: |
      schema {
        query: Query
      }

      interface Node {
        id: ID!
      }

      interface Votable {
        viewerCanVote: Boolean!
      }
<<<<<<< HEAD
      
=======

>>>>>>> 4cd6964f
      type Comment implements Node & Votable {
        id: ID!
        viewerCanVote: Boolean!
      }
<<<<<<< HEAD
      
=======

>>>>>>> 4cd6964f
      type Discussion implements Node & Votable {
        id: ID!
        viewerCanVote: Boolean!
        viewerRating: Float!
      }

      type Query {
        node(id: ID!): Node @lookup
      }
    interactions:
      - request:
          document: |
            query testQuery_63ca3aaf_3(
              $id: ID!
            ) {
              node(id: $id) {
                __typename
                ... on Discussion {
                  __typename
                  viewerCanVote
                }
              }
            }
          variables: |
            {
              "id": "RGlzY3Vzc2lvbjox"
            }
        response:
          results:
            - |
              {
                "data": {
                  "node": {
                    "__typename": "Discussion",
                    "viewerCanVote": true
                  }
                }
              }
operationPlan:
  operation:
    - document: |
        query testQuery(
          $id: ID!
        ) {
          node(id: $id) {
            __typename @fusion__requirement
            ... on Votable {
              viewerCanVote
            }
          }
        }
      name: testQuery
      hash: 63ca3aafa7eb59911553fe11e060f57b
      searchSpace: 1
  nodes:
    - id: 1
      type: Node
      idValue: $id
      responseName: node
      branches:
        - Comment: 4
        - Discussion: 3
      fallback: 2
    - id: 2
      type: Operation
      operation: |
        query testQuery_63ca3aaf_2(
          $id: ID!
        ) {
          node(id: $id) {
            __typename
          }
        }
      forwardedVariables:
        - id
      dependencies:
        - id: 1
    - id: 3
      type: Operation
      schema: A
      operation: |
        query testQuery_63ca3aaf_3(
          $id: ID!
        ) {
          node(id: $id) {
            __typename
            ... on Discussion {
              __typename
              viewerCanVote
            }
          }
        }
      forwardedVariables:
        - id
      dependencies:
        - id: 1
    - id: 4
      type: Operation
      schema: A
      operation: |
        query testQuery_63ca3aaf_4(
          $id: ID!
        ) {
          node(id: $id) {
            __typename
            ... on Comment {
              __typename
              viewerCanVote
            }
          }
        }
      forwardedVariables:
        - id
      dependencies:
        - id: 1<|MERGE_RESOLUTION|>--- conflicted
+++ resolved
@@ -37,20 +37,12 @@
       interface Votable {
         viewerCanVote: Boolean!
       }
-<<<<<<< HEAD
-      
-=======
 
->>>>>>> 4cd6964f
       type Comment implements Node & Votable {
         id: ID!
         viewerCanVote: Boolean!
       }
-<<<<<<< HEAD
-      
-=======
 
->>>>>>> 4cd6964f
       type Discussion implements Node & Votable {
         id: ID!
         viewerCanVote: Boolean!
