--- conflicted
+++ resolved
@@ -39,13 +39,8 @@
       schema {
         query: Query
       }
-<<<<<<< HEAD
-      
+
       interface Node @key(fields: "id") {
-=======
-
-      interface Node {
->>>>>>> 4cd6964f
         id: ID!
       }
 
