title: Resolve_Sequence_First_Service_Offline_EntryField_Nullable
request:
  document: |
    {
      product {
        id
        brand {
          id
          name
        }
      }
    }
response:
  body: |
    {
      "data": {
        "product": null
      },
      "errors": [
        {
          "message": "Unexpected Execution Error",
          "path": [
            "product"
          ]
        }
      ]
    }
sourceSchemas:
  - name: A
    schema: |
      schema {
        query: Query
      }
<<<<<<< HEAD
      
      type Brand @key(fields: "id") {
=======

      type Brand {
>>>>>>> 4cd6964f
        id: ID!
      }

      type Product {
        id: ID!
        brand: Brand!
      }

      type Query {
        product: Product
      }
    interactions:
      - request:
          document: |
            query Op_e358ecef_1 {
              product {
                id
                brand {
                  id
                }
              }
            }
        response:
          statusCode: 500
  - name: B
    schema: |
      schema {
        query: Query
      }

      type Brand {
        id: ID!
        name: String!
      }

      type Query {
        brandById(id: ID!): Brand @lookup
      }
operationPlan:
  operation:
    - document: |
        {
          product {
            id
            brand {
              id
              id @fusion__requirement
              name
            }
          }
        }
      hash: e358ecef0b90dbe58021a2df1c597e63
      searchSpace: 1
  nodes:
    - id: 1
      type: Operation
      schema: A
      operation: |
        query Op_e358ecef_1 {
          product {
            id
            brand {
              id
            }
          }
        }
    - id: 2
      type: Operation
      schema: B
      operation: |
        query Op_e358ecef_2(
          $__fusion_1_id: ID!
        ) {
          brandById(id: $__fusion_1_id) {
            name
          }
        }
      source: $.brandById
      target: $.product.brand
      requirements:
        - name: __fusion_1_id
          selectionMap: >-
            id
      dependencies:
        - id: 1<|MERGE_RESOLUTION|>--- conflicted
+++ resolved
@@ -31,13 +31,8 @@
       schema {
         query: Query
       }
-<<<<<<< HEAD
-      
+
       type Brand @key(fields: "id") {
-=======
-
-      type Brand {
->>>>>>> 4cd6964f
         id: ID!
       }
 
