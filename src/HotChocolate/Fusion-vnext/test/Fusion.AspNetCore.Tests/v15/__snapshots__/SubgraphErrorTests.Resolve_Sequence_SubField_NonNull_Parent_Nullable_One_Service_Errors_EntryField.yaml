--- conflicted
+++ resolved
@@ -36,13 +36,8 @@
       schema {
         query: Query
       }
-<<<<<<< HEAD
-      
+
       type Brand @key(fields: "id") {
-=======
-
-      type Brand {
->>>>>>> 4cd6964f
         id: ID!
       }
 
