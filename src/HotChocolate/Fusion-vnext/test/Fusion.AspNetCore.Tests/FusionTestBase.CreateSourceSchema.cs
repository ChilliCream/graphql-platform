using HotChocolate.Configuration;
using HotChocolate.Execution.Configuration;
using HotChocolate.Types.Descriptors;
using Microsoft.AspNetCore.Builder;
using Microsoft.AspNetCore.TestHost;
using Microsoft.Extensions.DependencyInjection;
using Composite = HotChocolate.Types.Composite;

namespace HotChocolate.Fusion;

public abstract partial class FusionTestBase
{
    protected TestServer CreateSourceSchema(
        string schemaName,
        Action<IRequestExecutorBuilder> configureBuilder,
        Action<IServiceCollection>? configureServices = null,
        Action<IApplicationBuilder>? configureApplication = null,
        Action<HttpClient>? configureHttpClient = null,
        bool isOffline = false,
        bool isTimingOut = false)
    {
        configureApplication ??=
            app =>
            {
                app.UseWebSockets();
                app.UseRouting();
                app.UseEndpoints(endpoint => endpoint.MapGraphQL(schemaName: schemaName));
            };

        return _testServerSession.CreateServer(
            services =>
            {
                services.AddRouting();
                var builder = services.AddGraphQLServer(schemaName, disableDefaultSecurity: true);
                configureBuilder(builder);
                configureServices?.Invoke(services);

                services.Configure<SourceSchemaOptions>(opt =>
                {
                    opt.IsOffline = isOffline;
                    opt.IsTimingOut = isTimingOut;
                    opt.ConfigureHttpClient = configureHttpClient;
                });
            },
            configureApplication);
    }

    protected TestServer CreateSourceSchema(
        string schemaName,
        string schemaText,
        bool isOffline = false,
        bool isTimingOut = false)
    {
        return _testServerSession.CreateServer(services =>
        {
            services.AddRouting();

            services.AddGraphQLServer(schemaName, disableDefaultSecurity: true)
                .AddType<Composite.FieldSelectionSetType>()
                .AddType<Composite.FieldSelectionMapType>()
                .TryAddTypeInterceptor<RegisterFusionDirectivesTypeInterceptor>()
                .AddDocumentFromString(schemaText)
                .AddResolverMocking()
                .AddTestDirectives();

            services.Configure<SourceSchemaOptions>(opt =>
            {
                opt.IsOffline = isOffline;
                opt.IsTimingOut = isTimingOut;
            });
        },
        app =>
        {
            app.UseRouting();
            app.UseEndpoints(endpoint => endpoint.MapGraphQL(schemaName: schemaName));
        });
    }

    // ReSharper disable once ClassNeverInstantiated.Local
    private sealed class RegisterFusionDirectivesTypeInterceptor : TypeInterceptor
    {
        private bool _registeredTypes;

        public override IEnumerable<TypeReference> RegisterMoreTypes(
            IReadOnlyCollection<ITypeDiscoveryContext> discoveryContexts)
        {
            if (!_registeredTypes)
            {
                var typeInspector = discoveryContexts.First().DescriptorContext.TypeInspector;

<<<<<<< HEAD
                yield return typeInspector.GetTypeRef(typeof(HotChocolate.Types.Composite.Lookup));
                yield return typeInspector.GetTypeRef(typeof(HotChocolate.Types.Composite.Internal));
                yield return typeInspector.GetTypeRef(typeof(HotChocolate.Types.Composite.EntityKey));
                yield return typeInspector.GetTypeRef(typeof(HotChocolate.Types.Composite.Require));
                yield return typeInspector.GetTypeRef(typeof(HotChocolate.Types.Composite.Is));
                yield return typeInspector.GetTypeRef(typeof(HotChocolate.Types.Composite.Shareable));
=======
                yield return typeInspector.GetTypeRef(typeof(Composite.Lookup));
                yield return typeInspector.GetTypeRef(typeof(Composite.Internal));
                yield return typeInspector.GetTypeRef(typeof(Composite.EntityKey));
                yield return typeInspector.GetTypeRef(typeof(Composite.Require));
                yield return typeInspector.GetTypeRef(typeof(Composite.Is));
>>>>>>> eecdeb5a

                _registeredTypes = true;
            }
        }
    }
}<|MERGE_RESOLUTION|>--- conflicted
+++ resolved
@@ -88,20 +88,12 @@
             {
                 var typeInspector = discoveryContexts.First().DescriptorContext.TypeInspector;
 
-<<<<<<< HEAD
-                yield return typeInspector.GetTypeRef(typeof(HotChocolate.Types.Composite.Lookup));
-                yield return typeInspector.GetTypeRef(typeof(HotChocolate.Types.Composite.Internal));
-                yield return typeInspector.GetTypeRef(typeof(HotChocolate.Types.Composite.EntityKey));
-                yield return typeInspector.GetTypeRef(typeof(HotChocolate.Types.Composite.Require));
-                yield return typeInspector.GetTypeRef(typeof(HotChocolate.Types.Composite.Is));
-                yield return typeInspector.GetTypeRef(typeof(HotChocolate.Types.Composite.Shareable));
-=======
                 yield return typeInspector.GetTypeRef(typeof(Composite.Lookup));
                 yield return typeInspector.GetTypeRef(typeof(Composite.Internal));
                 yield return typeInspector.GetTypeRef(typeof(Composite.EntityKey));
                 yield return typeInspector.GetTypeRef(typeof(Composite.Require));
                 yield return typeInspector.GetTypeRef(typeof(Composite.Is));
->>>>>>> eecdeb5a
+                yield return typeInspector.GetTypeRef(typeof(Composite.Shareable));
 
                 _registeredTypes = true;
             }
