using System.Collections.Immutable;
using HotChocolate.Fusion.Logging;
using HotChocolate.Fusion.Options;
using HotChocolate.Types.Mutable;

namespace HotChocolate.Fusion;

internal static class CompositionTestHelper
{
    internal static ImmutableSortedSet<MutableSchemaDefinition> CreateSchemaDefinitions(
        string[] sdl)
    {
        var log = new CompositionLog();
        var sourceSchemaParser =
            new SourceSchemaParser(
                sdl.Select((s, i) => new SourceSchemaText(((char)('A' + i)).ToString(), s)),
                log,
                new SourceSchemaParserOptions { EnableSchemaValidation = false });

<<<<<<< HEAD
        var schemas = sourceSchemaParser.Parse().Value;

        foreach (var schema in schemas)
        {
            new SourceSchemaPreprocessor(schema).Process();
            new SourceSchemaEnricher(schema, schemas).Enrich();
        }

        return schemas;
=======
        var result = sourceSchemaParser.Parse();

        return result.IsFailure
            ? throw new Exception($"Schema creation failed.\n- {string.Join("\n- ", log)}")
            : result.Value;
>>>>>>> 600a2d52
    }
}<|MERGE_RESOLUTION|>--- conflicted
+++ resolved
@@ -17,8 +17,12 @@
                 log,
                 new SourceSchemaParserOptions { EnableSchemaValidation = false });
 
-<<<<<<< HEAD
-        var schemas = sourceSchemaParser.Parse().Value;
+        var (_, isFailure, schemas, _) = sourceSchemaParser.Parse();
+
+        if (isFailure)
+        {
+            throw new Exception($"Schema creation failed.\n- {string.Join("\n- ", log)}");
+        }
 
         foreach (var schema in schemas)
         {
@@ -27,12 +31,5 @@
         }
 
         return schemas;
-=======
-        var result = sourceSchemaParser.Parse();
-
-        return result.IsFailure
-            ? throw new Exception($"Schema creation failed.\n- {string.Join("\n- ", log)}")
-            : result.Value;
->>>>>>> 600a2d52
     }
 }