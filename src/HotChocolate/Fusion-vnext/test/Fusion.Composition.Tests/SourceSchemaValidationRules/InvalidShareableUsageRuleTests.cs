namespace HotChocolate.Fusion.SourceSchemaValidationRules;

public sealed class InvalidShareableUsageRuleTests : RuleTestBase
{
    protected override object Rule { get; } = new InvalidShareableUsageRule();

    // In this example, the field "orderStatus" on the "Order" object type is marked with
    // @shareable, which is allowed. It signals that this field can be served from multiple schemas
    // without creating a conflict.
    [Fact]
    public void Validate_ValidShareableUsage_Succeeds()
    {
        AssertValid(
        [
            """
            type Order {
                id: ID!
                orderStatus: String @shareable
                total: Float
            }
            """
        ]);
    }

    // In this example, the "InventoryItem" interface has a field "sku" marked with @shareable,
    // which is invalid usage. Marking an interface field as shareable leads to an
    // INVALID_SHAREABLE_USAGE error.
    [Fact]
    public void Validate_InvalidShareableUsage_Fails()
    {
<<<<<<< HEAD
        return new TheoryData<string[], string[]>
        {
            // In this example, the "InventoryItem" interface has a field "sku" marked with
            // @shareable, which is invalid usage. Marking an interface field as shareable leads to
            // an INVALID_SHAREABLE_USAGE error.
            {
                [
                    """
                    interface InventoryItem {
                        sku: ID! @shareable
                        name: String
                    }
                    """
                ],
                [
                    "The field 'InventoryItem.sku' in schema 'A' must not be marked as shareable."
                ]
            },
            // By definition, root subscription fields cannot be shared across multiple schemas. In
            // this example, both schemas define a subscription field "newOrderPlaced".
            {
                [
                    """
                    # Schema A
                    type Subscription {
                        newOrderPlaced: Order @shareable
                    }

                    type Order {
                        id: ID!
                        items: [String]
                    }
                    """,
                    """
                    # Schema B
                    type Subscription {
                        newOrderPlaced: Order @shareable
                    }
                    """
                ],
                [
                    "The field 'Subscription.newOrderPlaced' in schema 'A' must not be marked as "
                    + "shareable.",

                    "The field 'Subscription.newOrderPlaced' in schema 'B' must not be marked as "
                    + "shareable."
                ]
            }
        };
=======
        AssertInvalid(
            [
                """
                interface InventoryItem {
                    sku: ID! @shareable
                    name: String
                }
                """
            ],
            [
                """
                {
                    "message": "The interface field 'InventoryItem.sku' in schema 'A' must not be marked as shareable.",
                    "code": "INVALID_SHAREABLE_USAGE",
                    "severity": "Error",
                    "coordinate": "InventoryItem.sku",
                    "member": "sku",
                    "schema": "A",
                    "extensions": {}
                }
                """
            ]);
>>>>>>> 600a2d52
    }
}<|MERGE_RESOLUTION|>--- conflicted
+++ resolved
@@ -28,57 +28,6 @@
     [Fact]
     public void Validate_InvalidShareableUsage_Fails()
     {
-<<<<<<< HEAD
-        return new TheoryData<string[], string[]>
-        {
-            // In this example, the "InventoryItem" interface has a field "sku" marked with
-            // @shareable, which is invalid usage. Marking an interface field as shareable leads to
-            // an INVALID_SHAREABLE_USAGE error.
-            {
-                [
-                    """
-                    interface InventoryItem {
-                        sku: ID! @shareable
-                        name: String
-                    }
-                    """
-                ],
-                [
-                    "The field 'InventoryItem.sku' in schema 'A' must not be marked as shareable."
-                ]
-            },
-            // By definition, root subscription fields cannot be shared across multiple schemas. In
-            // this example, both schemas define a subscription field "newOrderPlaced".
-            {
-                [
-                    """
-                    # Schema A
-                    type Subscription {
-                        newOrderPlaced: Order @shareable
-                    }
-
-                    type Order {
-                        id: ID!
-                        items: [String]
-                    }
-                    """,
-                    """
-                    # Schema B
-                    type Subscription {
-                        newOrderPlaced: Order @shareable
-                    }
-                    """
-                ],
-                [
-                    "The field 'Subscription.newOrderPlaced' in schema 'A' must not be marked as "
-                    + "shareable.",
-
-                    "The field 'Subscription.newOrderPlaced' in schema 'B' must not be marked as "
-                    + "shareable."
-                ]
-            }
-        };
-=======
         AssertInvalid(
             [
                 """
@@ -91,7 +40,7 @@
             [
                 """
                 {
-                    "message": "The interface field 'InventoryItem.sku' in schema 'A' must not be marked as shareable.",
+                    "message": "The field 'InventoryItem.sku' in schema 'A' must not be marked as shareable.",
                     "code": "INVALID_SHAREABLE_USAGE",
                     "severity": "Error",
                     "coordinate": "InventoryItem.sku",
@@ -101,6 +50,5 @@
                 }
                 """
             ]);
->>>>>>> 600a2d52
     }
 }