--- conflicted
+++ resolved
@@ -49,50 +49,38 @@
         compositeSchemaFileOption.AddAlias("-c");
         compositeSchemaFileOption.LegalFilePathsOnly();
 
-<<<<<<< HEAD
         var enableGlobalObjectIdentificationOption = new Option<bool>("--enable-global-object-identification")
         {
             Description = ComposeCommand_EnableGlobalObjectIdentification_Description
-=======
+        };
+
         var watchModeOption = new Option<bool>("--watch")
         {
             Arity = ArgumentArity.ZeroOrOne
->>>>>>> 3569b381
         };
 
         AddOption(workingDirectoryOption);
         AddOption(sourceSchemaFileOption);
         AddOption(compositeSchemaFileOption);
-<<<<<<< HEAD
         AddOption(enableGlobalObjectIdentificationOption);
-=======
         AddOption(watchModeOption);
->>>>>>> 3569b381
 
         this.SetHandler(async context =>
         {
             var workingDirectory = context.ParseResult.GetValueForOption(workingDirectoryOption)!;
             var sourceSchemaFiles = context.ParseResult.GetValueForOption(sourceSchemaFileOption)!;
-<<<<<<< HEAD
-            var compositeSchemaFile =
-                context.ParseResult.GetValueForOption(compositeSchemaFileOption);
+            var compositeSchemaFile = context.ParseResult.GetValueForOption(compositeSchemaFileOption);
             var enableGlobalObjectIdentification =
                 context.ParseResult.GetValueForOption(enableGlobalObjectIdentificationOption);
-=======
-            var compositeSchemaFile = context.ParseResult.GetValueForOption(compositeSchemaFileOption);
             var watchMode = context.ParseResult.GetValueForOption(watchModeOption);
->>>>>>> 3569b381
 
             context.ExitCode = await ExecuteAsync(
                 context.Console,
                 workingDirectory,
                 sourceSchemaFiles,
                 compositeSchemaFile,
-<<<<<<< HEAD
                 enableGlobalObjectIdentification,
-=======
                 watchMode,
->>>>>>> 3569b381
                 context.GetCancellationToken());
         });
     }
@@ -102,9 +90,7 @@
         string workingDirectory,
         List<string> sourceSchemaFiles,
         string? compositeSchemaFile,
-<<<<<<< HEAD
         bool enableGlobalObjectIdentification,
-=======
         bool watchMode,
         CancellationToken cancellationToken)
     {
@@ -115,6 +101,7 @@
                 workingDirectory,
                 sourceSchemaFiles,
                 compositeSchemaFile,
+                enableGlobalObjectIdentification,
                 cancellationToken);
         }
 
@@ -123,6 +110,7 @@
             workingDirectory,
             sourceSchemaFiles,
             compositeSchemaFile,
+            enableGlobalObjectIdentification,
             cancellationToken);
     }
 
@@ -131,12 +119,19 @@
         string workingDirectory,
         List<string> sourceSchemaFiles,
         string? compositeSchemaFile,
+        bool enableGlobalObjectIdentification,
         CancellationToken cancellationToken)
     {
         console.Out.WriteLine("🔍 Starting watch mode...");
 
         // Initial composition
-        await ComposeAsync(console, workingDirectory, sourceSchemaFiles, compositeSchemaFile, cancellationToken);
+        await ComposeAsync(
+            console,
+            workingDirectory,
+            sourceSchemaFiles,
+            compositeSchemaFile,
+            enableGlobalObjectIdentification,
+            cancellationToken);
 
         ImmutableSortedSet<string> sourceSchemaFilePaths;
 
@@ -169,6 +164,7 @@
             workingDirectory,
             sourceSchemaFiles,
             compositeSchemaFile,
+            enableGlobalObjectIdentification,
             cancellationToken);
 
         // set up file watcher for source schema files
@@ -279,6 +275,7 @@
         string workingDirectory,
         List<string> sourceSchemaFiles,
         string? compositeSchemaFile,
+        bool enableGlobalObjectIdentification,
         CancellationToken cancellationToken)
     {
         var lastComposition = DateTime.MinValue;
@@ -309,6 +306,7 @@
                     workingDirectory,
                     sourceSchemaFiles,
                     compositeSchemaFile,
+                    enableGlobalObjectIdentification,
                     cancellationToken);
             }
             catch (Exception ex) when (ex is not OperationCanceledException)
@@ -364,7 +362,7 @@
         string workingDirectory,
         List<string> sourceSchemaFiles,
         string? compositeSchemaFile,
->>>>>>> 3569b381
+        bool enableGlobalObjectIdentification,
         CancellationToken cancellationToken)
     {
         IEnumerable<string> sourceSchemas;
@@ -387,12 +385,8 @@
             EnableGlobalObjectIdentification = enableGlobalObjectIdentification
         };
         var compositionLog = new CompositionLog();
-<<<<<<< HEAD
         var schemaComposer = new SchemaComposer(sourceSchemas, schemaComposerOptions, compositionLog);
 
-=======
-        var schemaComposer = new SchemaComposer(sourceSchemas, compositionLog);
->>>>>>> 3569b381
         var result = schemaComposer.Compose();
 
         WriteCompositionLog(
