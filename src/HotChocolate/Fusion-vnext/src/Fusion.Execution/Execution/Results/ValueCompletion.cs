using System.Runtime.CompilerServices;
using System.Text.Json;
using HotChocolate.Execution;
using HotChocolate.Fusion.Execution.Clients;
using HotChocolate.Fusion.Execution.Nodes;
using HotChocolate.Language;
using HotChocolate.Types;

namespace HotChocolate.Fusion.Execution.Results;

internal sealed class ValueCompletion
{
    private readonly ISchemaDefinition _schema;
    private readonly IErrorHandler _errorHandler;
    private readonly ResultPoolSession _resultPoolSession;
    private readonly ErrorHandlingMode _errorHandlingMode;
    private readonly int _maxDepth;
    private readonly ulong _includeFlags;
    private readonly List<IError> _errors;

    public ValueCompletion(
        ISchemaDefinition schema,
        IErrorHandler errorHandler,
        ResultPoolSession resultPoolSession,
        ErrorHandlingMode errorHandlingMode,
        int maxDepth,
        ulong includeFlags,
        List<IError> errors)
    {
        ArgumentNullException.ThrowIfNull(schema);
        ArgumentNullException.ThrowIfNull(resultPoolSession);
        ArgumentNullException.ThrowIfNull(errors);

        _schema = schema;
        _errorHandler = errorHandler;
        _resultPoolSession = resultPoolSession;
        _errorHandlingMode = errorHandlingMode;
        _maxDepth = maxDepth;
        _includeFlags = includeFlags;
        _errors = errors;
    }

    /// <summary>
    /// Tries to complete the <paramref name="selectionSet"/> from the
    /// <paramref name="data"/>, checking for errors on the <paramref name="errorTrie"/>.
    /// </summary>
    /// <returns>
    /// <c>true</c>, if the execution can continue.
    /// <c>false</c>, if the execution needs to be halted.
    /// </returns>
    public bool BuildResult(
        SelectionSet selectionSet,
        JsonElement data,
        ErrorTrie? errorTrie,
        ReadOnlySpan<string> responseNames,
        ObjectResult objectResult)
    {
        if (data is not { ValueKind: JsonValueKind.Object })
        {
            var error = errorTrie?.FindFirstError() ??
                ErrorBuilder.New()
                    .SetMessage("Unexpected Execution Error")
                    .Build();

            return BuildErrorResult(objectResult, responseNames, error, objectResult.Path);
        }

        foreach (var property in data.EnumerateObject())
        {
            if (!selectionSet.TryGetSelection(property.Name, out var selection))
            {
                continue;
            }

            if (!selection.IsIncluded(_includeFlags))
            {
                continue;
            }

            var fieldResult = objectResult[selection.ResponseName];

            ErrorTrie? errorTrieForResponseName = null;
            errorTrie?.TryGetValue(selection.ResponseName, out errorTrieForResponseName);
<<<<<<< HEAD

            if (!TryCompleteValue(selection, selection.Type, property.Value, errorTrieForResponseName, 0, fieldResult))
            {
                if (_errorHandling is ErrorHandlingMode.Propagate)
                {
                    var didPropagateToRoot = PropagateNullValues(objectResult);

                    return !didPropagateToRoot;
                }
                else if (_errorHandling is ErrorHandlingMode.Halt)
                {
                    return false;
=======

            if (!TryCompleteValue(selection, selection.Type, property.Value, errorTrieForResponseName, 0, fieldResult))
            {
                switch (_errorHandlingMode)
                {
                    case ErrorHandlingMode.Propagate:
                        var didPropagateToRoot = PropagateNullValues(objectResult);
                        return !didPropagateToRoot;

                    case ErrorHandlingMode.Halt:
                        return false;
>>>>>>> 0cbb9696
                }
            }
        }

        return true;
    }

    /// <summary>
    /// Tries to <c>null</c> and assign the <paramref name="error"/> to the path
    /// of each <paramref name="responseNames"/>.
    /// </summary>
    /// <returns>
    /// <c>true</c>, if the execution can continue.
    /// <c>false</c>, if the execution needs to be halted.
    /// </returns>
    public bool BuildErrorResult(
        ObjectResult objectResult,
        ReadOnlySpan<string> responseNames,
        IError error,
        Path path)
    {
        foreach (var responseName in responseNames)
        {
            var fieldResult = objectResult[responseName];

            if (fieldResult.Selection.IsInternal || !fieldResult.Selection.IsIncluded(_includeFlags))
            {
                continue;
            }

            var errorWithPath = ErrorBuilder.FromError(error)
                .SetPath(path.Append(responseName))
                .AddLocation(fieldResult.Selection.SyntaxNodes[0].Node)
                .Build();
            errorWithPath = _errorHandler.Handle(errorWithPath);

            _errors.Add(errorWithPath);

            if (_errorHandlingMode is ErrorHandlingMode.Halt)
            {
                return false;
            }

            if (_errorHandlingMode is ErrorHandlingMode.Propagate && fieldResult.Selection.Type.IsNonNullType())
            {
                var didPropagateToRoot = PropagateNullValues(objectResult);

                return !didPropagateToRoot;
            }
        }

        return true;
    }

    /// <summary>
    /// Invalidates the current result and its parents,
    /// until reaching a parent that can be set to <c>null</c>.
    /// </summary>
    /// <returns>
    /// <c>true</c>, if the null propagated up to the root.
    /// </returns>
    private static bool PropagateNullValues(ResultData result)
    {
        if (result.IsInvalidated)
        {
            return result.Parent is null;
        }

        result.IsInvalidated = true;

        while (result.Parent is not null)
        {
            var index = result.ParentIndex;
            var parent = result.Parent;

            if (parent.IsInvalidated || parent.TrySetValueNull(index))
            {
                return false;
            }

            parent.IsInvalidated = true;

            result = parent;
        }

        return true;
    }

    private bool TryCompleteValue(
        Selection selection,
        IType type,
        JsonElement data,
        ErrorTrie? errorTrie,
        int depth,
        ResultData parent)
    {
        if (errorTrie?.Error is { } error)
        {
            var errorWithPath = ErrorBuilder.FromError(error)
                .SetPath(parent.Path)
                .AddLocation(selection.SyntaxNodes[0].Node)
                .Build();
            errorWithPath = _errorHandler.Handle(errorWithPath);
            _errors.Add(errorWithPath);

            if (_errorHandlingMode is ErrorHandlingMode.Halt)
            {
                return false;
            }
        }

        if (type.Kind is TypeKind.NonNull)
        {
            if (data.IsNullOrUndefined())
            {
                var nonNullViolationError = ErrorBuilder.New()
                    .SetMessage("Cannot return null for non-nullable field.")
                    .SetCode(ErrorCodes.Execution.NonNullViolation)
                    .SetPath(parent.Path)
                    .AddLocation(selection.SyntaxNodes[0].Node)
                    .Build();
                nonNullViolationError = _errorHandler.Handle(nonNullViolationError);

                _errors.Add(nonNullViolationError);

                if (_errorHandlingMode is ErrorHandlingMode.Propagate or ErrorHandlingMode.Halt)
                {
                    return false;
                }
            }

            type = type.InnerType();
        }

        if (data.IsNullOrUndefined())
        {
            return true;
        }

        if (type.Kind is TypeKind.List)
        {
            return TryCompleteList(selection, type, data, errorTrie, depth, parent);
        }

        if (type.Kind is TypeKind.Object)
        {
            return TryCompleteObjectValue(selection, type, data, errorTrie, depth, parent);
        }

        if (type.Kind is TypeKind.Interface or TypeKind.Union)
        {
            return TryCompleteAbstractValue(selection, type, data, errorTrie, depth, parent);
        }

        if (type.Kind is TypeKind.Scalar or TypeKind.Enum)
        {
            parent.SetNextValue(data);
            return true;
        }

        throw new NotSupportedException($"The type {type} is not supported.");
    }

    private bool TryCompleteList(
        Selection selection,
        IType type,
        JsonElement data,
        ErrorTrie? errorTrie,
        int depth,
        ResultData parent)
    {
        AssertDepthAllowed(ref depth);

        var elementType = type.ElementType();
        var isNullable = elementType.IsNullableType();
        var isLeaf = elementType.IsLeafType();
        var isNested = elementType.IsListType();

        ListResult listResult = isNested
            ? _resultPoolSession.RentNestedListResult()
            : isLeaf
                ? _resultPoolSession.RentLeafListResult()
                : _resultPoolSession.RentObjectListResult();
        listResult.Initialize(type);

        var i = -1;
        foreach (var item in data.EnumerateArray())
        {
            i++;

            ErrorTrie? errorTrieForIndex = null;
            errorTrie?.TryGetValue(i, out errorTrieForIndex);

            if (errorTrieForIndex?.Error is { } error)
            {
                var errorWithPath = ErrorBuilder.FromError(error)
                    .SetPath(parent.Path.Append(i))
                    .AddLocation(selection.SyntaxNodes[0].Node)
                    .Build();
                errorWithPath = _errorHandler.Handle(errorWithPath);
                _errors.Add(errorWithPath);

                if (_errorHandlingMode is ErrorHandlingMode.Halt)
                {
                    return false;
                }
            }

            if (item.IsNullOrUndefined())
            {
                if (!isNullable && _errorHandlingMode is ErrorHandlingMode.Propagate or ErrorHandlingMode.Halt)
                {
                    return false;
                }

                listResult.SetNextValueNull();

                continue;
            }

            if (!HandleElement(item, errorTrieForIndex))
            {
                if (!isNullable)
                {
                    return false;
                }

                listResult.SetNextValueNull();
            }
        }

        parent.SetNextValue(listResult);
        return true;

        bool HandleElement(in JsonElement item, ErrorTrie? errorTrieForIndex)
        {
            if (isNested)
            {
                return TryCompleteList(selection, elementType, item, errorTrieForIndex, depth, listResult);
            }
            else if (isLeaf)
            {
                listResult.SetNextValue(item);
                return true;
            }
            else if (elementType.IsAbstractType())
            {
                return TryCompleteAbstractValue(selection, elementType, item, errorTrieForIndex, depth, listResult);
            }
            else
            {
                return TryCompleteObjectValue(selection, elementType, item, errorTrieForIndex, depth, listResult);
            }
        }
    }

    private bool TryCompleteObjectValue(
        Selection selection,
        IType type,
        JsonElement data,
        ErrorTrie? errorTrie,
        int depth,
        ResultData parent)
    {
        var namedType = type.NamedType();
        var objectType = Unsafe.As<ITypeDefinition, IObjectTypeDefinition>(ref namedType);

        return TryCompleteObjectValue(selection, objectType, data, errorTrie, depth, parent);
    }

    private bool TryCompleteObjectValue(
        Selection selection,
        IObjectTypeDefinition objectType,
        JsonElement data,
        ErrorTrie? errorTrie,
        int depth,
        ResultData parent)
    {
        AssertDepthAllowed(ref depth);

        var operation = selection.DeclaringSelectionSet.DeclaringOperation;
        var selectionSet = operation.GetSelectionSet(selection, objectType);

        ObjectResult objectResult;
        // In the case of shared paths, an object result might have already been initialized
        // by another operation node, so we reuse it.
        if (parent is ObjectFieldResult { Value: { } existingObjectResult })
        {
            objectResult = existingObjectResult;
        }
        else
        {
            objectResult = _resultPoolSession.RentObjectResult();

            objectResult.Initialize(_resultPoolSession, selectionSet, _includeFlags);

            // we set the value early so that in the error case we can correctly
            // traverse along the parent path and propagate errors.
            parent.SetNextValue(objectResult);
        }

        foreach (var property in data.EnumerateObject())
        {
            if (!objectResult.TryGetValue(property.Name, out var field))
            {
                continue;
            }

            var fieldSelection = field.Selection;

            if (!fieldSelection.IsIncluded(_includeFlags))
            {
                continue;
            }

            ErrorTrie? errorTrieForResponseName = null;
            errorTrie?.TryGetValue(fieldSelection.ResponseName, out errorTrieForResponseName);

            if (!TryCompleteValue(
                fieldSelection,
                fieldSelection.Type,
                property.Value,
                errorTrieForResponseName,
                depth,
                field))
            {
                return false;
            }
        }

        return true;
    }

    private bool TryCompleteAbstractValue(
        Selection selection,
        IType type,
        JsonElement data,
        ErrorTrie? errorTrie,
        int depth,
        ResultData parent)
        => TryCompleteObjectValue(
            selection,
            GetType(type, data),
            data,
            errorTrie,
            depth,
            parent);

    [MethodImpl(MethodImplOptions.AggressiveInlining)]
    private IObjectTypeDefinition GetType(IType type, JsonElement data)
    {
        var namedType = type.NamedType();

        if (namedType is IObjectTypeDefinition objectType)
        {
            return objectType;
        }

        var typeName = data.GetProperty(IntrospectionFieldNames.TypeNameSpan).GetString()!;
        return _schema.Types.GetType<IObjectTypeDefinition>(typeName);
    }

    [MethodImpl(MethodImplOptions.AggressiveInlining)]
    private void AssertDepthAllowed(ref int depth)
    {
        depth++;

        if (depth > _maxDepth)
        {
            throw new NotSupportedException($"The depth {depth} is not allowed.");
        }
    }
}

file static class ValueCompletionExtensions
{
    [MethodImpl(MethodImplOptions.AggressiveInlining)]
    public static bool IsNullOrUndefined(this JsonElement element)
        => element.ValueKind is JsonValueKind.Null or JsonValueKind.Undefined;
}<|MERGE_RESOLUTION|>--- conflicted
+++ resolved
@@ -81,20 +81,6 @@
 
             ErrorTrie? errorTrieForResponseName = null;
             errorTrie?.TryGetValue(selection.ResponseName, out errorTrieForResponseName);
-<<<<<<< HEAD
-
-            if (!TryCompleteValue(selection, selection.Type, property.Value, errorTrieForResponseName, 0, fieldResult))
-            {
-                if (_errorHandling is ErrorHandlingMode.Propagate)
-                {
-                    var didPropagateToRoot = PropagateNullValues(objectResult);
-
-                    return !didPropagateToRoot;
-                }
-                else if (_errorHandling is ErrorHandlingMode.Halt)
-                {
-                    return false;
-=======
 
             if (!TryCompleteValue(selection, selection.Type, property.Value, errorTrieForResponseName, 0, fieldResult))
             {
@@ -106,7 +92,6 @@
 
                     case ErrorHandlingMode.Halt:
                         return false;
->>>>>>> 0cbb9696
                 }
             }
         }
