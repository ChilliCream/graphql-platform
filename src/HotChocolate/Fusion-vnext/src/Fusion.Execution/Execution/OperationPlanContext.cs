using System.Collections.Immutable;
using System.Reflection;
using HotChocolate.Execution;
using HotChocolate.Features;
using HotChocolate.Fusion.Execution.Clients;
using HotChocolate.Fusion.Execution.Nodes;
using HotChocolate.Fusion.Types;
using HotChocolate.Language;
using Microsoft.Extensions.DependencyInjection;

namespace HotChocolate.Fusion.Execution;

public sealed class OperationPlanContext : IFeatureProvider, IAsyncDisposable
{
    private readonly FetchResultStore _resultStore;
    private bool _disposed;

    public OperationPlanContext(
        OperationExecutionPlan operationPlan,
        IVariableValueCollection variables,
        RequestContext requestContext)
    {
        OperationPlan = operationPlan;
        RequestContext = requestContext;
        Variables = variables;

        // TODO : fully implement and inject ResultPoolSession
        _resultStore = new FetchResultStore(
            RequestContext.Schema,
            new ResultPoolSession(),
            operationPlan.Operation,
            operationPlan.Operation.CreateIncludeFlags(variables));

        // create a client scope for the current request context.
        var clientScopeFactory = requestContext.RequestServices.GetRequiredService<ISourceSchemaClientScopeFactory>();
        ClientScope = clientScopeFactory.CreateScope(requestContext.Schema);
    }

    public OperationExecutionPlan OperationPlan { get; }

    public IVariableValueCollection Variables { get; }

    public ISchemaDefinition Schema => RequestContext.Schema;

    public RequestContext RequestContext { get; }

    public ISourceSchemaClientScope ClientScope { get; }

<<<<<<< HEAD
    public IFeatureCollection Features => RequestContext.Features;
=======
    // NOTE: this version is too simple, we will rewrite it once we have implemented the SelectionSetMap.
    public ImmutableArray<VariableValues>? TryCreateVariables(
        SelectionPath currentPath,
        ImmutableArray<string> variables,
        ImmutableArray<OperationRequirement> requirements)
    {
        if (variables.Length == 0 && requirements.Length == 0)
        {
            return ImmutableArray<VariableValues>.Empty;
        }
>>>>>>> ad587ac1

    public ImmutableArray<VariableValues> CreateVariableValueSets(
        SelectionPath selectionSet,
        ImmutableArray<string> requiredVariables,
        ImmutableArray<OperationRequirement> requiredData)
    {
        ArgumentNullException.ThrowIfNull(selectionSet);

        if (requiredData.Length == 0)
        {
<<<<<<< HEAD
            if (requiredVariables.Length == 0)
=======
            ImmutableArray<VariableValues>.Builder? builder = null;

            foreach (var (path, variableValues) in ResultStore.GetValues(currentPath, [.. requirements.Select(t => (t.Key, t.Map))]))
>>>>>>> ad587ac1
            {
                return [];
            }

            var variableValues = GetPathThroughVariables(requiredVariables);
            return [new VariableValues(Path.Root, new ObjectValueNode(variableValues))];
        }
        else
        {
            var variableValues = GetPathThroughVariables(requiredVariables);
            return _resultStore.CreateVariableValueSets(selectionSet, variableValues, requiredData);
        }
    }

    public void AddPartialResults(SelectionPath sourcePath, ReadOnlySpan<SourceSchemaResult> results)
        => _resultStore.AddPartialResults(sourcePath, results);

    internal IExecutionResult CreateFinalResult()
    {
        return OperationResultBuilder.New()
            .AddErrors(_resultStore.Errors)
            .SetData(_resultStore.Data)
            .Build();
    }

    private List<ObjectFieldNode> GetPathThroughVariables(
        ImmutableArray<string> requiredVariables)
    {
        if (Variables.IsEmpty || requiredVariables.Length == 0)
        {
            return [];
        }

        var variables = new List<ObjectFieldNode>();

        foreach (var variableName in requiredVariables)
        {
            if (Variables.TryGetValue<IValueNode>(variableName, out var variableValue))
            {
                variables.Add(new ObjectFieldNode(variableName, variableValue));
            }
            else
            {
                throw new InvalidOperationException(
                    $"The variable '{variableName}' is not defined.");
            }
        }

        return variables;
    }

    public ISourceSchemaClient GetClient(string schemaName, OperationType operationType)
    {
        ArgumentException.ThrowIfNullOrEmpty(schemaName);

        return ClientScope.GetClient(schemaName, operationType);
    }

    public async ValueTask DisposeAsync()
    {
        if (!_disposed)
        {
            _disposed = true;
            await ClientScope.DisposeAsync().ConfigureAwait(false);
        }
    }
}<|MERGE_RESOLUTION|>--- conflicted
+++ resolved
@@ -1,5 +1,4 @@
 using System.Collections.Immutable;
-using System.Reflection;
 using HotChocolate.Execution;
 using HotChocolate.Features;
 using HotChocolate.Fusion.Execution.Clients;
@@ -46,20 +45,7 @@
 
     public ISourceSchemaClientScope ClientScope { get; }
 
-<<<<<<< HEAD
     public IFeatureCollection Features => RequestContext.Features;
-=======
-    // NOTE: this version is too simple, we will rewrite it once we have implemented the SelectionSetMap.
-    public ImmutableArray<VariableValues>? TryCreateVariables(
-        SelectionPath currentPath,
-        ImmutableArray<string> variables,
-        ImmutableArray<OperationRequirement> requirements)
-    {
-        if (variables.Length == 0 && requirements.Length == 0)
-        {
-            return ImmutableArray<VariableValues>.Empty;
-        }
->>>>>>> ad587ac1
 
     public ImmutableArray<VariableValues> CreateVariableValueSets(
         SelectionPath selectionSet,
@@ -70,13 +56,7 @@
 
         if (requiredData.Length == 0)
         {
-<<<<<<< HEAD
             if (requiredVariables.Length == 0)
-=======
-            ImmutableArray<VariableValues>.Builder? builder = null;
-
-            foreach (var (path, variableValues) in ResultStore.GetValues(currentPath, [.. requirements.Select(t => (t.Key, t.Map))]))
->>>>>>> ad587ac1
             {
                 return [];
             }
