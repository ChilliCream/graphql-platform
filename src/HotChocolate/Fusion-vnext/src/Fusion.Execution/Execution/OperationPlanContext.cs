using System.Collections.Concurrent;
using System.Collections.Immutable;
using System.Diagnostics;
using System.Diagnostics.CodeAnalysis;
using HotChocolate.Buffers;
using HotChocolate.Execution;
using HotChocolate.Features;
using HotChocolate.Fusion.Diagnostics;
using HotChocolate.Fusion.Execution.Clients;
using HotChocolate.Fusion.Execution.Nodes;
using HotChocolate.Fusion.Execution.Nodes.Serialization;
using HotChocolate.Fusion.Types;
using HotChocolate.Language;
using Microsoft.Extensions.DependencyInjection;

namespace HotChocolate.Fusion.Execution;

// TODO : make poolable
public sealed class OperationPlanContext : IFeatureProvider, IAsyncDisposable
{
    private static readonly JsonOperationPlanFormatter s_planFormatter = new();
    private readonly ConcurrentDictionary<int, List<ExecutionNode>> _nodesToComplete = new();
    private readonly ConcurrentDictionary<int, NodeContext> _nodeContexts = new();
    private readonly IFusionExecutionDiagnosticEvents _diagnosticEvents;
    private readonly FetchResultStore _resultStore;
    private readonly ExecutionState _executionState;
    private readonly INodeIdParser _nodeIdParser;
    private readonly bool _collectTelemetry;
    private readonly bool _allowOperationPlanRequests;
    private ResultPoolSessionHolder _resultPoolSessionHolder;
    private ISourceSchemaClientScope _clientScope;
    private string? _traceId;
    private long _start;
    private bool _disposed;

    public OperationPlanContext(
        RequestContext requestContext,
        OperationPlan operationPlan,
        CancellationTokenSource cancellationTokenSource)
        : this(requestContext, requestContext.VariableValues[0], operationPlan, cancellationTokenSource)
    {
    }

    public OperationPlanContext(
        RequestContext requestContext,
        IVariableValueCollection variables,
        OperationPlan operationPlan,
        CancellationTokenSource cancellationTokenSource)
    {
        ArgumentNullException.ThrowIfNull(requestContext);
        ArgumentNullException.ThrowIfNull(variables);
        ArgumentNullException.ThrowIfNull(operationPlan);

        RequestContext = requestContext;
        Variables = variables;
        OperationPlan = operationPlan;
        IncludeFlags = operationPlan.Operation.CreateIncludeFlags(variables);

        _resultPoolSessionHolder = requestContext.CreateResultPoolSession();
        _collectTelemetry = requestContext.CollectOperationPlanTelemetry();
        _allowOperationPlanRequests = requestContext.AllowOperationPlanRequests();
        _clientScope = requestContext.CreateClientScope();
        _nodeIdParser = requestContext.Schema.Services.GetRequiredService<INodeIdParser>();
        _diagnosticEvents = requestContext.Schema.Services.GetRequiredService<IFusionExecutionDiagnosticEvents>();

        _resultStore = new FetchResultStore(
            requestContext.Schema,
            _resultPoolSessionHolder,
            operationPlan.Operation,
            requestContext.ErrorHandlingMode(),
            IncludeFlags);

        _executionState = new ExecutionState(_collectTelemetry, cancellationTokenSource);
    }

    public OperationPlan OperationPlan { get; }

    public IVariableValueCollection Variables { get; }

    public ISchemaDefinition Schema => RequestContext.Schema;

    public RequestContext RequestContext { get; }

    public ISourceSchemaClientScope ClientScope => _clientScope;

    public ResultPoolSession ResultPool => _resultPoolSessionHolder;

    internal ExecutionState ExecutionState => _executionState;

    public ulong IncludeFlags { get; }

    public bool CollectTelemetry => _collectTelemetry;

    public IFeatureCollection Features => RequestContext.Features;

    public ImmutableArray<ExecutionNodeTrace> Traces { get; internal set; } = [];

    public IFusionExecutionDiagnosticEvents DiagnosticEvents => _diagnosticEvents;

    internal void EnqueueForExecution(ExecutionNode node, ExecutionNode dependentNode)
    {
        var dependentNodes = _nodesToComplete.GetOrAdd(node.Id, _ => [dependentNode]);
        if (!dependentNodes.Contains(dependentNode))
        {
            dependentNodes.Add(dependentNode);
        }
    }

    internal ImmutableArray<ExecutionNode> GetDependentsToExecute(ExecutionNode node)
        => _nodesToComplete.TryGetValue(node.Id, out var nodesToComplete)
            ? [.. nodesToComplete]
            : [];

    internal void SetDynamicSchemaName(ExecutionNode node, string schemaName)
    {
        _nodeContexts.AddOrUpdate(
            node.Id,
            static (_, schemaName) => new NodeContext { SchemaName = schemaName },
            static (_, context, schemaName) => context with { SchemaName = schemaName },
            schemaName);
    }

    internal string GetDynamicSchemaName(ExecutionNode node)
    {
        if (_nodeContexts.TryGetValue(node.Id, out var context)
            && !string.IsNullOrEmpty(context.SchemaName))
        {
            return context.SchemaName;
        }

        throw new InvalidOperationException(
            $"Expected to find a schema name for a dynamic operation node '{node.Id}'.");
    }

    internal bool TryGetNodeLookupSchemaForType(string typeName, [NotNullWhen(true)] out string? schemaName)
        => RequestContext.Schema.Features.GetRequired<NodeFallbackLookup>()
            .TryGetNodeLookupSchemaForType(typeName, out schemaName);

    internal void TrackVariableValueSets(ExecutionNode node, ImmutableArray<VariableValues> variableValueSets)
    {
        if (!CollectTelemetry || variableValueSets.IsEmpty)
        {
            return;
        }

        _nodeContexts.AddOrUpdate(
            node.Id,
            static (_, variableValueSets) => new NodeContext { Variables = variableValueSets },
            static (_, context, variableValueSets) => context with { Variables = variableValueSets },
            variableValueSets);
    }

    internal ImmutableArray<VariableValues> GetVariableValueSets(ExecutionNode node)
    {
        if (!CollectTelemetry)
        {
            return [];
        }

        return _nodeContexts.TryGetValue(node.Id, out var variableValueSets)
            ? variableValueSets.Variables
            : [];
    }

    internal void CompleteNode(ExecutionNodeResult result)
        => _executionState.EnqueueForCompletion(result);

    internal ImmutableArray<VariableValues> CreateVariableValueSets(
        SelectionPath selectionSet,
        ReadOnlySpan<string> forwardedVariables,
        ReadOnlySpan<OperationRequirement> requiredData)
    {
        ArgumentNullException.ThrowIfNull(selectionSet);

        if (requiredData.Length == 0)
        {
            if (forwardedVariables.Length == 0)
            {
                return [];
            }

            var variableValues = GetPathThroughVariables(forwardedVariables);
            return [new VariableValues(Path.Root, new ObjectValueNode(variableValues))];
        }
        else
        {
            var variableValues = GetPathThroughVariables(forwardedVariables);
            return _resultStore.CreateVariableValueSets(selectionSet, variableValues, requiredData);
        }
    }

    internal void AddPartialResults(
        SelectionPath sourcePath,
        ReadOnlySpan<SourceSchemaResult> results,
        ReadOnlySpan<string> responseNames)
    {
       var canExecutionContinue = _resultStore.AddPartialResults(sourcePath, results, responseNames);

       if (!canExecutionContinue)
       {
           ExecutionState.CancelProcessing();
       }
    }

    internal void AddPartialResults(ObjectResult result, ReadOnlySpan<Selection> selections)
        => _resultStore.AddPartialResults(result, selections);

<<<<<<< HEAD
    internal void AddSubscriptionError(
        IError error,
        ReadOnlySpan<string> responseNames,
        ulong subscriptionId)
    {
        _diagnosticEvents.ExecutionError(
            RequestContext,
            kind: ErrorKind.SubscriptionEventError,
            [error],
            state: subscriptionId);

        var canExecutionContinue = _resultStore.AddErrors(error, responseNames, Path.Root);

        if (!canExecutionContinue)
        {
            ExecutionState.CancelProcessing();
        }
    }

    internal void AddErrors(IError error, ReadOnlySpan<string> responseNames, params ReadOnlySpan<Path> paths)
    {
        _diagnosticEvents.ExecutionError(
            RequestContext,
            kind: ErrorKind.FieldError,
            [error]);

        var canExecutionContinue = _resultStore.AddErrors(error, responseNames, paths);

        if (!canExecutionContinue)
        {
            ExecutionState.CancelProcessing();
        }
    }
=======
    internal void AddErrors(IError error, ReadOnlySpan<string> responseNames, params ReadOnlySpan<Path> paths)
        => _resultStore.AddErrors(error, responseNames, paths);
>>>>>>> 69c71811

    internal PooledArrayWriter CreateRentedBuffer()
        => _resultStore.CreateRentedBuffer();

    internal void Begin(long? start = null, string? traceId = null)
    {
        if (_collectTelemetry)
        {
            _start = start ?? Stopwatch.GetTimestamp();
            _traceId = traceId ?? Activity.Current?.TraceId.ToHexString();
        }
    }

    internal IOperationResult Complete()
    {
        var environment = Schema.TryGetEnvironment();

        var trace = _collectTelemetry
            ? new OperationPlanTrace
            {
                TraceId = _traceId,
                AppId = environment?.AppId,
                EnvironmentName = environment?.Name,
                Duration = Stopwatch.GetElapsedTime(_start),
                Nodes = Traces.ToImmutableDictionary(t => t.Id)
            }
            : null;

        var resultBuilder = OperationResultBuilder.New();

        if (_allowOperationPlanRequests && RequestContext.ContextData.ContainsKey(ExecutionContextData.IncludeOperationPlan))
        {
            var writer = new PooledArrayWriter();
            s_planFormatter.Format(writer, OperationPlan, trace);
            var value = new RawJsonValue(writer.WrittenMemory);
            resultBuilder.SetExtension("fusion", new Dictionary<string, object?> { { "operationPlan", value } });
            resultBuilder.RegisterForCleanup(writer);
        }

        var result = resultBuilder
            .AddErrors(_resultStore.Errors)
            .SetData(_resultStore.Data.IsInvalidated ? null : _resultStore.Data)
            .RegisterForCleanup(_resultStore.MemoryOwners)
            .RegisterForCleanup(_resultPoolSessionHolder)
            .Build();

        result.Features.Set(OperationPlan);

        if (trace is not null)
        {
            result.Features.Set(trace);
        }

        _clientScope = RequestContext.CreateClientScope();
        _resultPoolSessionHolder = RequestContext.CreateResultPoolSession();
        _resultStore.Reset(_resultPoolSessionHolder);

        return result;
    }

    private List<ObjectFieldNode> GetPathThroughVariables(
        ReadOnlySpan<string> forwardedVariables)
    {
        if (Variables.IsEmpty || forwardedVariables.Length == 0)
        {
            return [];
        }

        var variables = new List<ObjectFieldNode>();

        foreach (var variableName in forwardedVariables)
        {
            // we pass through the required pass through variables,
            // if they were not omitted.
            //
            // it is valid for the GraphQL request to omit nullable variables.
            //
            // if they were not nullable we would not get here as the
            // GraphQL validation would reject such a request.
            //
            // but even if the validation failed we do not need to
            // guard against it and can just pass this to the
            // source schema which would in any case validate
            // any request and would reject it if a required
            // variable was missing.
            if (Variables.TryGetValue<IValueNode>(variableName, out var variableValue))
            {
                variables.Add(new ObjectFieldNode(variableName, variableValue));
            }
        }

        return variables;
    }

    public ISourceSchemaClient GetClient(string schemaName, OperationType operationType)
    {
        ArgumentException.ThrowIfNullOrEmpty(schemaName);

        return ClientScope.GetClient(schemaName, operationType);
    }

    public bool TryParseTypeNameFromId(string id, [NotNullWhen(true)] out string? typeName)
        => _nodeIdParser.TryParseTypeName(id, out typeName);

    public async ValueTask DisposeAsync()
    {
        if (!_disposed)
        {
            _disposed = true;
            _resultPoolSessionHolder.Dispose();
            _resultStore.Dispose();
            await _clientScope.DisposeAsync();
        }
    }

    private sealed record NodeContext
    {
        public string? SchemaName { get; init; }

        [SuppressMessage("ReSharper", "TypeWithSuspiciousEqualityIsUsedInRecord.Local")]
        public ImmutableArray<VariableValues> Variables { get; init; } = [];
    }
}

file static class OperationPlanContextExtensions
{
    public static OperationResultBuilder RegisterForCleanup(
        this OperationResultBuilder builder,
        ConcurrentStack<IDisposable> disposables)
    {
        while (disposables.TryPop(out var disposable))
        {
            RegisterForCleanup(builder, disposable);
        }

        return builder;
    }

    public static OperationResultBuilder RegisterForCleanup(
        this OperationResultBuilder builder,
        IDisposable disposable)
    {
        builder.RegisterForCleanup(disposable.Dispose);
        return builder;
    }
}<|MERGE_RESOLUTION|>--- conflicted
+++ resolved
@@ -205,44 +205,15 @@
     internal void AddPartialResults(ObjectResult result, ReadOnlySpan<Selection> selections)
         => _resultStore.AddPartialResults(result, selections);
 
-<<<<<<< HEAD
-    internal void AddSubscriptionError(
-        IError error,
-        ReadOnlySpan<string> responseNames,
-        ulong subscriptionId)
-    {
-        _diagnosticEvents.ExecutionError(
-            RequestContext,
-            kind: ErrorKind.SubscriptionEventError,
-            [error],
-            state: subscriptionId);
-
-        var canExecutionContinue = _resultStore.AddErrors(error, responseNames, Path.Root);
+    internal void AddErrors(IError error, ReadOnlySpan<string> responseNames, params ReadOnlySpan<Path> paths)
+    {
+        var canExecutionContinue = _resultStore.AddErrors(error, responseNames, paths);
 
         if (!canExecutionContinue)
         {
             ExecutionState.CancelProcessing();
         }
     }
-
-    internal void AddErrors(IError error, ReadOnlySpan<string> responseNames, params ReadOnlySpan<Path> paths)
-    {
-        _diagnosticEvents.ExecutionError(
-            RequestContext,
-            kind: ErrorKind.FieldError,
-            [error]);
-
-        var canExecutionContinue = _resultStore.AddErrors(error, responseNames, paths);
-
-        if (!canExecutionContinue)
-        {
-            ExecutionState.CancelProcessing();
-        }
-    }
-=======
-    internal void AddErrors(IError error, ReadOnlySpan<string> responseNames, params ReadOnlySpan<Path> paths)
-        => _resultStore.AddErrors(error, responseNames, paths);
->>>>>>> 69c71811
 
     internal PooledArrayWriter CreateRentedBuffer()
         => _resultStore.CreateRentedBuffer();
