using System.Collections.Immutable;
using System.Security.Cryptography;
using System.Text;
using HotChocolate.Fusion.Execution.Nodes;
using HotChocolate.Language;

namespace HotChocolate.Fusion.Planning;

public sealed partial class OperationPlanner
{
    /// <summary>
    /// Builds the actual execution plan from the provided <paramref name="planSteps"/>.
    /// </summary>
    private OperationPlan BuildExecutionPlan(
        Operation operation,
        OperationDefinitionNode operationDefinition,
        ImmutableList<PlanStep> planSteps)
    {
        if (operation.IsIntrospectionOnly())
        {
            var introspectionNode = new IntrospectionExecutionNode(1, [.. operation.RootSelectionSet.Selections]);
            introspectionNode.Seal();

            var nodes = ImmutableArray.Create<ExecutionNode>(introspectionNode);

            var plan = OperationPlan.Create(operation, nodes, nodes);
            OnAfterPlanCompleted(plan);
            return plan;
        }
<<<<<<< HEAD

        var completedSteps = new HashSet<int>();
        var completedNodes = new Dictionary<int, ExecutionNode>();
        var dependencyLookup = new Dictionary<int, HashSet<int>>();
        var branchesLookup = new Dictionary<int, Dictionary<string, int>>();
        var fallbackLookup = new Dictionary<int, int>();
        var hasVariables = operationDefinition.VariableDefinitions.Count > 0;

        planSteps = PrepareSteps(planSteps, operationDefinition, dependencyLookup, branchesLookup, fallbackLookup);
        BuildExecutionNodes(planSteps, completedSteps, completedNodes, dependencyLookup, hasVariables);
        BuildDependencyStructure(completedNodes, dependencyLookup, branchesLookup, fallbackLookup);

        var rootNodes = planSteps
            .Where(t => !dependencyLookup.ContainsKey(t.Id))
            .Select(t => completedNodes[t.Id])
            .ToImmutableArray();

        var allNodes = completedNodes
            .OrderBy(t => t.Key)
            .Select(t => t.Value)
            .ToImmutableArray();

        if (operation.HasIntrospectionFields())
=======
        else
>>>>>>> 17dd446d
        {
            var completedSteps = new HashSet<int>();
            var completedNodes = new Dictionary<int, ExecutionNode>();
            var dependencyLookup = new Dictionary<int, HashSet<int>>();
            var hasVariables = operationDefinition.VariableDefinitions.Count > 0;

            planSteps = PrepareSteps(planSteps, operationDefinition, dependencyLookup);
            BuildExecutionNodes(planSteps, completedSteps, completedNodes, dependencyLookup, hasVariables);
            BuildDependencyStructure(completedNodes, dependencyLookup);

            var rootNodes = planSteps
                .Where(t => !dependencyLookup.ContainsKey(t.Id))
                .Select(t => completedNodes[t.Id])
                .ToImmutableArray();

            var allNodes = completedNodes
                .OrderBy(t => t.Key)
                .Select(t => t.Value)
                .ToImmutableArray();

            if (operation.HasIntrospectionFields())
            {
                var introspectionNode = new IntrospectionExecutionNode(
                    allNodes.Max(t => t.Id) + 1,
                    operation.GetIntrospectionSelections());
                rootNodes = rootNodes.Add(introspectionNode);
                allNodes = allNodes.Add(introspectionNode);
            }

            foreach (var node in allNodes)
            {
                node.Seal();
            }

            var plan = OperationPlan.Create(operation, rootNodes, allNodes);
            OnAfterPlanCompleted(plan);
            return plan;
        }
    }

    private static ImmutableList<PlanStep> PrepareSteps(
        ImmutableList<PlanStep> planSteps,
        OperationDefinitionNode originalOperation,
        Dictionary<int, HashSet<int>> dependencyLookup,
        Dictionary<int, Dictionary<string, int>> branchesLookup,
        Dictionary<int, int> fallbackLookup)
    {
        var updatedPlanSteps = planSteps;
        var emptySelectionSetContext = new HasEmptySelectionSetVisitor.Context();
        var forwardVariableContext = new ForwardVariableRewriter.Context();

        foreach (var variableDef in originalOperation.VariableDefinitions)
        {
            forwardVariableContext.Variables[variableDef.Variable.Name.Value] = variableDef;
        }

        foreach (var step in planSteps)
        {
            if (step is OperationPlanStep operationPlanStep)
            {
                // During the planing process we keep incomplete operation steps around
                // in order to inline requirements. If those do not materialize these
                // operation fragments need to be removed before we can build the
                // execution plan.
                if (IsEmptyOperation(operationPlanStep))
                {
                    updatedPlanSteps = updatedPlanSteps.Remove(step);
                    continue;
                }

                // The operation definition of the current OperationPlanStep do not yet
                // have variable definitions declared, so we need to traverse the operation definition
                // and look at what variables and requirements are used within the operation definition.
                updatedPlanSteps = updatedPlanSteps.Replace(step, AddVariableDefinitions(operationPlanStep));

                // Each PlanStep tracks dependant PlanSteps,
                // so PlanSteps that require data (lookup or field requirements)
                // from the current step.
                // For a simpler planing algorithm we are building a lookup in reverse,
                // that tracks the dependencies each node has.
                foreach (var dependent in operationPlanStep.Dependents)
                {
                    if (!dependencyLookup.TryGetValue(dependent, out var dependencies))
                    {
                        dependencies = [];
                        dependencyLookup[dependent] = dependencies;
                    }

                    dependencies.Add(step.Id);
                }
            }
            else if (step is NodePlanStep nodePlanStep)
            {
                foreach (var (_, dependent) in nodePlanStep.Branches)
                {
                    if (!dependencyLookup.TryGetValue(dependent.Id, out var dependencies))
                    {
                        dependencies = [];
                        dependencyLookup[dependent.Id] = dependencies;
                    }

                    dependencies.Add(nodePlanStep.Id);
                }

                if (!dependencyLookup.TryGetValue(nodePlanStep.FallbackQuery.Id, out var fallbackDependencies))
                {
                    fallbackDependencies = [];
                    dependencyLookup[nodePlanStep.FallbackQuery.Id] = fallbackDependencies;
                }

                fallbackDependencies.Add(nodePlanStep.Id);

                branchesLookup.Add(nodePlanStep.Id, nodePlanStep.Branches
                    .ToDictionary(x => x.Key, x=> x.Value.Id));
                fallbackLookup.Add(nodePlanStep.Id, nodePlanStep.FallbackQuery.Id);
            }
        }

        return updatedPlanSteps;

        bool IsEmptyOperation(OperationPlanStep step)
        {
            emptySelectionSetContext.HasEmptySelectionSet = false;
            s_hasEmptySelectionSetVisitor.Visit(step.Definition, emptySelectionSetContext);
            return emptySelectionSetContext.HasEmptySelectionSet;
        }

        OperationPlanStep AddVariableDefinitions(OperationPlanStep step)
        {
            forwardVariableContext.Reset();

            foreach (var (key, requirement) in step.Requirements.OrderBy(t => t.Key))
            {
                forwardVariableContext.Requirements[key] =
                    new VariableDefinitionNode(
                        null,
                        new VariableNode(null, new NameNode(key)),
                        description: null,
                        requirement.Type,
                        null,
                        []);
            }

            var rewrittenNode = s_forwardVariableRewriter.Rewrite(step.Definition, forwardVariableContext);
            if (rewrittenNode is OperationDefinitionNode rewrittenOperationNode
                && !ReferenceEquals(rewrittenOperationNode, step.Definition))
            {
                return step with { Definition = rewrittenOperationNode };
            }

            return step;
        }
    }

    private static void BuildExecutionNodes(
        ImmutableList<PlanStep> planSteps,
        HashSet<int> completedSteps,
        Dictionary<int, ExecutionNode> completedNodes,
        Dictionary<int, HashSet<int>> dependencyLookup,
        bool hasVariables)
    {
        var readySteps = planSteps.Where(t => !dependencyLookup.ContainsKey(t.Id)).ToList();
        List<string>? variables = null;

        while (completedSteps.Count < planSteps.Count)
        {
            foreach (var step in readySteps)
            {
                if (!completedSteps.Add(step.Id))
                {
                    continue;
                }

                if (step is OperationPlanStep operationStep)
                {
                    var requirements = Array.Empty<OperationRequirement>();

                    if (!operationStep.Requirements.IsEmpty)
                    {
                        var temp = new List<OperationRequirement>();

                        foreach (var (_, requirement) in operationStep.Requirements.OrderBy(t => t.Key))
                        {
                            temp.Add(requirement);
                        }

                        requirements = temp.ToArray();
                    }

                    variables?.Clear();

                    if (hasVariables && operationStep.Definition.VariableDefinitions.Count > 0)
                    {
                        variables ??= [];

                        foreach (var variableDef in operationStep.Definition.VariableDefinitions)
                        {
                            if (requirements.Any(r => r.Key == variableDef.Variable.Name.Value))
                            {
                                continue;
                            }

                            variables.Add(variableDef.Variable.Name.Value);
                        }
                    }

                    var node = new OperationExecutionNode(
                        operationStep.Id,
                        operationStep.Definition.ToSourceText(),
                        operationStep.SchemaName,
                        operationStep.Target,
                        operationStep.Source,
                        requirements,
                        variables?.Count > 0 ? variables.ToArray() : [],
                        GetResponseNamesFromPath(operationStep.Definition, operationStep.Source));

                    completedNodes.Add(step.Id, node);
                }
                else if (step is NodePlanStep nodeStep)
                {
                    var node = new NodeExecutionNode(
                        nodeStep.Id,
                        nodeStep.ResponseName,
                        nodeStep.IdValue);

                    completedNodes.Add(step.Id, node);
                }
            }

            readySteps.Clear();

            foreach (var step in planSteps)
            {
                if (dependencyLookup.TryGetValue(step.Id, out var stepDependencies)
                    && completedSteps.IsSupersetOf(stepDependencies))
                {
                    readySteps.Add(step);
                }
            }

            if (readySteps.Count == 0)
            {
                break;
            }
        }
    }

    private static void BuildDependencyStructure(
        Dictionary<int, ExecutionNode> completedNodes,
        Dictionary<int, HashSet<int>> dependencyLookup,
        Dictionary<int, Dictionary<string, int>> branchesLookup,
        Dictionary<int, int> fallbackLookup)
    {
        foreach (var (nodeId, stepDependencies) in dependencyLookup)
        {
            if (!completedNodes.TryGetValue(nodeId, out var entry) || entry is not OperationExecutionNode node)
            {
                continue;
            }

            foreach (var dependencyId in stepDependencies)
            {
                if (!completedNodes.TryGetValue(dependencyId, out var childEntry)
                    || entry is not OperationExecutionNode or NodeExecutionNode)
                {
                    continue;
                }

                childEntry.AddDependent(node);
                node.AddDependency(childEntry);
            }
        }

        foreach (var (nodeId, branches) in branchesLookup)
        {
            if (!completedNodes.TryGetValue(nodeId, out var entry)
                || entry is not NodeExecutionNode node)
            {
                continue;
            }

            foreach (var (typeName, branchNodeId) in branches)
            {
                if (!completedNodes.TryGetValue(branchNodeId, out var branchNode))
                {
                    continue;
                }

                node.AddBranch(typeName, branchNode);
            }
        }

        foreach (var (nodeId, fallbackNodeId) in fallbackLookup)
        {
            if (!completedNodes.TryGetValue(nodeId, out var entry)
                || entry is not NodeExecutionNode node)
            {
                continue;
            }

            if (!completedNodes.TryGetValue(fallbackNodeId, out var fallbackNode))
            {
                continue;
            }

            node.AddFallbackQuery(fallbackNode);
        }
    }

    private static string[] GetResponseNamesFromPath(
        OperationDefinitionNode operationDefinition,
        SelectionPath path)
    {
        var selectionSet = GetSelectionSetNodeFromPath(operationDefinition, path);

        if (selectionSet is null)
        {
            return [];
        }

        var responseNames = new List<string>();

        var stack = new Stack<ISelectionNode>(selectionSet.Selections);

        while (stack.TryPop(out var selection))
        {
            switch (selection)
            {
                case FieldNode fieldNode:
                    responseNames.Add(fieldNode.Alias?.Value ?? fieldNode.Name.Value);
                    break;

                case InlineFragmentNode inlineFragmentNode:
                    foreach (var child in inlineFragmentNode.SelectionSet.Selections)
                    {
                        stack.Push(child);
                    }
                    break;
            }
        }

        return [.. responseNames];
    }

    private static SelectionSetNode? GetSelectionSetNodeFromPath(
        OperationDefinitionNode operationDefinition,
        SelectionPath path)
    {
        var current = operationDefinition.SelectionSet;

        if (path.IsRoot)
        {
            return current;
        }

        for (var i = path.Segments.Length - 1; i >= 0; i--)
        {
            var segment = path.Segments[i];

            switch (segment.Kind)
            {
                case SelectionPathSegmentKind.InlineFragment:
                {
                    var selection = current.Selections
                        .OfType<InlineFragmentNode>()
                        .FirstOrDefault(s => s.TypeCondition?.Name.Value == segment.Name);

                    if (selection is null)
                    {
                        return null;
                    }

                    current = selection.SelectionSet;
                    break;
                }
                case SelectionPathSegmentKind.Field:
                {
                    var selection = current.Selections
                        .OfType<FieldNode>()
                        .FirstOrDefault(s => s.Alias?.Value == segment.Name || s.Name.Value == segment.Name);

                    if (selection?.SelectionSet is null)
                    {
                        return null;
                    }

                    current = selection.SelectionSet;
                    break;
                }
            }
        }

        return current;
    }

    private void OnAfterPlanCompleted(OperationPlan plan)
    {
        if (_interceptors.Length == 1)
        {
            _interceptors[0].OnAfterPlanCompleted(plan);
        }
        else if (_interceptors.Length > 1)
        {
            foreach (var interceptor in _interceptors)
            {
                interceptor.OnAfterPlanCompleted(plan);
            }
        }
    }
}

file static class Extensions
{
    private static readonly Encoding s_encoding = Encoding.UTF8;

    public static bool IsIntrospectionOnly(this Operation operation)
    {
        foreach (var selection in operation.RootSelectionSet.Selections)
        {
            if (selection.Field.IsIntrospectionField)
            {
                continue;
            }

            return false;
        }

        return true;
    }

    public static bool HasIntrospectionFields(this Operation operation)
    {
        foreach (var selection in operation.RootSelectionSet.Selections)
        {
            if (selection.Field.IsIntrospectionField)
            {
                return true;
            }
        }

        return false;
    }

    public static Selection[] GetIntrospectionSelections(this Operation operation)
    {
        var selections = new List<Selection>(operation.RootSelectionSet.Selections.Length);

        foreach (var selection in operation.RootSelectionSet.Selections)
        {
            if (selection.Field.IsIntrospectionField)
            {
                selections.Add(selection);
            }
        }

        return selections.ToArray();
    }

    public static OperationSourceText ToSourceText(this OperationDefinitionNode operation)
    {
        var sourceText = operation.ToString(indented: true);
        var sourceTextUtf8 = s_encoding.GetBytes(sourceText);
#if NET9_0_OR_GREATER
        var operationHash = Convert.ToHexStringLower(SHA256.HashData(sourceTextUtf8));
#else
        var operationHash = Convert.ToHexString(SHA256.HashData(sourceTextUtf8)).ToLowerInvariant();
#endif
        return new OperationSourceText(operation.Name!.Value, operation.Operation, sourceText, operationHash);
    }
}<|MERGE_RESOLUTION|>--- conflicted
+++ resolved
@@ -23,11 +23,8 @@
 
             var nodes = ImmutableArray.Create<ExecutionNode>(introspectionNode);
 
-            var plan = OperationPlan.Create(operation, nodes, nodes);
-            OnAfterPlanCompleted(plan);
-            return plan;
-        }
-<<<<<<< HEAD
+            return OperationPlan.Create(operation, nodes, nodes);
+        }
 
         var completedSteps = new HashSet<int>();
         var completedNodes = new Dictionary<int, ExecutionNode>();
@@ -51,47 +48,22 @@
             .ToImmutableArray();
 
         if (operation.HasIntrospectionFields())
-=======
-        else
->>>>>>> 17dd446d
-        {
-            var completedSteps = new HashSet<int>();
-            var completedNodes = new Dictionary<int, ExecutionNode>();
-            var dependencyLookup = new Dictionary<int, HashSet<int>>();
-            var hasVariables = operationDefinition.VariableDefinitions.Count > 0;
-
-            planSteps = PrepareSteps(planSteps, operationDefinition, dependencyLookup);
-            BuildExecutionNodes(planSteps, completedSteps, completedNodes, dependencyLookup, hasVariables);
-            BuildDependencyStructure(completedNodes, dependencyLookup);
-
-            var rootNodes = planSteps
-                .Where(t => !dependencyLookup.ContainsKey(t.Id))
-                .Select(t => completedNodes[t.Id])
-                .ToImmutableArray();
-
-            var allNodes = completedNodes
-                .OrderBy(t => t.Key)
-                .Select(t => t.Value)
-                .ToImmutableArray();
-
-            if (operation.HasIntrospectionFields())
-            {
-                var introspectionNode = new IntrospectionExecutionNode(
-                    allNodes.Max(t => t.Id) + 1,
-                    operation.GetIntrospectionSelections());
-                rootNodes = rootNodes.Add(introspectionNode);
-                allNodes = allNodes.Add(introspectionNode);
-            }
-
-            foreach (var node in allNodes)
-            {
-                node.Seal();
-            }
-
-            var plan = OperationPlan.Create(operation, rootNodes, allNodes);
-            OnAfterPlanCompleted(plan);
-            return plan;
-        }
+        {
+            var introspectionNode = new IntrospectionExecutionNode(
+                allNodes.Max(t => t.Id) + 1,
+                operation.GetIntrospectionSelections());
+            rootNodes = rootNodes.Add(introspectionNode);
+            allNodes = allNodes.Add(introspectionNode);
+        }
+
+        foreach (var node in allNodes)
+        {
+            node.Seal();
+        }
+
+        var plan = OperationPlan.Create(operation, rootNodes, allNodes);
+        OnAfterPlanCompleted(plan);
+        return plan;
     }
 
     private static ImmutableList<PlanStep> PrepareSteps(
