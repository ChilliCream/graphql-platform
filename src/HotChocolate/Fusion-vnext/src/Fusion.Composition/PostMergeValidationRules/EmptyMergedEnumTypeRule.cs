using HotChocolate.Fusion.Events;
using HotChocolate.Fusion.Events.Contracts;
using HotChocolate.Fusion.Extensions;
using static HotChocolate.Fusion.Logging.LogEntryHelper;

namespace HotChocolate.Fusion.PostMergeValidationRules;

/// <summary>
/// TODO: Summary
/// </summary>
/// <seealso href="https://graphql.github.io/composite-schemas-spec/draft/#sec-Empty-Merged-Enum-Type">
/// Specification
/// </seealso>
internal sealed class EmptyMergedEnumTypeRule : IEventHandler<EnumTypeEvent>
{
    public void Handle(EnumTypeEvent @event, CompositionContext context)
    {
        var (enumType, schema) = @event;

        if (enumType.HasFusionInaccessibleDirective())
        {
            return;
        }

<<<<<<< HEAD
        var accessibleValues = enumType.Values.AsEnumerable().Where(v => !v.HasInaccessibleDirective());
=======
        var accessibleValues = enumType.Values.Where(v => !v.HasFusionInaccessibleDirective());
>>>>>>> 39282218

        if (!accessibleValues.Any())
        {
            context.Log.Write(EmptyMergedEnumType(enumType, schema));
        }
    }
}<|MERGE_RESOLUTION|>--- conflicted
+++ resolved
@@ -22,11 +22,8 @@
             return;
         }
 
-<<<<<<< HEAD
-        var accessibleValues = enumType.Values.AsEnumerable().Where(v => !v.HasInaccessibleDirective());
-=======
-        var accessibleValues = enumType.Values.Where(v => !v.HasFusionInaccessibleDirective());
->>>>>>> 39282218
+        var accessibleValues =
+            enumType.Values.AsEnumerable().Where(v => !v.HasFusionInaccessibleDirective());
 
         if (!accessibleValues.Any())
         {
