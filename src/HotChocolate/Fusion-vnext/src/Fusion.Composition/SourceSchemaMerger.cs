using HotChocolate.Fusion.PostMergeValidation;
using HotChocolate.Fusion.PreMergeValidation;
using HotChocolate.Fusion.PreMergeValidation.Rules;
using HotChocolate.Fusion.Results;
using HotChocolate.Skimmed;

namespace HotChocolate.Fusion;

internal sealed class SourceSchemaMerger
{
    public CompositionResult<SchemaDefinition> Merge(CompositionContext context)
    {
        // Pre Merge Validation
        var preMergeValidationResult =
            new PreMergeValidator(_preMergeValidationRules).Validate(context);

        if (preMergeValidationResult.IsFailure)
        {
            return preMergeValidationResult;
        }

        // Merge
        var mergeResult = MergeSchemaDefinitions(context);

        if (mergeResult.IsFailure)
        {
            return mergeResult;
        }

        // Post Merge Validation
        var postMergeValidationResult = new PostMergeValidator().Validate(mergeResult.Value);

        if (postMergeValidationResult.IsFailure)
        {
            return postMergeValidationResult;
        }

        return mergeResult;
    }

    private CompositionResult<SchemaDefinition> MergeSchemaDefinitions(CompositionContext _)
    {
        // FIXME: Implement.
        return new SchemaDefinition();
    }

    private static readonly List<object> _preMergeValidationRules =
    [
        new DisallowedInaccessibleElementsRule(),
        new ExternalArgumentDefaultMismatchRule(),
        new ExternalMissingOnBaseRule(),
        new ExternalOnInterfaceRule(),
        new ExternalUnusedRule(),
        new KeyDirectiveInFieldsArgumentRule(),
        new KeyFieldsHasArgumentsRule(),
        new KeyFieldsSelectInvalidTypeRule(),
        new KeyInvalidFieldsRule(),
        new KeyInvalidSyntaxRule(),
<<<<<<< HEAD
        new LookupMustNotReturnListRule(),
=======
        new LookupShouldHaveNullableReturnTypeRule(),
>>>>>>> 0f469a57
        new OutputFieldTypesMergeableRule(),
        new ProvidesDirectiveInFieldsArgumentRule(),
        new ProvidesFieldsHasArgumentsRule(),
        new ProvidesFieldsMissingExternalRule(),
        new ProvidesOnNonCompositeFieldRule(),
        new QueryRootTypeInaccessibleRule(),
        new RequireDirectiveInFieldsArgumentRule(),
        new RequireInvalidFieldsTypeRule(),
        new RootMutationUsedRule(),
        new RootQueryUsedRule(),
        new RootSubscriptionUsedRule()
    ];
}<|MERGE_RESOLUTION|>--- conflicted
+++ resolved
@@ -56,11 +56,8 @@
         new KeyFieldsSelectInvalidTypeRule(),
         new KeyInvalidFieldsRule(),
         new KeyInvalidSyntaxRule(),
-<<<<<<< HEAD
         new LookupMustNotReturnListRule(),
-=======
         new LookupShouldHaveNullableReturnTypeRule(),
->>>>>>> 0f469a57
         new OutputFieldTypesMergeableRule(),
         new ProvidesDirectiveInFieldsArgumentRule(),
         new ProvidesFieldsHasArgumentsRule(),
