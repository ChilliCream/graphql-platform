using System.Collections.Frozen;
using System.Collections.Immutable;
using HotChocolate.Fusion.Definitions;
using HotChocolate.Fusion.Extensions;
using HotChocolate.Fusion.Info;
using HotChocolate.Fusion.Language;
using HotChocolate.Fusion.Options;
using HotChocolate.Fusion.Results;
using HotChocolate.Fusion.Rewriters;
using HotChocolate.Fusion.SchemaVisitors;
using HotChocolate.Fusion.SyntaxRewriters;
using HotChocolate.Language;
using HotChocolate.Language.Utilities;
using HotChocolate.Language.Visitors;
using HotChocolate.Types;
using HotChocolate.Types.Mutable;
using static HotChocolate.Fusion.StringUtilities;
using ArgumentNames = HotChocolate.Fusion.WellKnownArgumentNames;
using DirectiveNames = HotChocolate.Fusion.WellKnownDirectiveNames;
using TypeNames = HotChocolate.Fusion.WellKnownTypeNames;

namespace HotChocolate.Fusion;

internal sealed class SourceSchemaMerger
{
    private static readonly RemoveDirectiveNodesSyntaxRewriter _removeDirectivesRewriter = new();
    private readonly ImmutableSortedSet<MutableSchemaDefinition> _schemas;
    private readonly FrozenDictionary<MutableSchemaDefinition, string> _schemaConstantNames;
    private readonly SourceSchemaMergerOptions _options;
    private readonly FrozenDictionary<string, ITypeDefinition> _fusionTypeDefinitions;
    private readonly FrozenDictionary<string, MutableDirectiveDefinition> _fusionDirectiveDefinitions;

    public SourceSchemaMerger(
        ImmutableSortedSet<MutableSchemaDefinition> schemas,
        SourceSchemaMergerOptions? options = null)
    {
        _schemas = schemas;
        _schemaConstantNames = schemas.ToFrozenDictionary(s => s, s => ToConstantCase(s.Name));
        _options = options ?? new SourceSchemaMergerOptions();
        _fusionTypeDefinitions = CreateFusionTypeDefinitions();
        _fusionDirectiveDefinitions = CreateFusionDirectiveDefinitions();
    }

    public CompositionResult<MutableSchemaDefinition> Merge()
    {
        var mergedSchema = new MutableSchemaDefinition();

        // [TypeName: [{Type, Schema}, ...], ...].
        var typeGroupByName = _schemas
            .SelectMany(s => s.Types, (schema, type) => new TypeInfo(type, schema))
            .GroupBy(i => i.Type.Name);

        // Merge types.
        foreach (var grouping in typeGroupByName)
        {
            var mergedType = MergeTypes([.. grouping], mergedSchema);

            if (mergedType is not null)
            {
                mergedSchema.Types.Add(mergedType);
            }
        }

        SetOperationTypes(mergedSchema);

        // Add lookup directives.
        foreach (var schema in _schemas)
        {
            var discoverLookups = new DiscoverLookupsSchemaVisitor(schema);

            // [TypeName: [{LookupField, Path, Schema}, ...], ...].
            var lookupFieldGroupByTypeName = discoverLookups.Discover();

            foreach (var (typeName, lookupFieldGroup) in lookupFieldGroupByTypeName)
            {
                if (mergedSchema.Types.TryGetType<IMutableTypeDefinition>(typeName, out var mergedType))
                {
                    AddFusionLookupDirectives(mergedType, [.. lookupFieldGroup]);
                }
            }
        }

        // Add Fusion definitions.
        if (_options.AddFusionDefinitions)
        {
            AddFusionDefinitions(mergedSchema);
        }

        return mergedSchema;
    }

    private ITypeDefinition? MergeTypes(
        ImmutableArray<TypeInfo> typeGroup,
        MutableSchemaDefinition mergedSchema)
    {
        var kind = typeGroup[0].Type.Kind;

        Assert(typeGroup.All(i => i.Type.Kind == kind));

        // ReSharper disable once SwitchExpressionHandlesSomeKnownEnumValuesWithExceptionInDefault
        return kind switch
        {
            TypeKind.Enum => MergeEnumTypes(typeGroup, mergedSchema),
            TypeKind.InputObject => MergeInputTypes(typeGroup, mergedSchema),
            TypeKind.Interface => MergeInterfaceTypes(typeGroup, mergedSchema),
            TypeKind.Object => MergeObjectTypes(typeGroup, mergedSchema),
            TypeKind.Scalar => MergeScalarTypes(typeGroup, mergedSchema),
            TypeKind.Union => MergeUnionTypes(typeGroup, mergedSchema),
            _ => throw new InvalidOperationException()
        };
    }

    /// <summary>
    /// Takes two arguments with the same name but possibly differing in type, description, or
    /// default value, and returns a single, unified argument definition.
    /// </summary>
    /// <seealso href="https://graphql.github.io/composite-schemas-spec/draft/#sec-Merge-Argument">
    /// Specification
    /// </seealso>
    private static MutableInputFieldDefinition MergeArguments(
        MutableInputFieldDefinition argumentA,
        MutableInputFieldDefinition argumentB)
    {
        var typeA = argumentA.Type;
        var typeB = argumentB.Type;
        var type = MostRestrictiveType(typeA, typeB);
        var description = argumentA.Description ?? argumentB.Description;
        var defaultValue = argumentA.DefaultValue ?? argumentB.DefaultValue;

        return new MutableInputFieldDefinition(argumentA.Name, type)
        {
            DefaultValue = defaultValue,
            Description = description
        };
    }

    /// <summary>
    /// Merges multiple arguments that share the same name across different field definitions into a
    /// single composed argument definition.
    /// </summary>
    /// <seealso href="https://graphql.github.io/composite-schemas-spec/draft/#sec-Merge-Argument-Definitions">
    /// Specification
    /// </seealso>
<<<<<<< HEAD
    private MutableInputFieldDefinition? MergeArgumentDefinitions(
        ImmutableArray<FieldArgumentInfo> argumentGroup)
=======
    private InputFieldDefinition? MergeArgumentDefinitions(
        ImmutableArray<FieldArgumentInfo> argumentGroup,
        SchemaDefinition mergedSchema)
>>>>>>> 39282218
    {
        // Remove all arguments marked with @require.
        argumentGroup = [.. argumentGroup.Where(i => !i.Argument.HasRequireDirective())];

        var mergedArgument = argumentGroup.Select(i => i.Argument).FirstOrDefault();

        if (mergedArgument is null)
        {
            return null;
        }

        foreach (var argumentInfo in argumentGroup)
        {
            mergedArgument = MergeArguments(mergedArgument, argumentInfo.Argument);
        }

        mergedArgument.Type = mergedArgument.Type.ReplaceNameType(
            _ => GetOrCreateType(mergedSchema, mergedArgument.Type));

        AddFusionInputFieldDirectives(mergedArgument, argumentGroup);

        if (argumentGroup.Any(i => i.Argument.HasInaccessibleDirective()))
        {
<<<<<<< HEAD
            mergedArgument.Directives.Add(new Directive(new InaccessibleMutableDirectiveDefinition()));
=======
            mergedArgument.Directives.Add(
                new Directive(new FusionInaccessibleDirectiveDefinition()));
>>>>>>> 39282218
        }

        return mergedArgument;
    }

    /// <summary>
    /// Consolidates multiple enum definitions (all sharing the <i>same name</i>) into one final
    /// enum type.
    /// </summary>
    /// <seealso href="https://graphql.github.io/composite-schemas-spec/draft/#sec-Merge-Enum-Types">
    /// Specification
    /// </seealso>
<<<<<<< HEAD
    private MutableEnumTypeDefinition MergeEnumTypes(ImmutableArray<TypeInfo> typeGroup)
=======
    private EnumTypeDefinition MergeEnumTypes(
        ImmutableArray<TypeInfo> typeGroup,
        SchemaDefinition mergedSchema)
>>>>>>> 39282218
    {
        var firstEnum = typeGroup[0].Type;
        var typeName = firstEnum.Name;
        var description = firstEnum.Description;
        var enumType = GetOrCreateType<EnumTypeDefinition>(mergedSchema, typeName);

        for (var i = 1; i < typeGroup.Length; i++)
        {
            description ??= typeGroup[i].Type.Description;
        }

<<<<<<< HEAD
        var enumType = new MutableEnumTypeDefinition(typeName) { Description = description };

        if (typeGroup.Any(i => i.Type.HasInaccessibleDirective()))
        {
            enumType.Directives.Add(new Directive(new InaccessibleMutableDirectiveDefinition()));
=======
        enumType.Description = description;

        AddFusionTypeDirectives(enumType, typeGroup);

        if (typeGroup.Any(i => i.Type.HasInaccessibleDirective()))
        {
            enumType.Directives.Add(new Directive(new FusionInaccessibleDirectiveDefinition()));
>>>>>>> 39282218
        }

        // [EnumValueName: [{EnumValue, EnumType, Schema}, ...], ...].
        var enumValueGroupByName = typeGroup
            .SelectMany(
                i => ((MutableEnumTypeDefinition)i.Type).Values.AsEnumerable(),
                (i, v) => new EnumValueInfo(v, (MutableEnumTypeDefinition)i.Type, i.Schema))
            .GroupBy(i => i.EnumValue.Name);

        foreach (var enumValueGroup in enumValueGroupByName)
        {
<<<<<<< HEAD
            var enumValue = new MutableEnumValue(grouping.Key);

            if (grouping.Any(i => i.EnumValue.HasInaccessibleDirective()))
            {
                enumValue.Directives.Add(new Directive(new InaccessibleMutableDirectiveDefinition()));
            }
=======
            enumType.Values.Add(MergeEnumValues([.. enumValueGroup]));
        }

        return enumType;
    }

    /// <summary>
    /// Merges multiple enum value definitions, all sharing the same name, into a single composed
    /// enum value. This ensures the final enum value in a composed schema maintains a consistent
    /// description.
    /// </summary>
    private EnumValue MergeEnumValues(ImmutableArray<EnumValueInfo> enumValueGroup)
    {
        var firstValue = enumValueGroup[0].EnumValue;
        var valueName = firstValue.Name;
        var description = firstValue.Description;

        for (var i = 1; i < enumValueGroup.Length; i++)
        {
            description ??= enumValueGroup[i].EnumValue.Description;
        }
>>>>>>> 39282218

        var enumValue = new EnumValue(valueName) { Description = description };

        AddFusionEnumValueDirectives(enumValue, enumValueGroup);

        if (enumValueGroup.Any(i => i.EnumValue.HasInaccessibleDirective()))
        {
            enumValue.Directives.Add(new Directive(new FusionInaccessibleDirectiveDefinition()));
        }

        return enumValue;
    }

    /// <summary>
    /// Produces a single input type definition by unifying multiple input types that share the
    /// <i>same name</i>. Each of these input types may come from different sources, yet must align
    /// into one coherent definition.
    /// </summary>
    /// <seealso href="https://graphql.github.io/composite-schemas-spec/draft/#sec-Merge-Input-Types">
    /// Specification
    /// </seealso>
<<<<<<< HEAD
    private MutableInputObjectTypeDefinition MergeInputTypes(ImmutableArray<TypeInfo> typeGroup)
=======
    private InputObjectTypeDefinition MergeInputTypes(
        ImmutableArray<TypeInfo> typeGroup,
        SchemaDefinition mergedSchema)
>>>>>>> 39282218
    {
        var firstType = typeGroup[0].Type;
        var typeName = firstType.Name;
        var description = firstType.Description;
<<<<<<< HEAD
        var mergedFields = new HashSet<MutableInputFieldDefinition>();
=======
        var inputObjectType = GetOrCreateType<InputObjectTypeDefinition>(mergedSchema, typeName);
>>>>>>> 39282218

        for (var i = 1; i < typeGroup.Length; i++)
        {
            description ??= typeGroup[i].Type.Description;
        }

<<<<<<< HEAD
        var inputObjectType = new MutableInputObjectTypeDefinition(typeName) { Description = description };
=======
        inputObjectType.Description = description;

        AddFusionTypeDirectives(inputObjectType, typeGroup);
>>>>>>> 39282218

        if (typeGroup.AsEnumerable().Any(i => i.Type.HasInaccessibleDirective()))
        {
<<<<<<< HEAD
            inputObjectType.Directives.Add(new Directive(new InaccessibleMutableDirectiveDefinition()));
=======
            inputObjectType.Directives.Add(
                new Directive(new FusionInaccessibleDirectiveDefinition()));
>>>>>>> 39282218
        }

        // [FieldName: [{Field, Type, Schema}, ...], ...].
        var fieldGroupByName = typeGroup
            .SelectMany(
                i => ((MutableInputObjectTypeDefinition)i.Type).Fields.AsEnumerable(),
                (i, f) => new InputFieldInfo(f, (MutableInputObjectTypeDefinition)i.Type, i.Schema))
            .GroupBy(i => i.Field.Name)
            // Intersection: Field definition count matches type definition count.
            .Where(g => g.Count() == typeGroup.Length);

        foreach (var fieldGroup in fieldGroupByName)
        {
            inputObjectType.Fields.Add(MergeInputFields([.. fieldGroup], mergedSchema));
        }

        return inputObjectType;
    }

    /// <summary>
    /// Merges multiple input field definitions, all sharing the same field name, into a single
    /// composed input field. This ensures the final input type in a composed schema maintains a
    /// consistent type, description, and default value for that field.
    /// </summary>
    /// <seealso href="https://graphql.github.io/composite-schemas-spec/draft/#sec-Merge-Input-Field">
    /// Specification
    /// </seealso>
<<<<<<< HEAD
    private MutableInputFieldDefinition MergeInputFields(ImmutableArray<InputFieldInfo> inputFieldGroup)
=======
    private InputFieldDefinition MergeInputFields(
        ImmutableArray<InputFieldInfo> inputFieldGroup,
        SchemaDefinition mergedSchema)
>>>>>>> 39282218
    {
        var firstField = inputFieldGroup[0].Field;
        var fieldName = firstField.Name;
        var fieldType = firstField.Type;
        var description = firstField.Description;
        var defaultValue = firstField.DefaultValue;

        for (var i = 1; i < inputFieldGroup.Length; i++)
        {
            var inputFieldInfo = inputFieldGroup[i];
            fieldType = MostRestrictiveType(fieldType, inputFieldInfo.Field.Type);
            description ??= inputFieldInfo.Field.Description;
            defaultValue ??= inputFieldInfo.Field.DefaultValue;
        }

        var inputField = new MutableInputFieldDefinition(fieldName)
        {
            DefaultValue = defaultValue,
            Description = description,
            Type = fieldType.ReplaceNameType(_ => GetOrCreateType(mergedSchema, fieldType))
        };

        AddFusionInputFieldDirectives(inputField, inputFieldGroup);

        if (inputFieldGroup.Any(i => i.Field.HasInaccessibleDirective()))
        {
<<<<<<< HEAD
            inputField.Directives.Add(new Directive(new InaccessibleMutableDirectiveDefinition()));
=======
            inputField.Directives.Add(new Directive(new FusionInaccessibleDirectiveDefinition()));
>>>>>>> 39282218
        }

        return inputField;
    }

    /// <summary>
    /// Unifies multiple interface definitions (all sharing the same name) into a single composed
    /// interface type.
    /// </summary>
    /// <seealso href="https://graphql.github.io/composite-schemas-spec/draft/#sec-Merge-Interface-Types">
    /// Specification
    /// </seealso>
<<<<<<< HEAD
    private MutableInterfaceTypeDefinition MergeInterfaceTypes(ImmutableArray<TypeInfo> typeGroup)
=======
    private InterfaceTypeDefinition MergeInterfaceTypes(
        ImmutableArray<TypeInfo> typeGroup,
        SchemaDefinition mergedSchema)
>>>>>>> 39282218
    {
        var firstType = typeGroup[0].Type;
        var typeName = firstType.Name;
        var description = firstType.Description;
<<<<<<< HEAD
        var mergedFields = new HashSet<MutableOutputFieldDefinition>();
=======
        var interfaceType = GetOrCreateType<InterfaceTypeDefinition>(mergedSchema, typeName);
>>>>>>> 39282218

        for (var i = 1; i < typeGroup.Length; i++)
        {
            description ??= typeGroup[i].Type.Description;
        }

<<<<<<< HEAD
        var interfaceType = new MutableInterfaceTypeDefinition(typeName) { Description = description };
=======
        interfaceType.Description = description;
>>>>>>> 39282218

        // [InterfaceName: [{InterfaceType, Schema}, ...], ...].
        var interfaceGroupByName = typeGroup
            .SelectMany(
                i => ((InterfaceTypeDefinition)i.Type).Implements,
                (i, it) => new InterfaceInfo(it, i.Schema))
            .GroupBy(i => i.InterfaceType.Name)
            .Where(g => !g.Any(i => i.InterfaceType.HasInaccessibleDirective()))
            .ToArray();

        foreach (var (interfaceName, _) in interfaceGroupByName)
        {
<<<<<<< HEAD
            interfaceType.Directives.Add(new Directive(new InaccessibleMutableDirectiveDefinition()));
=======
            interfaceType.Implements.Add(
                GetOrCreateType<InterfaceTypeDefinition>(mergedSchema, interfaceName));
>>>>>>> 39282218
        }

        AddFusionTypeDirectives(interfaceType, typeGroup);
        AddFusionImplementsDirectives(interfaceType, [.. interfaceGroupByName.SelectMany(g => g)]);

        if (typeGroup.Any(i => i.Type.HasInaccessibleDirective()))
        {
            interfaceType.Directives.Add(
                new Directive(new FusionInaccessibleDirectiveDefinition()));
        }

        // [FieldName: [{Field, Type, Schema}, ...], ...].
        var fieldGroupByName = typeGroup
            .SelectMany(
                i => ((MutableInterfaceTypeDefinition)i.Type).Fields.AsEnumerable(),
                (i, f) => new OutputFieldInfo(f, (MutableComplexTypeDefinition)i.Type, i.Schema))
            .GroupBy(i => i.Field.Name);

        foreach (var fieldGroup in fieldGroupByName)
        {
            var mergedField = MergeOutputFields([.. fieldGroup], mergedSchema);

            if (mergedField is not null)
            {
                interfaceType.Fields.Add(mergedField);
            }
        }

        return interfaceType;
    }

    /// <summary>
    /// Combines multiple object type definitions (all sharing the <i>same name</i>) into a single
    /// composed type. It processes each candidate type, discarding any that are internal, and then
    /// unifies their descriptions and fields.
    /// </summary>
    /// <seealso href="https://graphql.github.io/composite-schemas-spec/draft/#sec-Merge-Object-Types">
    /// Specification
    /// </seealso>
<<<<<<< HEAD
    private MutableObjectTypeDefinition? MergeObjectTypes(ImmutableArray<TypeInfo> typeGroup)
=======
    private ObjectTypeDefinition? MergeObjectTypes(
        ImmutableArray<TypeInfo> typeGroup,
        SchemaDefinition mergedSchema)
>>>>>>> 39282218
    {
        // Filter out all types marked with @internal.
        typeGroup = [.. typeGroup.Where(i => !i.Type.HasInternalDirective())];

        if (typeGroup.Length == 0)
        {
            return null;
        }

        var firstType = typeGroup[0].Type;
        var typeName = firstType.Name;
        var description = firstType.Description;
<<<<<<< HEAD
        var mergedFields = new HashSet<MutableOutputFieldDefinition>();
=======
        var objectType = GetOrCreateType<ObjectTypeDefinition>(mergedSchema, typeName);
>>>>>>> 39282218

        for (var i = 1; i < typeGroup.Length; i++)
        {
            description ??= typeGroup[i].Type.Description;
        }

<<<<<<< HEAD
        var objectType = new MutableObjectTypeDefinition(typeName) { Description = description };
=======
        objectType.Description = description;
>>>>>>> 39282218

        // [InterfaceName: [{InterfaceType, Schema}, ...], ...].
        var interfaceGroupByName = typeGroup
            .SelectMany(
                i => ((ObjectTypeDefinition)i.Type).Implements,
                (i, it) => new InterfaceInfo(it, i.Schema))
            .GroupBy(i => i.InterfaceType.Name)
            .Where(g => !g.Any(i => i.InterfaceType.HasInaccessibleDirective()))
            .ToArray();

        foreach (var (interfaceName, _) in interfaceGroupByName)
        {
<<<<<<< HEAD
            objectType.Directives.Add(new Directive(new InaccessibleMutableDirectiveDefinition()));
=======
            objectType.Implements.Add(
                GetOrCreateType<InterfaceTypeDefinition>(mergedSchema, interfaceName));
>>>>>>> 39282218
        }

        AddFusionTypeDirectives(objectType, typeGroup);
        AddFusionImplementsDirectives(objectType, [.. interfaceGroupByName.SelectMany(g => g)]);

        if (typeGroup.Any(i => i.Type.HasInaccessibleDirective()))
        {
            objectType.Directives.Add(new Directive(new FusionInaccessibleDirectiveDefinition()));
        }

        // [FieldName: [{Field, Type, Schema}, ...], ...].
        var fieldGroupByName = typeGroup
            .SelectMany(
                i => ((MutableObjectTypeDefinition)i.Type).Fields.AsEnumerable(),
                (i, f) => new OutputFieldInfo(f, (MutableComplexTypeDefinition)i.Type, i.Schema))
            .GroupBy(i => i.Field.Name);

        foreach (var fieldGroup in fieldGroupByName)
        {
            var mergedField = MergeOutputFields([.. fieldGroup], mergedSchema);

            if (mergedField is not null)
            {
                objectType.Fields.Add(mergedField);
            }
        }

        return objectType;
    }

    /// <summary>
    /// Used when multiple fields across different object or interface types share the same field
    /// name and must be merged into a single composed field. This algorithm ensures that the final
    /// composed schema has one definitive definition for that field, resolving differences in type,
    /// description, and arguments.
    /// </summary>
    /// <seealso href="https://graphql.github.io/composite-schemas-spec/draft/#sec-Merge-Output-Field">
    /// Specification
    /// </seealso>
<<<<<<< HEAD
    private MutableOutputFieldDefinition? MergeOutputFields(ImmutableArray<OutputFieldInfo> fieldGroup)
=======
    private OutputFieldDefinition? MergeOutputFields(
        ImmutableArray<OutputFieldInfo> fieldGroup,
        SchemaDefinition mergedSchema)
>>>>>>> 39282218
    {
        // Filter out all fields marked with @internal.
        fieldGroup = [.. fieldGroup.Where(i => !i.Field.HasInternalDirective())];

        if (fieldGroup.Length == 0)
        {
            return null;
        }

        var firstField = fieldGroup[0].Field;
        var fieldName = firstField.Name;
        var fieldType = firstField.Type;
        var description = firstField.Description;
<<<<<<< HEAD
        var mergedArguments = new HashSet<MutableInputFieldDefinition>();
=======
>>>>>>> 39282218

        for (var i = 1; i < fieldGroup.Length; i++)
        {
            var fieldInfo = fieldGroup[i];
            fieldType = LeastRestrictiveType(fieldType, fieldInfo.Field.Type);
            description ??= fieldInfo.Field.Description;
        }

        var outputField = new MutableOutputFieldDefinition(fieldName)
        {
            Description = description,
            Type = fieldType.ReplaceNameType(_ => GetOrCreateType(mergedSchema, fieldType))
        };

        // [ArgumentName: [{Argument, Field, Type, Schema}, ...], ...].
        var argumentGroupByName = fieldGroup
            .SelectMany(
                i => i.Field.Arguments.AsEnumerable(),
                (i, a) => new FieldArgumentInfo(a, i.Field, i.Type, i.Schema))
            .Where(i => !i.Argument.HasRequireDirective())
            .GroupBy(i => i.Argument.Name)
            // Intersection: Argument definition count matches field definition count.
            .Where(g => g.Count() == fieldGroup.Length);

        foreach (var argumentGroup in argumentGroupByName)
        {
            var mergedArgument = MergeArgumentDefinitions([.. argumentGroup], mergedSchema);

            if (mergedArgument is not null)
            {
                outputField.Arguments.Add(mergedArgument);
            }
        }

        AddFusionFieldDirectives(outputField, fieldGroup);
        AddFusionRequiresDirectives(outputField, fieldGroup);

        if (fieldGroup.Any(i => i.Field.HasInaccessibleDirective()))
        {
<<<<<<< HEAD
            outputField.Directives.Add(new Directive(new InaccessibleMutableDirectiveDefinition()));
=======
            outputField.Directives.Add(new Directive(new FusionInaccessibleDirectiveDefinition()));
>>>>>>> 39282218
        }

        return outputField;
    }

    /// <summary>
    /// Merges multiple scalar definitions that share the same name into a single scalar type. It
    /// unifies descriptions so that the final type retains the first available non-<c>null</c>
    /// description.
    /// </summary>
    /// <seealso href="https://graphql.github.io/composite-schemas-spec/draft/#sec-Merge-Scalar-Types">
    /// Specification
    /// </seealso>
<<<<<<< HEAD
    private MutableScalarTypeDefinition MergeScalarTypes(ImmutableArray<TypeInfo> typeGroup)
=======
    private ScalarTypeDefinition MergeScalarTypes(
        ImmutableArray<TypeInfo> typeGroup,
        SchemaDefinition mergedSchema)
>>>>>>> 39282218
    {
        var firstScalar = typeGroup[0].Type;
        var typeName = firstScalar.Name;
        var description = firstScalar.Description;
        var scalarType = GetOrCreateType<ScalarTypeDefinition>(mergedSchema, typeName);

        for (var i = 1; i < typeGroup.Length; i++)
        {
            description ??= typeGroup[i].Type.Description;
        }

<<<<<<< HEAD
        var scalarType = new MutableScalarTypeDefinition(firstScalar.Name)
        {
            Description = description
        };

        if (typeGroup.Any(i => i.Type.HasInaccessibleDirective()))
        {
            scalarType.Directives.Add(new Directive(new InaccessibleMutableDirectiveDefinition()));
=======
        scalarType.Description = description;

        AddFusionTypeDirectives(scalarType, typeGroup);

        if (typeGroup.Any(i => i.Type.HasInaccessibleDirective()))
        {
            scalarType.Directives.Add(new Directive(new FusionInaccessibleDirectiveDefinition()));
>>>>>>> 39282218
        }

        return scalarType;
    }

    /// <summary>
    /// Aggregates multiple union type definitions that share the <i>same name</i> into one unified
    /// union type. This process excludes possible types marked with <c>@internal</c>.
    /// </summary>
    /// <seealso href="https://graphql.github.io/composite-schemas-spec/draft/#sec-Merge-Union-Types">
    /// Specification
    /// </seealso>
    private MutableUnionTypeDefinition MergeUnionTypes(
        ImmutableArray<TypeInfo> typeGroup,
        MutableSchemaDefinition mergedSchema)
    {
        var firstUnion = typeGroup[0].Type;
        var name = firstUnion.Name;
        var description = firstUnion.Description;
        var unionType = GetOrCreateType<UnionTypeDefinition>(mergedSchema, name);

        for (var i = 1; i < typeGroup.Length; i++)
        {
            description ??= typeGroup[i].Type.Description;
        }

        unionType.Description = description;

        AddFusionTypeDirectives(unionType, typeGroup);

        // [UnionMemberName: [{MemberType, UnionType, Schema}, ...], ...].
        var unionMemberGroupByName = typeGroup
            .SelectMany(
                i => ((MutableUnionTypeDefinition)i.Type).Types.AsEnumerable(),
                (i, t) => new UnionMemberInfo(t, (MutableUnionTypeDefinition)i.Type, i.Schema))
            .Where(i => !i.MemberType.HasInternalDirective())
            .GroupBy(i => i.MemberType.Name)
            // Intersection: Member type definition count matches union type definition count.
            .Where(g => g.Count() == typeGroup.Length);

<<<<<<< HEAD
        var unionType = new MutableUnionTypeDefinition(name) { Description = description };

        if (typeGroup.Any(i => i.Type.HasInaccessibleDirective()))
        {
            unionType.Directives.Add(new Directive(new InaccessibleMutableDirectiveDefinition()));
        }
=======
        foreach (var (memberName, memberGroup) in unionMemberGroupByName)
        {
            AddFusionUnionMemberDirectives(unionType, [.. memberGroup]);
>>>>>>> 39282218

            unionType.Types.Add(GetOrCreateType<ObjectTypeDefinition>(mergedSchema, memberName));
        }

        if (typeGroup.Any(i => i.Type.HasInaccessibleDirective()))
        {
<<<<<<< HEAD
            AddFusionUnionMemberDirectives(unionType, [.. grouping]);

            unionType.Types.Add((MutableObjectTypeDefinition)mergedSchema.Types[grouping.Key]);
=======
            unionType.Directives.Add(new Directive(new FusionInaccessibleDirectiveDefinition()));
>>>>>>> 39282218
        }

        return unionType;
    }

    /// <summary>
    /// Identifies a single type that safely handles all possible runtime values produced by the
    /// sources defining <c>typeA</c> and <c>typeB</c>. If one source can return <c>null</c> while
    /// another cannot, the merged type becomes nullable to avoid runtime exceptions – because a
    /// strictly non-null signature would be violated whenever <c>null</c> appears. Similarly, if
    /// both sources enforce non-null, the result remains non-null.
    /// </summary>
    /// <seealso href="https://graphql.github.io/composite-schemas-spec/draft/#sec-Least-Restrictive-Type">
    /// Specification
    /// </seealso>
    private static IType LeastRestrictiveType(
        IType typeA,
        IType typeB)
    {
        var isNullable = !(typeA is NonNullType && typeB is NonNullType);

        if (typeA is NonNullType)
        {
            typeA = typeA.NullableType();
        }

        if (typeB is NonNullType)
        {
            typeB = typeB.NullableType();
        }

        if (typeA is ListType)
        {
            Assert(typeB is ListType);

            var innerTypeA = typeA.InnerType();
            var innerTypeB = typeB.InnerType();
            var innerType = LeastRestrictiveType(innerTypeA, innerTypeB);

            return isNullable
                ? new ListType(innerType)
                : new NonNullType(new ListType(innerType));
        }

        Assert(typeA.Equals(typeB, TypeComparison.Structural));

        return isNullable ? typeA : new NonNullType(typeA);
    }

    /// <summary>
    /// Determines a single input type that strictly honors the constraints of both sources. If
    /// either source requires a non-null value, the merged type also becomes non-null so that no
    /// invalid (e.g., <c>null</c>) data can be introduced at runtime. Conversely, if both sources
    /// allow <c>null</c>, the merged type remains nullable. The same principle applies to list
    /// types, where the more restrictive settings (non-null list or non-null elements) is used.
    /// </summary>
    /// <seealso href="https://graphql.github.io/composite-schemas-spec/draft/#sec-Most-Restrictive-Type">
    /// Specification
    /// </seealso>
    private static IType MostRestrictiveType(
        IType typeA,
        IType typeB)
    {
        var isNullable = typeA is not NonNullType && typeB is not NonNullType;

        if (typeA is NonNullType)
        {
            typeA = typeA.NullableType();
        }

        if (typeB is NonNullType)
        {
            typeB = typeB.NullableType();
        }

        if (typeA is ListType)
        {
            Assert(typeB is ListType);

            var innerTypeA = typeA.InnerType();
            var innerTypeB = typeB.InnerType();
            var innerType = MostRestrictiveType(innerTypeA, innerTypeB);

            return isNullable
                ? new ListType(innerType)
                : new NonNullType(new ListType(innerType));
        }

        Assert(typeA.Equals(typeB, TypeComparison.Structural));

        return isNullable ? typeA : new NonNullType(typeA);
    }

    private static void SetOperationTypes(MutableSchemaDefinition mergedSchema)
    {
        if (mergedSchema.Types.TryGetType(TypeNames.Query, out var queryType))
        {
            mergedSchema.QueryType = (MutableObjectTypeDefinition?)queryType;
        }

        if (mergedSchema.Types.TryGetType(TypeNames.Mutation, out var mutationType)
            && mutationType is MutableObjectTypeDefinition mutationObjectType)
        {
            if (mutationObjectType.Fields.Count == 0)
            {
                mergedSchema.Types.Remove(mutationObjectType);
            }
            else
            {
                mergedSchema.MutationType = mutationObjectType;
            }
        }

        if (mergedSchema.Types.TryGetType(TypeNames.Subscription, out var subscriptionType)
            && subscriptionType is MutableObjectTypeDefinition subscriptionObjectType)
        {
            if (subscriptionObjectType.Fields.Count == 0)
            {
                mergedSchema.Types.Remove(subscriptionObjectType);
            }
            else
            {
                mergedSchema.SubscriptionType = subscriptionObjectType;
            }
        }
    }

    private static T GetOrCreateType<T>(SchemaDefinition mergedSchema, string typeName)
        where T : class, INamedTypeSystemMemberDefinition<T>
    {
        if (mergedSchema.Types.TryGetType(typeName, out var existingType))
        {
            return (T)existingType;
        }

        var newType = T.Create(typeName);

        mergedSchema.Types.Add((INamedTypeDefinition)newType);

        return newType;
    }

    private static INamedTypeDefinition GetOrCreateType(
        SchemaDefinition mergedSchema,
        ITypeDefinition sourceType)
    {
        return sourceType switch
        {
            EnumTypeDefinition e
                => GetOrCreateType<EnumTypeDefinition>(mergedSchema, e.Name),
            InputObjectTypeDefinition i
                => GetOrCreateType<InputObjectTypeDefinition>(mergedSchema, i.Name),
            InterfaceTypeDefinition i
                => GetOrCreateType<InterfaceTypeDefinition>(mergedSchema, i.Name),
            ListTypeDefinition l
                => GetOrCreateType(mergedSchema, l.ElementType),
            MissingTypeDefinition m
                => new MissingTypeDefinition(m.Name),
            NonNullTypeDefinition n
                => GetOrCreateType(mergedSchema, n.NullableType),
            ObjectTypeDefinition o
                => GetOrCreateType<ObjectTypeDefinition>(mergedSchema, o.Name),
            ScalarTypeDefinition s
                => GetOrCreateType<ScalarTypeDefinition>(mergedSchema, s.Name),
            UnionTypeDefinition u
                => GetOrCreateType<UnionTypeDefinition>(mergedSchema, u.Name),
            _
                => throw new ArgumentOutOfRangeException(nameof(sourceType))
        };
    }

    private void AddFusionEnumValueDirectives(
        MutableEnumValue mutableEnumValue,
        ImmutableArray<EnumValueInfo> enumValueGroup)
    {
        foreach (var (_, _, sourceSchema) in enumValueGroup)
        {
            var schema = new EnumValueNode(_schemaConstantNames[sourceSchema]);

            mutableEnumValue.Directives.Add(
                new Directive(
                    _fusionDirectiveDefinitions[DirectiveNames.FusionEnumValue],
                    new ArgumentAssignment(ArgumentNames.Schema, schema)));
        }
    }

    private void AddFusionFieldDirectives(
        MutableOutputFieldDefinition field,
        ImmutableArray<OutputFieldInfo> fieldGroup)
    {
        foreach (var (sourceField, _, sourceSchema) in fieldGroup)
        {
            List<ArgumentAssignment> arguments =
                [new(ArgumentNames.Schema, new EnumValueNode(_schemaConstantNames[sourceSchema]))];

            if (!sourceField.Type.Equals(field.Type, TypeComparison.Structural))
            {
                arguments.Add(
                    new ArgumentAssignment(
                        ArgumentNames.SourceType,
                        sourceField.Type.ToTypeNode().Print()));
            }

            if (sourceField.GetProvidesSelectionSet() is { } selectionSet)
            {
                arguments.Add(new ArgumentAssignment(ArgumentNames.Provides, selectionSet));
            }

            if (sourceField.HasExternalDirective())
            {
                arguments.Add(new ArgumentAssignment(ArgumentNames.External, true));
            }

            field.Directives.Add(
                new Directive(_fusionDirectiveDefinitions[DirectiveNames.FusionField], arguments));
        }
    }

    private void AddFusionImplementsDirectives(
        ComplexTypeDefinition complexType,
        ImmutableArray<InterfaceInfo> interfaceGroup)
    {
        foreach (var (sourceInterface, sourceSchema) in interfaceGroup)
        {
            complexType.Directives.Add(
                new Directive(
                    _fusionDirectiveDefinitions[DirectiveNames.FusionImplements],
                    new ArgumentAssignment(
                        ArgumentNames.Schema,
                        new EnumValueNode(_schemaConstantNames[sourceSchema])),
                    new ArgumentAssignment(ArgumentNames.Interface, sourceInterface.Name)));
        }
    }

    private void AddFusionInputFieldDirectives(
        MutableInputFieldDefinition argument,
        ImmutableArray<FieldArgumentInfo> argumentGroup)
    {
        foreach (var (sourceArgument, _, _, sourceSchema) in argumentGroup)
        {
            List<ArgumentAssignment> arguments =
                [new(ArgumentNames.Schema, new EnumValueNode(_schemaConstantNames[sourceSchema]))];

            if (!sourceArgument.Type.Equals(argument.Type, TypeComparison.Structural))
            {
                arguments.Add(
                    new ArgumentAssignment(
                        ArgumentNames.SourceType,
                        sourceArgument.Type.ToTypeNode().Print()));
            }

            argument.Directives.Add(
                new Directive(
                    _fusionDirectiveDefinitions[DirectiveNames.FusionInputField],
                    arguments));
        }
    }

    private void AddFusionInputFieldDirectives(
        MutableInputFieldDefinition mutableInputField,
        ImmutableArray<InputFieldInfo> inputFieldGroup)
    {
        foreach (var (sourceInputField, _, sourceSchema) in inputFieldGroup)
        {
            List<ArgumentAssignment> arguments =
                [new(ArgumentNames.Schema, new EnumValueNode(_schemaConstantNames[sourceSchema]))];

            if (!sourceInputField.Type.Equals(mutableInputField.Type, TypeComparison.Structural))
            {
                arguments.Add(
                    new ArgumentAssignment(
                        ArgumentNames.SourceType,
                        sourceInputField.Type.ToTypeNode().Print()));
            }

            mutableInputField.Directives.Add(
                new Directive(
                    _fusionDirectiveDefinitions[DirectiveNames.FusionInputField],
                    arguments));
        }
    }

    private void AddFusionLookupDirectives(
        IMutableTypeDefinition type,
        ImmutableArray<LookupFieldInfo> lookupFieldGroup)
    {
        foreach (var (sourceField, sourcePath, sourceSchema) in lookupFieldGroup)
        {
            var schemaArgument = new EnumValueNode(_schemaConstantNames[sourceSchema]);
            var lookupMap = GetFusionLookupMap(sourceField);
            var selectedValues = lookupMap.Select(a => new FieldSelectionMapParser(a).Parse());
            var selectionSets = selectedValues
                .Select(SelectedValueToSelectionSetRewriter.SelectedValueToSelectionSet)
                .ToImmutableArray();
            // FIXME: Merge selection sets. Waiting for selection set merge utility.
            var keyArgument =
                selectionSets[0].ToString(indented: false).AsSpan()[2 .. ^2].ToString();

            var fieldArgument =
                _removeDirectivesRewriter
                    .Rewrite(sourceField.ToSyntaxNode())!
                    .ToString(indented: false);

            var mapArgument = new ListValueNode(lookupMap.ConvertAll(a => new StringValueNode(a)));

            IValueNode pathArgument = sourcePath is null
                ? NullValueNode.Default
                : new StringValueNode(sourcePath);

            type.Directives.Add(
                new Directive(
                    _fusionDirectiveDefinitions[DirectiveNames.FusionLookup],
                    new ArgumentAssignment(ArgumentNames.Schema, schemaArgument),
                    new ArgumentAssignment(ArgumentNames.Key, keyArgument),
                    new ArgumentAssignment(ArgumentNames.Field, fieldArgument),
                    new ArgumentAssignment(ArgumentNames.Map, mapArgument),
                    new ArgumentAssignment(ArgumentNames.Path, pathArgument)));
        }
    }

    // productById(id: ID!) -> ["id"].
    // productByIdAndCategoryId(id: ID!, categoryId: Int) -> ["id", "categoryId"].
    // personByAddressId(id: ID! @is(field: "address.id")) -> ["address.id"].
    private static List<string> GetFusionLookupMap(MutableOutputFieldDefinition field)
    {
        var items = new List<string>();

        foreach (var argument in field.Arguments)
        {
            var @is = argument.GetIsFieldSelectionMap();

            items.Add(@is ?? argument.Name);
        }

        return items;
    }

    private void AddFusionRequiresDirectives(
        MutableOutputFieldDefinition field,
        ImmutableArray<OutputFieldInfo> fieldGroup)
    {
        foreach (var (sourceField, _, sourceSchema) in fieldGroup)
        {
            List<string?> map = [];

            foreach (var argument in sourceField.Arguments)
            {
                var requireDirective = argument.Directives.FirstOrDefault(DirectiveNames.Require);

                if (requireDirective?.Arguments[ArgumentNames.Field] is StringValueNode fieldArg)
                {
                    map.Add(fieldArg.Value);
                }
                else
                {
                    map.Add(null);
                }
            }

            if (map.Any(v => v is not null))
            {
                var schemaArgument = new EnumValueNode(_schemaConstantNames[sourceSchema]);

                var fieldArgument =
                    _removeDirectivesRewriter
                        .Rewrite(sourceField.ToSyntaxNode())!
                        .ToString(indented: false);

                var mapArgument = new ListValueNode(
                    map.ConvertAll<IValueNode>(
                        v => v is null ? NullValueNode.Default : new StringValueNode(v)));

                field.Directives.Add(
                    new Directive(
                        _fusionDirectiveDefinitions[DirectiveNames.FusionRequires],
                        new ArgumentAssignment(ArgumentNames.Schema, schemaArgument),
                        new ArgumentAssignment(ArgumentNames.Field, fieldArgument),
                        new ArgumentAssignment(ArgumentNames.Map, mapArgument)));
            }
        }
    }

    private void AddFusionTypeDirectives(
        IMutableTypeDefinition type,
        ImmutableArray<TypeInfo> typeGroup)
    {
        foreach (var (_, sourceSchema) in typeGroup)
        {
            var schema = new EnumValueNode(_schemaConstantNames[sourceSchema]);

            type.Directives.Add(
                new Directive(
                    _fusionDirectiveDefinitions[DirectiveNames.FusionType],
                    new ArgumentAssignment(ArgumentNames.Schema, schema)));
        }
    }

    private void AddFusionUnionMemberDirectives(
        MutableUnionTypeDefinition unionType,
        ImmutableArray<UnionMemberInfo> unionMemberGroup)
    {
        foreach (var (sourceMemberType, _, sourceSchema) in unionMemberGroup)
        {
            var schema = new EnumValueNode(_schemaConstantNames[sourceSchema]);

            unionType.Directives.Add(
                new Directive(
                    _fusionDirectiveDefinitions[DirectiveNames.FusionUnionMember],
                    new ArgumentAssignment(ArgumentNames.Schema, schema),
                    new ArgumentAssignment(ArgumentNames.Member, sourceMemberType.Name)));
        }
    }

    private FrozenDictionary<string, ITypeDefinition> CreateFusionTypeDefinitions()
    {
        return new Dictionary<string, ITypeDefinition>
        {
            // Scalar type definitions.
            {
                TypeNames.FusionFieldDefinition,
                MutableScalarTypeDefinition.Create(TypeNames.FusionFieldDefinition)
            },
            {
                TypeNames.FusionFieldSelectionMap,
                MutableScalarTypeDefinition.Create(TypeNames.FusionFieldSelectionMap)
            },
            {
                TypeNames.FusionFieldSelectionPath,
                MutableScalarTypeDefinition.Create(TypeNames.FusionFieldSelectionPath)
            },
            {
                TypeNames.FusionFieldSelectionSet,
                MutableScalarTypeDefinition.Create(TypeNames.FusionFieldSelectionSet)
            },
            // Enum type definitions.
            {
                TypeNames.FusionSchema,
                new FusionSchemaMutableEnumTypeDefinition([.. _schemas.Select(s => s.Name)])
            }
        }.ToFrozenDictionary();
    }

    private FrozenDictionary<string, MutableDirectiveDefinition> CreateFusionDirectiveDefinitions()
    {
        var schemaEnumType = (MutableEnumTypeDefinition)_fusionTypeDefinitions[TypeNames.FusionSchema];
        var fieldDefinitionType =
            (MutableScalarTypeDefinition)_fusionTypeDefinitions[TypeNames.FusionFieldDefinition];
        var fieldSelectionMapType =
            (MutableScalarTypeDefinition)_fusionTypeDefinitions[TypeNames.FusionFieldSelectionMap];
        var fieldSelectionPathType =
            (MutableScalarTypeDefinition)_fusionTypeDefinitions[TypeNames.FusionFieldSelectionPath];
        var fieldSelectionSetType =
            (MutableScalarTypeDefinition)_fusionTypeDefinitions[TypeNames.FusionFieldSelectionSet];
        var stringType = BuiltIns.String.Create();
        var booleanType = BuiltIns.Boolean.Create();

        return new Dictionary<string, MutableDirectiveDefinition>()
        {
            {
                DirectiveNames.FusionEnumValue,
                new FusionEnumValueMutableDirectiveDefinition(schemaEnumType)
            },
            {
                DirectiveNames.FusionField,
                new FusionFieldMutableDirectiveDefinition(
                    schemaEnumType,
                    stringType,
                    fieldSelectionSetType,
                    booleanType)
            },
            {
                DirectiveNames.FusionImplements,
                new FusionImplementsMutableDirectiveDefinition(schemaEnumType, stringType)
            },
            {
                DirectiveNames.FusionInputField,
                new FusionInputFieldMutableDirectiveDefinition(schemaEnumType, stringType)
            },
            {
                DirectiveNames.FusionLookup,
                new FusionLookupMutableDirectiveDefinition(
                    schemaEnumType,
                    fieldSelectionSetType,
                    fieldDefinitionType,
                    fieldSelectionMapType,
                    fieldSelectionPathType)
            },
            {
                DirectiveNames.FusionRequires,
                new FusionRequiresMutableDirectiveDefinition(
                    schemaEnumType,
                    fieldDefinitionType,
                    fieldSelectionMapType)
            },
            {
                DirectiveNames.FusionType,
                new FusionTypeMutableDirectiveDefinition(schemaEnumType)
            },
            {
                DirectiveNames.FusionUnionMember,
                new FusionUnionMemberMutableDirectiveDefinition(schemaEnumType, stringType)
            }
        }.ToFrozenDictionary();
    }

    private void AddFusionDefinitions(MutableSchemaDefinition mergedSchema)
    {
        foreach (var (_, definition) in _fusionTypeDefinitions)
        {
            mergedSchema.Types.Add(definition);
        }

        foreach (var (_, definition) in _fusionDirectiveDefinitions)
        {
            mergedSchema.DirectiveDefinitions.Add(definition);
        }
    }

    private static void Assert(bool condition)
    {
        if (!condition)
        {
            throw new InvalidOperationException();
        }
    }
}<|MERGE_RESOLUTION|>--- conflicted
+++ resolved
@@ -73,7 +73,9 @@
 
             foreach (var (typeName, lookupFieldGroup) in lookupFieldGroupByTypeName)
             {
-                if (mergedSchema.Types.TryGetType<IMutableTypeDefinition>(typeName, out var mergedType))
+                if (mergedSchema.Types.TryGetType<IMutableTypeDefinition>(
+                        typeName,
+                        out var mergedType))
                 {
                     AddFusionLookupDirectives(mergedType, [.. lookupFieldGroup]);
                 }
@@ -141,14 +143,9 @@
     /// <seealso href="https://graphql.github.io/composite-schemas-spec/draft/#sec-Merge-Argument-Definitions">
     /// Specification
     /// </seealso>
-<<<<<<< HEAD
     private MutableInputFieldDefinition? MergeArgumentDefinitions(
-        ImmutableArray<FieldArgumentInfo> argumentGroup)
-=======
-    private InputFieldDefinition? MergeArgumentDefinitions(
         ImmutableArray<FieldArgumentInfo> argumentGroup,
-        SchemaDefinition mergedSchema)
->>>>>>> 39282218
+        MutableSchemaDefinition mergedSchema)
     {
         // Remove all arguments marked with @require.
         argumentGroup = [.. argumentGroup.Where(i => !i.Argument.HasRequireDirective())];
@@ -172,12 +169,8 @@
 
         if (argumentGroup.Any(i => i.Argument.HasInaccessibleDirective()))
         {
-<<<<<<< HEAD
-            mergedArgument.Directives.Add(new Directive(new InaccessibleMutableDirectiveDefinition()));
-=======
             mergedArgument.Directives.Add(
-                new Directive(new FusionInaccessibleDirectiveDefinition()));
->>>>>>> 39282218
+                new Directive(new FusionInaccessibleMutableDirectiveDefinition()));
         }
 
         return mergedArgument;
@@ -190,39 +183,28 @@
     /// <seealso href="https://graphql.github.io/composite-schemas-spec/draft/#sec-Merge-Enum-Types">
     /// Specification
     /// </seealso>
-<<<<<<< HEAD
-    private MutableEnumTypeDefinition MergeEnumTypes(ImmutableArray<TypeInfo> typeGroup)
-=======
-    private EnumTypeDefinition MergeEnumTypes(
+    private MutableEnumTypeDefinition MergeEnumTypes(
         ImmutableArray<TypeInfo> typeGroup,
-        SchemaDefinition mergedSchema)
->>>>>>> 39282218
+        MutableSchemaDefinition mergedSchema)
     {
         var firstEnum = typeGroup[0].Type;
         var typeName = firstEnum.Name;
         var description = firstEnum.Description;
-        var enumType = GetOrCreateType<EnumTypeDefinition>(mergedSchema, typeName);
+        var enumType = GetOrCreateType<MutableEnumTypeDefinition>(mergedSchema, typeName);
 
         for (var i = 1; i < typeGroup.Length; i++)
         {
             description ??= typeGroup[i].Type.Description;
         }
 
-<<<<<<< HEAD
-        var enumType = new MutableEnumTypeDefinition(typeName) { Description = description };
+        enumType.Description = description;
+
+        AddFusionTypeDirectives(enumType, typeGroup);
 
         if (typeGroup.Any(i => i.Type.HasInaccessibleDirective()))
         {
-            enumType.Directives.Add(new Directive(new InaccessibleMutableDirectiveDefinition()));
-=======
-        enumType.Description = description;
-
-        AddFusionTypeDirectives(enumType, typeGroup);
-
-        if (typeGroup.Any(i => i.Type.HasInaccessibleDirective()))
-        {
-            enumType.Directives.Add(new Directive(new FusionInaccessibleDirectiveDefinition()));
->>>>>>> 39282218
+            enumType.Directives.Add(
+                new Directive(new FusionInaccessibleMutableDirectiveDefinition()));
         }
 
         // [EnumValueName: [{EnumValue, EnumType, Schema}, ...], ...].
@@ -234,14 +216,6 @@
 
         foreach (var enumValueGroup in enumValueGroupByName)
         {
-<<<<<<< HEAD
-            var enumValue = new MutableEnumValue(grouping.Key);
-
-            if (grouping.Any(i => i.EnumValue.HasInaccessibleDirective()))
-            {
-                enumValue.Directives.Add(new Directive(new InaccessibleMutableDirectiveDefinition()));
-            }
-=======
             enumType.Values.Add(MergeEnumValues([.. enumValueGroup]));
         }
 
@@ -253,7 +227,7 @@
     /// enum value. This ensures the final enum value in a composed schema maintains a consistent
     /// description.
     /// </summary>
-    private EnumValue MergeEnumValues(ImmutableArray<EnumValueInfo> enumValueGroup)
+    private MutableEnumValue MergeEnumValues(ImmutableArray<EnumValueInfo> enumValueGroup)
     {
         var firstValue = enumValueGroup[0].EnumValue;
         var valueName = firstValue.Name;
@@ -263,15 +237,15 @@
         {
             description ??= enumValueGroup[i].EnumValue.Description;
         }
->>>>>>> 39282218
-
-        var enumValue = new EnumValue(valueName) { Description = description };
+
+        var enumValue = new MutableEnumValue(valueName) { Description = description };
 
         AddFusionEnumValueDirectives(enumValue, enumValueGroup);
 
         if (enumValueGroup.Any(i => i.EnumValue.HasInaccessibleDirective()))
         {
-            enumValue.Directives.Add(new Directive(new FusionInaccessibleDirectiveDefinition()));
+            enumValue.Directives.Add(
+                new Directive(new FusionInaccessibleMutableDirectiveDefinition()));
         }
 
         return enumValue;
@@ -285,44 +259,29 @@
     /// <seealso href="https://graphql.github.io/composite-schemas-spec/draft/#sec-Merge-Input-Types">
     /// Specification
     /// </seealso>
-<<<<<<< HEAD
-    private MutableInputObjectTypeDefinition MergeInputTypes(ImmutableArray<TypeInfo> typeGroup)
-=======
-    private InputObjectTypeDefinition MergeInputTypes(
+    private MutableInputObjectTypeDefinition MergeInputTypes(
         ImmutableArray<TypeInfo> typeGroup,
-        SchemaDefinition mergedSchema)
->>>>>>> 39282218
+        MutableSchemaDefinition mergedSchema)
     {
         var firstType = typeGroup[0].Type;
         var typeName = firstType.Name;
         var description = firstType.Description;
-<<<<<<< HEAD
-        var mergedFields = new HashSet<MutableInputFieldDefinition>();
-=======
-        var inputObjectType = GetOrCreateType<InputObjectTypeDefinition>(mergedSchema, typeName);
->>>>>>> 39282218
+        var inputObjectType =
+            GetOrCreateType<MutableInputObjectTypeDefinition>(mergedSchema, typeName);
 
         for (var i = 1; i < typeGroup.Length; i++)
         {
             description ??= typeGroup[i].Type.Description;
         }
 
-<<<<<<< HEAD
-        var inputObjectType = new MutableInputObjectTypeDefinition(typeName) { Description = description };
-=======
         inputObjectType.Description = description;
 
         AddFusionTypeDirectives(inputObjectType, typeGroup);
->>>>>>> 39282218
-
-        if (typeGroup.AsEnumerable().Any(i => i.Type.HasInaccessibleDirective()))
-        {
-<<<<<<< HEAD
-            inputObjectType.Directives.Add(new Directive(new InaccessibleMutableDirectiveDefinition()));
-=======
+
+        if (typeGroup.Any(i => i.Type.HasInaccessibleDirective()))
+        {
             inputObjectType.Directives.Add(
-                new Directive(new FusionInaccessibleDirectiveDefinition()));
->>>>>>> 39282218
+                new Directive(new FusionInaccessibleMutableDirectiveDefinition()));
         }
 
         // [FieldName: [{Field, Type, Schema}, ...], ...].
@@ -350,13 +309,9 @@
     /// <seealso href="https://graphql.github.io/composite-schemas-spec/draft/#sec-Merge-Input-Field">
     /// Specification
     /// </seealso>
-<<<<<<< HEAD
-    private MutableInputFieldDefinition MergeInputFields(ImmutableArray<InputFieldInfo> inputFieldGroup)
-=======
-    private InputFieldDefinition MergeInputFields(
+    private MutableInputFieldDefinition MergeInputFields(
         ImmutableArray<InputFieldInfo> inputFieldGroup,
-        SchemaDefinition mergedSchema)
->>>>>>> 39282218
+        MutableSchemaDefinition mergedSchema)
     {
         var firstField = inputFieldGroup[0].Field;
         var fieldName = firstField.Name;
@@ -383,11 +338,8 @@
 
         if (inputFieldGroup.Any(i => i.Field.HasInaccessibleDirective()))
         {
-<<<<<<< HEAD
-            inputField.Directives.Add(new Directive(new InaccessibleMutableDirectiveDefinition()));
-=======
-            inputField.Directives.Add(new Directive(new FusionInaccessibleDirectiveDefinition()));
->>>>>>> 39282218
+            inputField.Directives.Add(
+                new Directive(new FusionInaccessibleMutableDirectiveDefinition()));
         }
 
         return inputField;
@@ -400,38 +352,26 @@
     /// <seealso href="https://graphql.github.io/composite-schemas-spec/draft/#sec-Merge-Interface-Types">
     /// Specification
     /// </seealso>
-<<<<<<< HEAD
-    private MutableInterfaceTypeDefinition MergeInterfaceTypes(ImmutableArray<TypeInfo> typeGroup)
-=======
-    private InterfaceTypeDefinition MergeInterfaceTypes(
+    private MutableInterfaceTypeDefinition MergeInterfaceTypes(
         ImmutableArray<TypeInfo> typeGroup,
-        SchemaDefinition mergedSchema)
->>>>>>> 39282218
+        MutableSchemaDefinition mergedSchema)
     {
         var firstType = typeGroup[0].Type;
         var typeName = firstType.Name;
         var description = firstType.Description;
-<<<<<<< HEAD
-        var mergedFields = new HashSet<MutableOutputFieldDefinition>();
-=======
-        var interfaceType = GetOrCreateType<InterfaceTypeDefinition>(mergedSchema, typeName);
->>>>>>> 39282218
+        var interfaceType = GetOrCreateType<MutableInterfaceTypeDefinition>(mergedSchema, typeName);
 
         for (var i = 1; i < typeGroup.Length; i++)
         {
             description ??= typeGroup[i].Type.Description;
         }
 
-<<<<<<< HEAD
-        var interfaceType = new MutableInterfaceTypeDefinition(typeName) { Description = description };
-=======
         interfaceType.Description = description;
->>>>>>> 39282218
 
         // [InterfaceName: [{InterfaceType, Schema}, ...], ...].
         var interfaceGroupByName = typeGroup
             .SelectMany(
-                i => ((InterfaceTypeDefinition)i.Type).Implements,
+                i => ((MutableInterfaceTypeDefinition)i.Type).Implements.AsEnumerable(),
                 (i, it) => new InterfaceInfo(it, i.Schema))
             .GroupBy(i => i.InterfaceType.Name)
             .Where(g => !g.Any(i => i.InterfaceType.HasInaccessibleDirective()))
@@ -439,12 +379,8 @@
 
         foreach (var (interfaceName, _) in interfaceGroupByName)
         {
-<<<<<<< HEAD
-            interfaceType.Directives.Add(new Directive(new InaccessibleMutableDirectiveDefinition()));
-=======
             interfaceType.Implements.Add(
-                GetOrCreateType<InterfaceTypeDefinition>(mergedSchema, interfaceName));
->>>>>>> 39282218
+                GetOrCreateType<MutableInterfaceTypeDefinition>(mergedSchema, interfaceName));
         }
 
         AddFusionTypeDirectives(interfaceType, typeGroup);
@@ -453,7 +389,7 @@
         if (typeGroup.Any(i => i.Type.HasInaccessibleDirective()))
         {
             interfaceType.Directives.Add(
-                new Directive(new FusionInaccessibleDirectiveDefinition()));
+                new Directive(new FusionInaccessibleMutableDirectiveDefinition()));
         }
 
         // [FieldName: [{Field, Type, Schema}, ...], ...].
@@ -484,13 +420,9 @@
     /// <seealso href="https://graphql.github.io/composite-schemas-spec/draft/#sec-Merge-Object-Types">
     /// Specification
     /// </seealso>
-<<<<<<< HEAD
-    private MutableObjectTypeDefinition? MergeObjectTypes(ImmutableArray<TypeInfo> typeGroup)
-=======
-    private ObjectTypeDefinition? MergeObjectTypes(
+    private MutableObjectTypeDefinition? MergeObjectTypes(
         ImmutableArray<TypeInfo> typeGroup,
-        SchemaDefinition mergedSchema)
->>>>>>> 39282218
+        MutableSchemaDefinition mergedSchema)
     {
         // Filter out all types marked with @internal.
         typeGroup = [.. typeGroup.Where(i => !i.Type.HasInternalDirective())];
@@ -503,27 +435,19 @@
         var firstType = typeGroup[0].Type;
         var typeName = firstType.Name;
         var description = firstType.Description;
-<<<<<<< HEAD
-        var mergedFields = new HashSet<MutableOutputFieldDefinition>();
-=======
-        var objectType = GetOrCreateType<ObjectTypeDefinition>(mergedSchema, typeName);
->>>>>>> 39282218
+        var objectType = GetOrCreateType<MutableObjectTypeDefinition>(mergedSchema, typeName);
 
         for (var i = 1; i < typeGroup.Length; i++)
         {
             description ??= typeGroup[i].Type.Description;
         }
 
-<<<<<<< HEAD
-        var objectType = new MutableObjectTypeDefinition(typeName) { Description = description };
-=======
         objectType.Description = description;
->>>>>>> 39282218
 
         // [InterfaceName: [{InterfaceType, Schema}, ...], ...].
         var interfaceGroupByName = typeGroup
             .SelectMany(
-                i => ((ObjectTypeDefinition)i.Type).Implements,
+                i => ((MutableObjectTypeDefinition)i.Type).Implements.AsEnumerable(),
                 (i, it) => new InterfaceInfo(it, i.Schema))
             .GroupBy(i => i.InterfaceType.Name)
             .Where(g => !g.Any(i => i.InterfaceType.HasInaccessibleDirective()))
@@ -531,12 +455,8 @@
 
         foreach (var (interfaceName, _) in interfaceGroupByName)
         {
-<<<<<<< HEAD
-            objectType.Directives.Add(new Directive(new InaccessibleMutableDirectiveDefinition()));
-=======
             objectType.Implements.Add(
-                GetOrCreateType<InterfaceTypeDefinition>(mergedSchema, interfaceName));
->>>>>>> 39282218
+                GetOrCreateType<MutableInterfaceTypeDefinition>(mergedSchema, interfaceName));
         }
 
         AddFusionTypeDirectives(objectType, typeGroup);
@@ -544,7 +464,8 @@
 
         if (typeGroup.Any(i => i.Type.HasInaccessibleDirective()))
         {
-            objectType.Directives.Add(new Directive(new FusionInaccessibleDirectiveDefinition()));
+            objectType.Directives.Add(
+                new Directive(new FusionInaccessibleMutableDirectiveDefinition()));
         }
 
         // [FieldName: [{Field, Type, Schema}, ...], ...].
@@ -576,13 +497,9 @@
     /// <seealso href="https://graphql.github.io/composite-schemas-spec/draft/#sec-Merge-Output-Field">
     /// Specification
     /// </seealso>
-<<<<<<< HEAD
-    private MutableOutputFieldDefinition? MergeOutputFields(ImmutableArray<OutputFieldInfo> fieldGroup)
-=======
-    private OutputFieldDefinition? MergeOutputFields(
+    private MutableOutputFieldDefinition? MergeOutputFields(
         ImmutableArray<OutputFieldInfo> fieldGroup,
-        SchemaDefinition mergedSchema)
->>>>>>> 39282218
+        MutableSchemaDefinition mergedSchema)
     {
         // Filter out all fields marked with @internal.
         fieldGroup = [.. fieldGroup.Where(i => !i.Field.HasInternalDirective())];
@@ -596,10 +513,6 @@
         var fieldName = firstField.Name;
         var fieldType = firstField.Type;
         var description = firstField.Description;
-<<<<<<< HEAD
-        var mergedArguments = new HashSet<MutableInputFieldDefinition>();
-=======
->>>>>>> 39282218
 
         for (var i = 1; i < fieldGroup.Length; i++)
         {
@@ -639,11 +552,8 @@
 
         if (fieldGroup.Any(i => i.Field.HasInaccessibleDirective()))
         {
-<<<<<<< HEAD
-            outputField.Directives.Add(new Directive(new InaccessibleMutableDirectiveDefinition()));
-=======
-            outputField.Directives.Add(new Directive(new FusionInaccessibleDirectiveDefinition()));
->>>>>>> 39282218
+            outputField.Directives.Add(
+                new Directive(new FusionInaccessibleMutableDirectiveDefinition()));
         }
 
         return outputField;
@@ -657,42 +567,28 @@
     /// <seealso href="https://graphql.github.io/composite-schemas-spec/draft/#sec-Merge-Scalar-Types">
     /// Specification
     /// </seealso>
-<<<<<<< HEAD
-    private MutableScalarTypeDefinition MergeScalarTypes(ImmutableArray<TypeInfo> typeGroup)
-=======
-    private ScalarTypeDefinition MergeScalarTypes(
+    private MutableScalarTypeDefinition MergeScalarTypes(
         ImmutableArray<TypeInfo> typeGroup,
-        SchemaDefinition mergedSchema)
->>>>>>> 39282218
+        MutableSchemaDefinition mergedSchema)
     {
         var firstScalar = typeGroup[0].Type;
         var typeName = firstScalar.Name;
         var description = firstScalar.Description;
-        var scalarType = GetOrCreateType<ScalarTypeDefinition>(mergedSchema, typeName);
+        var scalarType = GetOrCreateType<MutableScalarTypeDefinition>(mergedSchema, typeName);
 
         for (var i = 1; i < typeGroup.Length; i++)
         {
             description ??= typeGroup[i].Type.Description;
         }
 
-<<<<<<< HEAD
-        var scalarType = new MutableScalarTypeDefinition(firstScalar.Name)
-        {
-            Description = description
-        };
+        scalarType.Description = description;
+
+        AddFusionTypeDirectives(scalarType, typeGroup);
 
         if (typeGroup.Any(i => i.Type.HasInaccessibleDirective()))
         {
-            scalarType.Directives.Add(new Directive(new InaccessibleMutableDirectiveDefinition()));
-=======
-        scalarType.Description = description;
-
-        AddFusionTypeDirectives(scalarType, typeGroup);
-
-        if (typeGroup.Any(i => i.Type.HasInaccessibleDirective()))
-        {
-            scalarType.Directives.Add(new Directive(new FusionInaccessibleDirectiveDefinition()));
->>>>>>> 39282218
+            scalarType.Directives.Add(
+                new Directive(new FusionInaccessibleMutableDirectiveDefinition()));
         }
 
         return scalarType;
@@ -712,7 +608,7 @@
         var firstUnion = typeGroup[0].Type;
         var name = firstUnion.Name;
         var description = firstUnion.Description;
-        var unionType = GetOrCreateType<UnionTypeDefinition>(mergedSchema, name);
+        var unionType = GetOrCreateType<MutableUnionTypeDefinition>(mergedSchema, name);
 
         for (var i = 1; i < typeGroup.Length; i++)
         {
@@ -733,31 +629,18 @@
             // Intersection: Member type definition count matches union type definition count.
             .Where(g => g.Count() == typeGroup.Length);
 
-<<<<<<< HEAD
-        var unionType = new MutableUnionTypeDefinition(name) { Description = description };
+        foreach (var (memberName, memberGroup) in unionMemberGroupByName)
+        {
+            AddFusionUnionMemberDirectives(unionType, [.. memberGroup]);
+
+            unionType.Types.Add(
+                GetOrCreateType<MutableObjectTypeDefinition>(mergedSchema, memberName));
+        }
 
         if (typeGroup.Any(i => i.Type.HasInaccessibleDirective()))
         {
-            unionType.Directives.Add(new Directive(new InaccessibleMutableDirectiveDefinition()));
-        }
-=======
-        foreach (var (memberName, memberGroup) in unionMemberGroupByName)
-        {
-            AddFusionUnionMemberDirectives(unionType, [.. memberGroup]);
->>>>>>> 39282218
-
-            unionType.Types.Add(GetOrCreateType<ObjectTypeDefinition>(mergedSchema, memberName));
-        }
-
-        if (typeGroup.Any(i => i.Type.HasInaccessibleDirective()))
-        {
-<<<<<<< HEAD
-            AddFusionUnionMemberDirectives(unionType, [.. grouping]);
-
-            unionType.Types.Add((MutableObjectTypeDefinition)mergedSchema.Types[grouping.Key]);
-=======
-            unionType.Directives.Add(new Directive(new FusionInaccessibleDirectiveDefinition()));
->>>>>>> 39282218
+            unionType.Directives.Add(
+                new Directive(new FusionInaccessibleMutableDirectiveDefinition()));
         }
 
         return unionType;
@@ -885,7 +768,7 @@
         }
     }
 
-    private static T GetOrCreateType<T>(SchemaDefinition mergedSchema, string typeName)
+    private static T GetOrCreateType<T>(MutableSchemaDefinition mergedSchema, string typeName)
         where T : class, INamedTypeSystemMemberDefinition<T>
     {
         if (mergedSchema.Types.TryGetType(typeName, out var existingType))
@@ -895,49 +778,49 @@
 
         var newType = T.Create(typeName);
 
-        mergedSchema.Types.Add((INamedTypeDefinition)newType);
+        mergedSchema.Types.Add((ITypeDefinition)newType);
 
         return newType;
     }
 
-    private static INamedTypeDefinition GetOrCreateType(
-        SchemaDefinition mergedSchema,
-        ITypeDefinition sourceType)
+    private static ITypeDefinition GetOrCreateType(
+        MutableSchemaDefinition mergedSchema,
+        IType sourceType)
     {
         return sourceType switch
         {
-            EnumTypeDefinition e
-                => GetOrCreateType<EnumTypeDefinition>(mergedSchema, e.Name),
-            InputObjectTypeDefinition i
-                => GetOrCreateType<InputObjectTypeDefinition>(mergedSchema, i.Name),
-            InterfaceTypeDefinition i
-                => GetOrCreateType<InterfaceTypeDefinition>(mergedSchema, i.Name),
-            ListTypeDefinition l
+            MutableEnumTypeDefinition e
+                => GetOrCreateType<MutableEnumTypeDefinition>(mergedSchema, e.Name),
+            MutableInputObjectTypeDefinition i
+                => GetOrCreateType<MutableInputObjectTypeDefinition>(mergedSchema, i.Name),
+            MutableInterfaceTypeDefinition i
+                => GetOrCreateType<MutableInterfaceTypeDefinition>(mergedSchema, i.Name),
+            ListType l
                 => GetOrCreateType(mergedSchema, l.ElementType),
-            MissingTypeDefinition m
-                => new MissingTypeDefinition(m.Name),
-            NonNullTypeDefinition n
+            MissingType m
+                => new MissingType(m.Name),
+            NonNullType n
                 => GetOrCreateType(mergedSchema, n.NullableType),
-            ObjectTypeDefinition o
-                => GetOrCreateType<ObjectTypeDefinition>(mergedSchema, o.Name),
-            ScalarTypeDefinition s
-                => GetOrCreateType<ScalarTypeDefinition>(mergedSchema, s.Name),
-            UnionTypeDefinition u
-                => GetOrCreateType<UnionTypeDefinition>(mergedSchema, u.Name),
+            MutableObjectTypeDefinition o
+                => GetOrCreateType<MutableObjectTypeDefinition>(mergedSchema, o.Name),
+            MutableScalarTypeDefinition s
+                => GetOrCreateType<MutableScalarTypeDefinition>(mergedSchema, s.Name),
+            MutableUnionTypeDefinition u
+                => GetOrCreateType<MutableUnionTypeDefinition>(mergedSchema, u.Name),
             _
                 => throw new ArgumentOutOfRangeException(nameof(sourceType))
         };
     }
 
     private void AddFusionEnumValueDirectives(
-        MutableEnumValue mutableEnumValue,
+        MutableEnumValue enumValue,
         ImmutableArray<EnumValueInfo> enumValueGroup)
     {
         foreach (var (_, _, sourceSchema) in enumValueGroup)
         {
             var schema = new EnumValueNode(_schemaConstantNames[sourceSchema]);
 
-            mutableEnumValue.Directives.Add(
+            enumValue.Directives.Add(
                 new Directive(
                     _fusionDirectiveDefinitions[DirectiveNames.FusionEnumValue],
                     new ArgumentAssignment(ArgumentNames.Schema, schema)));
@@ -977,7 +860,7 @@
     }
 
     private void AddFusionImplementsDirectives(
-        ComplexTypeDefinition complexType,
+        MutableComplexTypeDefinition complexType,
         ImmutableArray<InterfaceInfo> interfaceGroup)
     {
         foreach (var (sourceInterface, sourceSchema) in interfaceGroup)
@@ -1017,7 +900,7 @@
     }
 
     private void AddFusionInputFieldDirectives(
-        MutableInputFieldDefinition mutableInputField,
+        MutableInputFieldDefinition inputField,
         ImmutableArray<InputFieldInfo> inputFieldGroup)
     {
         foreach (var (sourceInputField, _, sourceSchema) in inputFieldGroup)
@@ -1025,7 +908,7 @@
             List<ArgumentAssignment> arguments =
                 [new(ArgumentNames.Schema, new EnumValueNode(_schemaConstantNames[sourceSchema]))];
 
-            if (!sourceInputField.Type.Equals(mutableInputField.Type, TypeComparison.Structural))
+            if (!sourceInputField.Type.Equals(inputField.Type, TypeComparison.Structural))
             {
                 arguments.Add(
                     new ArgumentAssignment(
@@ -1033,7 +916,7 @@
                         sourceInputField.Type.ToTypeNode().Print()));
             }
 
-            mutableInputField.Directives.Add(
+            inputField.Directives.Add(
                 new Directive(
                     _fusionDirectiveDefinitions[DirectiveNames.FusionInputField],
                     arguments));
@@ -1202,7 +1085,8 @@
 
     private FrozenDictionary<string, MutableDirectiveDefinition> CreateFusionDirectiveDefinitions()
     {
-        var schemaEnumType = (MutableEnumTypeDefinition)_fusionTypeDefinitions[TypeNames.FusionSchema];
+        var schemaEnumType =
+            (MutableEnumTypeDefinition)_fusionTypeDefinitions[TypeNames.FusionSchema];
         var fieldDefinitionType =
             (MutableScalarTypeDefinition)_fusionTypeDefinitions[TypeNames.FusionFieldDefinition];
         var fieldSelectionMapType =
