using System.Collections.Immutable;
using HotChocolate.Skimmed;
using static HotChocolate.Fusion.Properties.CompositionResources;

namespace HotChocolate.Fusion.Logging;

internal static class LogEntryHelper
{
    public static LogEntry DisallowedInaccessibleBuiltInScalar(
        ScalarTypeDefinition scalar,
        SchemaDefinition schema)
    {
        return new LogEntry(
            string.Format(
                LogEntryHelper_DisallowedInaccessibleBuiltInScalar,
                scalar.Name,
                schema.Name),
            LogEntryCodes.DisallowedInaccessible,
            LogSeverity.Error,
            new SchemaCoordinate(scalar.Name),
            scalar,
            schema);
    }

    public static LogEntry DisallowedInaccessibleIntrospectionType(
        INamedTypeDefinition type,
        SchemaDefinition schema)
    {
        return new LogEntry(
            string.Format(
                LogEntryHelper_DisallowedInaccessibleIntrospectionType,
                type.Name,
                schema.Name),
            LogEntryCodes.DisallowedInaccessible,
            LogSeverity.Error,
            new SchemaCoordinate(type.Name),
            type,
            schema);
    }

    public static LogEntry DisallowedInaccessibleIntrospectionField(
        OutputFieldDefinition field,
        string typeName,
        SchemaDefinition schema)
    {
        var coordinate = new SchemaCoordinate(typeName, field.Name);

        return new LogEntry(
            string.Format(
                LogEntryHelper_DisallowedInaccessibleIntrospectionField,
                coordinate,
                schema.Name),
            LogEntryCodes.DisallowedInaccessible,
            LogSeverity.Error,
            coordinate,
            field,
            schema);
    }

    public static LogEntry DisallowedInaccessibleIntrospectionArgument(
        InputFieldDefinition argument,
        string fieldName,
        string typeName,
        SchemaDefinition schema)
    {
        var coordinate = new SchemaCoordinate(typeName, fieldName, argument.Name);

        return new LogEntry(
            string.Format(
                LogEntryHelper_DisallowedInaccessibleIntrospectionArgument,
                coordinate,
                schema.Name),
            LogEntryCodes.DisallowedInaccessible,
            LogSeverity.Error,
            coordinate,
            argument,
            schema);
    }

    public static LogEntry DisallowedInaccessibleDirectiveArgument(
        InputFieldDefinition argument,
        string directiveName,
        SchemaDefinition schema)
    {
        var coordinate = new SchemaCoordinate(
            directiveName,
            argumentName: argument.Name,
            ofDirective: true);

        return new LogEntry(
            string.Format(
                LogEntryHelper_DisallowedInaccessibleDirectiveArgument,
                coordinate,
                schema.Name),
            LogEntryCodes.DisallowedInaccessible,
            LogSeverity.Error,
            coordinate,
            argument,
            schema);
    }

    public static LogEntry ExternalArgumentDefaultMismatch(
        string argumentName,
        string fieldName,
        string typeName)
    {
        var coordinate = new SchemaCoordinate(typeName, fieldName, argumentName);

        return new LogEntry(
            string.Format(LogEntryHelper_ExternalArgumentDefaultMismatch, coordinate),
            LogEntryCodes.ExternalArgumentDefaultMismatch,
            LogSeverity.Error,
            coordinate);
    }

    public static LogEntry ExternalMissingOnBase(
        OutputFieldDefinition externalField,
        INamedTypeDefinition type,
        SchemaDefinition schema)
    {
        var coordinate = new SchemaCoordinate(type.Name, externalField.Name);

        return new LogEntry(
            string.Format(LogEntryHelper_ExternalMissingOnBase, coordinate, schema.Name),
            LogEntryCodes.ExternalMissingOnBase,
            LogSeverity.Error,
            coordinate,
            externalField,
            schema);
    }

    public static LogEntry ExternalOnInterface(
        OutputFieldDefinition externalField,
        INamedTypeDefinition type,
        SchemaDefinition schema)
    {
        var coordinate = new SchemaCoordinate(type.Name, externalField.Name);

        return new LogEntry(
            string.Format(LogEntryHelper_ExternalOnInterface, coordinate, schema.Name),
            LogEntryCodes.ExternalOnInterface,
            LogSeverity.Error,
            coordinate,
            externalField,
            schema);
    }

    public static LogEntry ExternalUnused(
        OutputFieldDefinition externalField,
        INamedTypeDefinition type,
        SchemaDefinition schema)
    {
        var coordinate = new SchemaCoordinate(type.Name, externalField.Name);

        return new LogEntry(
            string.Format(LogEntryHelper_ExternalUnused, coordinate, schema.Name),
            LogEntryCodes.ExternalUnused,
            LogSeverity.Error,
            coordinate,
            externalField,
            schema);
    }

    public static LogEntry KeyDirectiveInFieldsArgument(
        string entityTypeName,
        Directive keyDirective,
        ImmutableArray<string> fieldNamePath,
        SchemaDefinition schema)
    {
        return new LogEntry(
            string.Format(
                LogEntryHelper_KeyDirectiveInFieldsArgument,
                entityTypeName,
                schema.Name,
                string.Join(".", fieldNamePath)),
            LogEntryCodes.KeyDirectiveInFieldsArg,
            LogSeverity.Error,
            new SchemaCoordinate(entityTypeName),
            keyDirective,
            schema);
    }

    public static LogEntry KeyFieldsHasArguments(
        string entityTypeName,
        Directive keyDirective,
        string fieldName,
        string typeName,
        SchemaDefinition schema)
    {
        return new LogEntry(
            string.Format(
                LogEntryHelper_KeyFieldsHasArguments,
                entityTypeName,
                schema.Name,
                new SchemaCoordinate(typeName, fieldName)),
            LogEntryCodes.KeyFieldsHasArgs,
            LogSeverity.Error,
            new SchemaCoordinate(entityTypeName),
            keyDirective,
            schema);
    }

    public static LogEntry KeyFieldsSelectInvalidType(
        string entityTypeName,
        Directive keyDirective,
        string fieldName,
        string typeName,
        SchemaDefinition schema)
    {
        return new LogEntry(
            string.Format(
                LogEntryHelper_KeyFieldsSelectInvalidType,
                entityTypeName,
                schema.Name,
                new SchemaCoordinate(typeName, fieldName)),
            LogEntryCodes.KeyFieldsSelectInvalidType,
            LogSeverity.Error,
            new SchemaCoordinate(entityTypeName),
            keyDirective,
            schema);
    }

    public static LogEntry KeyInvalidFields(
        string entityTypeName,
        Directive keyDirective,
        string fieldName,
        string typeName,
        SchemaDefinition schema)
    {
        return new LogEntry(
            string.Format(
                LogEntryHelper_KeyInvalidFields,
                entityTypeName,
                schema.Name,
                new SchemaCoordinate(typeName, fieldName)),
            LogEntryCodes.KeyInvalidFields,
            LogSeverity.Error,
            new SchemaCoordinate(entityTypeName),
            keyDirective,
            schema);
    }

    public static LogEntry KeyInvalidSyntax(
        string entityTypeName,
        Directive keyDirective,
        SchemaDefinition schema)
    {
        return new LogEntry(
            string.Format(
                LogEntryHelper_KeyInvalidSyntax,
                entityTypeName,
                schema.Name),
            LogEntryCodes.KeyInvalidSyntax,
            LogSeverity.Error,
            new SchemaCoordinate(entityTypeName),
            keyDirective,
            schema);
    }

    public static LogEntry OutputFieldTypesNotMergeable(
        OutputFieldDefinition field,
        string typeName,
        SchemaDefinition schemaA,
        SchemaDefinition schemaB)
    {
        var coordinate = new SchemaCoordinate(typeName, field.Name);

        return new LogEntry(
            string.Format(
                LogEntryHelper_OutputFieldTypesNotMergeable,
                coordinate,
                schemaA.Name,
                schemaB.Name),
            LogEntryCodes.OutputFieldTypesNotMergeable,
            LogSeverity.Error,
            coordinate,
            field,
            schemaA);
    }

    public static LogEntry ProvidesDirectiveInFieldsArgument(
        ImmutableArray<string> fieldNamePath,
        Directive providesDirective,
        string fieldName,
        string typeName,
        SchemaDefinition schema)
    {
        var coordinate = new SchemaCoordinate(typeName, fieldName);

        return new LogEntry(
            string.Format(
                LogEntryHelper_ProvidesDirectiveInFieldsArgument,
                coordinate,
                schema.Name,
                string.Join(".", fieldNamePath)),
            LogEntryCodes.ProvidesDirectiveInFieldsArg,
            LogSeverity.Error,
            coordinate,
            providesDirective,
            schema);
    }

    public static LogEntry ProvidesFieldsHasArguments(
        string providedFieldName,
        string providedTypeName,
        Directive providesDirective,
        string fieldName,
        string typeName,
        SchemaDefinition schema)
    {
        var coordinate = new SchemaCoordinate(typeName, fieldName);

        return new LogEntry(
            string.Format(
                LogEntryHelper_ProvidesFieldsHasArguments,
                coordinate,
                schema.Name,
                new SchemaCoordinate(providedTypeName, providedFieldName)),
            LogEntryCodes.ProvidesFieldsHasArgs,
            LogSeverity.Error,
            coordinate,
            providesDirective,
            schema);
    }

    public static LogEntry ProvidesFieldsMissingExternal(
        string providedFieldName,
        string providedTypeName,
        Directive providesDirective,
        string fieldName,
        string typeName,
        SchemaDefinition schema)
    {
        var coordinate = new SchemaCoordinate(typeName, fieldName);

        return new LogEntry(
            string.Format(
                LogEntryHelper_ProvidesFieldsMissingExternal,
                coordinate,
                schema.Name,
                new SchemaCoordinate(providedTypeName, providedFieldName)),
            LogEntryCodes.ProvidesFieldsMissingExternal,
            LogSeverity.Error,
            coordinate,
            providesDirective,
            schema);
    }

<<<<<<< HEAD
    public static LogEntry ProvidesOnNonCompositeField(
        OutputFieldDefinition field,
        INamedTypeDefinition type,
        SchemaDefinition schema)
    {
        var coordinate = new SchemaCoordinate(type.Name, field.Name);

        return new LogEntry(
            string.Format(
                LogEntryHelper_ProvidesOnNonCompositeField,
                coordinate,
                schema.Name),
            LogEntryCodes.ProvidesOnNonCompositeField,
            LogSeverity.Error,
            coordinate,
            field,
=======
    public static LogEntry QueryRootTypeInaccessible(
        INamedTypeDefinition type,
        SchemaDefinition schema)
    {
        return new LogEntry(
            string.Format(LogEntryHelper_QueryRootTypeInaccessible, schema.Name),
            LogEntryCodes.QueryRootTypeInaccessible,
            LogSeverity.Error,
            new SchemaCoordinate(type.Name),
            type,
>>>>>>> f7096e8c
            schema);
    }

    public static LogEntry RootMutationUsed(SchemaDefinition schema)
    {
        return new LogEntry(
            string.Format(LogEntryHelper_RootMutationUsed, schema.Name),
            LogEntryCodes.RootMutationUsed,
            severity: LogSeverity.Error,
            member: schema,
            schema: schema);
    }

    public static LogEntry RootQueryUsed(SchemaDefinition schema)
    {
        return new LogEntry(
            string.Format(LogEntryHelper_RootQueryUsed, schema.Name),
            LogEntryCodes.RootQueryUsed,
            severity: LogSeverity.Error,
            member: schema,
            schema: schema);
    }

    public static LogEntry RootSubscriptionUsed(SchemaDefinition schema)
    {
        return new LogEntry(
            string.Format(LogEntryHelper_RootSubscriptionUsed, schema.Name),
            LogEntryCodes.RootSubscriptionUsed,
            severity: LogSeverity.Error,
            member: schema,
            schema: schema);
    }
}<|MERGE_RESOLUTION|>--- conflicted
+++ resolved
@@ -346,7 +346,6 @@
             schema);
     }
 
-<<<<<<< HEAD
     public static LogEntry ProvidesOnNonCompositeField(
         OutputFieldDefinition field,
         INamedTypeDefinition type,
@@ -363,7 +362,9 @@
             LogSeverity.Error,
             coordinate,
             field,
-=======
+            schema);
+    }
+
     public static LogEntry QueryRootTypeInaccessible(
         INamedTypeDefinition type,
         SchemaDefinition schema)
@@ -374,7 +375,6 @@
             LogSeverity.Error,
             new SchemaCoordinate(type.Name),
             type,
->>>>>>> f7096e8c
             schema);
     }
 
