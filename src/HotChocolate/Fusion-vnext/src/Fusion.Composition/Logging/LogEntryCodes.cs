--- conflicted
+++ resolved
@@ -13,13 +13,10 @@
     public const string KeyInvalidFields = "KEY_INVALID_FIELDS";
     public const string KeyInvalidSyntax = "KEY_INVALID_SYNTAX";
     public const string OutputFieldTypesNotMergeable = "OUTPUT_FIELD_TYPES_NOT_MERGEABLE";
-<<<<<<< HEAD
-    public const string ProvidesOnNonCompositeField = "PROVIDES_ON_NON_COMPOSITE_FIELD";
-=======
     public const string ProvidesDirectiveInFieldsArg = "PROVIDES_DIRECTIVE_IN_FIELDS_ARG";
     public const string ProvidesFieldsHasArgs = "PROVIDES_FIELDS_HAS_ARGS";
     public const string ProvidesFieldsMissingExternal = "PROVIDES_FIELDS_MISSING_EXTERNAL";
->>>>>>> 027dc0b7
+    public const string ProvidesOnNonCompositeField = "PROVIDES_ON_NON_COMPOSITE_FIELD";
     public const string RootMutationUsed = "ROOT_MUTATION_USED";
     public const string RootQueryUsed = "ROOT_QUERY_USED";
     public const string RootSubscriptionUsed = "ROOT_SUBSCRIPTION_USED";
