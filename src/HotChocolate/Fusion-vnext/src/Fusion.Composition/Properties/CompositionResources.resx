--- conflicted
+++ resolved
@@ -75,13 +75,11 @@
   <data name="LogEntryHelper_ProvidesFieldsMissingExternal" xml:space="preserve">
     <value>The @provides directive on field '{0}' in schema '{1}' references field '{2}', which must be marked as external.</value>
   </data>
-<<<<<<< HEAD
   <data name="LogEntryHelper_ProvidesOnNonCompositeField" xml:space="preserve">
     <value>The field '{0}' in schema '{1}' includes a @provides directive, but does not return a composite type.</value>
-=======
+  </data>
   <data name="LogEntryHelper_QueryRootTypeInaccessible" xml:space="preserve">
     <value>The root query type in schema '{0}' must be accessible.</value>
->>>>>>> f7096e8c
   </data>
   <data name="LogEntryHelper_RootMutationUsed" xml:space="preserve">
     <value>The root mutation type in schema '{0}' must be named 'Mutation'.</value>
