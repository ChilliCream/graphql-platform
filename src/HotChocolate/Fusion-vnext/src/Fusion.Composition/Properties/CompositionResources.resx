--- conflicted
+++ resolved
@@ -45,13 +45,11 @@
   <data name="LogEntryHelper_DisallowedInaccessibleDirectiveArgument" xml:space="preserve">
     <value>The built-in directive argument '{0}' in schema '{1}' is not accessible.</value>
   </data>
-<<<<<<< HEAD
+  <data name="LogEntryHelper_EmptyMergedEnumType" xml:space="preserve">
+    <value>The merged enum type '{0}' is empty.</value>
+  </data>
   <data name="LogEntryHelper_EmptyMergedInterfaceType" xml:space="preserve">
     <value>The merged interface type '{0}' is empty.</value>
-=======
-  <data name="LogEntryHelper_EmptyMergedEnumType" xml:space="preserve">
-    <value>The merged enum type '{0}' is empty.</value>
->>>>>>> e25f735d
   </data>
   <data name="LogEntryHelper_EmptyMergedObjectType" xml:space="preserve">
     <value>The merged object type '{0}' is empty.</value>
