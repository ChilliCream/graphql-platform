<?xml version="1.0" encoding="utf-8"?>

<root>
  <xsd:schema id="root" xmlns="" xmlns:xsd="http://www.w3.org/2001/XMLSchema" xmlns:msdata="urn:schemas-microsoft-com:xml-msdata">
    <xsd:element name="root" msdata:IsDataSet="true">

    </xsd:element>
  </xsd:schema>
  <resheader name="resmimetype">
    <value>text/microsoft-resx</value>
  </resheader>
  <resheader name="version">
    <value>1.3</value>
  </resheader>
  <resheader name="reader">
    <value>System.Resources.ResXResourceReader, System.Windows.Forms, Version=2.0.0.0, Culture=neutral, PublicKeyToken=b77a5c561934e089</value>
  </resheader>
  <resheader name="writer">
    <value>System.Resources.ResXResourceWriter, System.Windows.Forms, Version=2.0.0.0, Culture=neutral, PublicKeyToken=b77a5c561934e089</value>
  </resheader>
  <data name="ErrorHelper_PreMergeValidationFailed" xml:space="preserve">
    <value>Pre-merge validation failed. View the composition log for details.</value>
  </data>
  <data name="LogEntryHelper_DisallowedInaccessibleBuiltInScalar" xml:space="preserve">
    <value>The built-in scalar type '{0}' in schema '{1}' is not accessible.</value>
  </data>
  <data name="LogEntryHelper_DisallowedInaccessibleIntrospectionType" xml:space="preserve">
    <value>The introspection type '{0}' in schema '{1}' is not accessible.</value>
  </data>
  <data name="LogEntryHelper_DisallowedInaccessibleIntrospectionField" xml:space="preserve">
    <value>The introspection field '{0}' in schema '{1}' is not accessible.</value>
  </data>
  <data name="LogEntryHelper_DisallowedInaccessibleIntrospectionArgument" xml:space="preserve">
    <value>The introspection argument '{0}' in schema '{1}' is not accessible.</value>
  </data>
  <data name="LogEntryHelper_DisallowedInaccessibleDirectiveArgument" xml:space="preserve">
    <value>The built-in directive argument '{0}' in schema '{1}' is not accessible.</value>
  </data>
  <data name="LogEntryHelper_ExternalArgumentDefaultMismatch" xml:space="preserve">
    <value>The argument with schema coordinate '{0}' has inconsistent default values.</value>
  </data>
  <data name="LogEntryHelper_ExternalMissingOnBase" xml:space="preserve">
    <value>External field '{0}' in schema '{1}' is not defined (non-external) in any other schema.</value>
  </data>
  <data name="LogEntryHelper_ExternalOnInterface" xml:space="preserve">
    <value>Interface field '{0}' in schema '{1}' must not be marked as external.</value>
  </data>
  <data name="LogEntryHelper_ExternalUnused" xml:space="preserve">
    <value>External field '{0}' in schema '{1}' is not referenced by a @provides directive in the schema.</value>
  </data>
  <data name="LogEntryHelper_KeyDirectiveInFieldsArgument" xml:space="preserve">
    <value>A @key directive on type '{0}' in schema '{1}' references field '{2}', which must not include directive applications.</value>
  </data>
  <data name="LogEntryHelper_KeyFieldsHasArguments" xml:space="preserve">
    <value>A @key directive on type '{0}' in schema '{1}' references field '{2}', which must not have arguments.</value>
  </data>
  <data name="LogEntryHelper_KeyFieldsSelectInvalidType" xml:space="preserve">
    <value>A @key directive on type '{0}' in schema '{1}' references field '{2}', which must not be a list, interface, or union type.</value>
  </data>
  <data name="LogEntryHelper_KeyInvalidFields" xml:space="preserve">
    <value>A @key directive on type '{0}' in schema '{1}' references field '{2}', which does not exist.</value>
  </data>
  <data name="LogEntryHelper_KeyInvalidSyntax" xml:space="preserve">
    <value>A @key directive on type '{0}' in schema '{1}' contains invalid syntax in the 'fields' argument.</value>
  </data>
<<<<<<< HEAD
  <data name="LogEntryHelper_LookupMustNotReturnList" xml:space="preserve">
    <value>Lookup field '{0}' in schema '{1}' must not return a list.</value>
=======
  <data name="LogEntryHelper_LookupShouldHaveNullableReturnType" xml:space="preserve">
    <value>The lookup field '{0}' in schema '{1}' should return a nullable type.</value>
>>>>>>> 0f469a57
  </data>
  <data name="LogEntryHelper_OutputFieldTypesNotMergeable" xml:space="preserve">
    <value>Field '{0}' has a different type shape in schema '{1}' than it does in schema '{2}'.</value>
  </data>
  <data name="LogEntryHelper_ProvidesDirectiveInFieldsArgument" xml:space="preserve">
    <value>The @provides directive on field '{0}' in schema '{1}' references field '{2}', which must not include directive applications.</value>
  </data>
  <data name="LogEntryHelper_ProvidesFieldsHasArguments" xml:space="preserve">
    <value>The @provides directive on field '{0}' in schema '{1}' references field '{2}', which must not have arguments.</value>
  </data>
  <data name="LogEntryHelper_ProvidesFieldsMissingExternal" xml:space="preserve">
    <value>The @provides directive on field '{0}' in schema '{1}' references field '{2}', which must be marked as external.</value>
  </data>
  <data name="LogEntryHelper_ProvidesOnNonCompositeField" xml:space="preserve">
    <value>The field '{0}' in schema '{1}' includes a @provides directive, but does not return a composite type.</value>
  </data>
  <data name="LogEntryHelper_QueryRootTypeInaccessible" xml:space="preserve">
    <value>The root query type in schema '{0}' must be accessible.</value>
  </data>
  <data name="LogEntryHelper_RequireDirectiveInFieldsArgument" xml:space="preserve">
    <value>The @require directive on argument '{0}' in schema '{1}' references field '{2}', which must not include directive applications.</value>
  </data>
  <data name="LogEntryHelper_RequireInvalidFieldsType" xml:space="preserve">
    <value>The @require directive on argument '{0}' in schema '{1}' must specify a string value for the 'fields' argument.</value>
  </data>
  <data name="LogEntryHelper_RootMutationUsed" xml:space="preserve">
    <value>The root mutation type in schema '{0}' must be named 'Mutation'.</value>
  </data>
  <data name="LogEntryHelper_RootQueryUsed" xml:space="preserve">
    <value>The root query type in schema '{0}' must be named 'Query'.</value>
  </data>
  <data name="LogEntryHelper_RootSubscriptionUsed" xml:space="preserve">
    <value>The root subscription type in schema '{0}' must be named 'Subscription'.</value>
  </data>
</root><|MERGE_RESOLUTION|>--- conflicted
+++ resolved
@@ -63,13 +63,11 @@
   <data name="LogEntryHelper_KeyInvalidSyntax" xml:space="preserve">
     <value>A @key directive on type '{0}' in schema '{1}' contains invalid syntax in the 'fields' argument.</value>
   </data>
-<<<<<<< HEAD
   <data name="LogEntryHelper_LookupMustNotReturnList" xml:space="preserve">
     <value>Lookup field '{0}' in schema '{1}' must not return a list.</value>
-=======
+  </data>
   <data name="LogEntryHelper_LookupShouldHaveNullableReturnType" xml:space="preserve">
     <value>The lookup field '{0}' in schema '{1}' should return a nullable type.</value>
->>>>>>> 0f469a57
   </data>
   <data name="LogEntryHelper_OutputFieldTypesNotMergeable" xml:space="preserve">
     <value>Field '{0}' has a different type shape in schema '{1}' than it does in schema '{2}'.</value>
