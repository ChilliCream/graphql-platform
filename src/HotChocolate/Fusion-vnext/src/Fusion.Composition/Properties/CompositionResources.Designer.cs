--- conflicted
+++ resolved
@@ -150,7 +150,6 @@
         }
         
         /// <summary>
-<<<<<<< HEAD
         ///   Looks up a localized string similar to The default value &apos;{0}&apos; of input field &apos;{1}&apos; in schema &apos;{2}&apos; differs from the default value of &apos;{3}&apos; in schema &apos;{4}&apos;..
         /// </summary>
         internal static string LogEntryHelper_InputFieldDefaultMismatch {
@@ -160,8 +159,6 @@
         }
         
         /// <summary>
-=======
->>>>>>> 55d4ebfc
         ///   Looks up a localized string similar to A @key directive on type &apos;{0}&apos; in schema &apos;{1}&apos; references field &apos;{2}&apos;, which must not include directive applications..
         /// </summary>
         internal static string LogEntryHelper_KeyDirectiveInFieldsArgument {
@@ -207,8 +204,6 @@
         }
         
         /// <summary>
-<<<<<<< HEAD
-=======
         ///   Looks up a localized string similar to The lookup field &apos;{0}&apos; in schema &apos;{1}&apos; must not return a list..
         /// </summary>
         internal static string LogEntryHelper_LookupMustNotReturnList {
@@ -227,7 +222,6 @@
         }
         
         /// <summary>
->>>>>>> 55d4ebfc
         ///   Looks up a localized string similar to Field &apos;{0}&apos; has a different type shape in schema &apos;{1}&apos; than it does in schema &apos;{2}&apos;..
         /// </summary>
         internal static string LogEntryHelper_OutputFieldTypesNotMergeable {
@@ -282,8 +276,6 @@
         }
         
         /// <summary>
-<<<<<<< HEAD
-=======
         ///   Looks up a localized string similar to The @require directive on argument &apos;{0}&apos; in schema &apos;{1}&apos; references field &apos;{2}&apos;, which must not include directive applications..
         /// </summary>
         internal static string LogEntryHelper_RequireDirectiveInFieldsArgument {
@@ -302,7 +294,6 @@
         }
         
         /// <summary>
->>>>>>> 55d4ebfc
         ///   Looks up a localized string similar to The root mutation type in schema &apos;{0}&apos; must be named &apos;Mutation&apos;..
         /// </summary>
         internal static string LogEntryHelper_RootMutationUsed {
