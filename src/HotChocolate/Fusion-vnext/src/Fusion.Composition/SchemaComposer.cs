using System.Collections.Immutable;
using HotChocolate.Fusion.Logging.Contracts;
using HotChocolate.Fusion.PostMergeValidationRules;
using HotChocolate.Fusion.PreMergeValidationRules;
using HotChocolate.Fusion.Results;
using HotChocolate.Fusion.SourceSchemaValidationRules;
using HotChocolate.Skimmed;

namespace HotChocolate.Fusion;

public sealed class SchemaComposer(IEnumerable<string> sourceSchemas, ICompositionLog log)
{
    private readonly IEnumerable<string> _sourceSchemas = sourceSchemas
        ?? throw new ArgumentNullException(nameof(sourceSchemas));

    private readonly ICompositionLog _log = log
        ?? throw new ArgumentNullException(nameof(log));

    public CompositionResult<SchemaDefinition> Compose()
    {
        // Parse Source Schemas
        var (_, isParseFailure, schemas, parseErrors) =
            new SourceSchemaParser(_sourceSchemas, _log).Parse();

        if (isParseFailure)
        {
            return parseErrors;
        }

        // Validate Source Schemas
        var validationResult =
            new SourceSchemaValidator(schemas, s_sourceSchemaRules, _log).Validate();

        if (validationResult.IsFailure)
        {
            return validationResult;
        }

        // Pre Merge Validation
        var preMergeValidationResult =
            new PreMergeValidator(schemas, s_preMergeRules, _log).Validate();

        if (preMergeValidationResult.IsFailure)
        {
            return preMergeValidationResult;
        }

        // Merge Source Schemas
        var (_, isMergeFailure, mergedSchema, mergeErrors) =
            new SourceSchemaMerger(schemas).Merge();

        if (isMergeFailure)
        {
            return mergeErrors;
        }

        // Post Merge Validation
        var postMergeValidationResult =
            new PostMergeValidator(mergedSchema, s_postMergeRules, schemas, _log).Validate();

        if (postMergeValidationResult.IsFailure)
        {
            return postMergeValidationResult;
        }

        // Validate Satisfiability
        var satisfiabilityResult = new SatisfiabilityValidator(mergedSchema).Validate();

        if (satisfiabilityResult.IsFailure)
        {
            return satisfiabilityResult;
        }

        return mergedSchema;
    }

    private static readonly ImmutableArray<object> s_sourceSchemaRules =
    [
        new DisallowedInaccessibleElementsRule(),
        new ExternalOnInterfaceRule(),
        new ExternalUnusedRule(),
        new InvalidShareableUsageRule(),
        new KeyDirectiveInFieldsArgumentRule(),
        new KeyFieldsHasArgumentsRule(),
        new KeyFieldsSelectInvalidTypeRule(),
        new KeyInvalidFieldsRule(),
        new KeyInvalidFieldsTypeRule(),
        new KeyInvalidSyntaxRule(),
        new LookupReturnsListRule(),
        new LookupReturnsNonNullableTypeRule(),
        new OverrideFromSelfRule(),
        new OverrideOnInterfaceRule(),
        new ProvidesDirectiveInFieldsArgumentRule(),
        new ProvidesFieldsHasArgumentsRule(),
        new ProvidesFieldsMissingExternalRule(),
        new ProvidesInvalidFieldsTypeRule(),
        new ProvidesInvalidSyntaxRule(),
        new ProvidesOnNonCompositeFieldRule(),
        new QueryRootTypeInaccessibleRule(),
        new RequireDirectiveInFieldsArgumentRule(),
        new RequireInvalidFieldsTypeRule(),
        new RequireInvalidSyntaxRule(),
        new RootMutationUsedRule(),
        new RootQueryUsedRule(),
        new RootSubscriptionUsedRule()
    ];

    private static readonly ImmutableArray<object> s_preMergeRules =
    [
        new EnumValuesMismatchRule(),
        new ExternalArgumentDefaultMismatchRule(),
        new ExternalMissingOnBaseRule(),
        new FieldArgumentTypesMergeableRule(),
        new InputFieldDefaultMismatchRule(),
        new InputFieldTypesMergeableRule(),
        new InputWithMissingRequiredFieldsRule(),
        new OutputFieldTypesMergeableRule(),
        new TypeKindMismatchRule()
    ];

    private static readonly ImmutableArray<object> s_postMergeRules =
    [
<<<<<<< HEAD
        new EmptyMergedInterfaceTypeRule(),
        new EmptyMergedObjectTypeRule()
=======
        new EmptyMergedEnumTypeRule(),
        new EmptyMergedObjectTypeRule(),
        new EmptyMergedUnionTypeRule()
>>>>>>> e25f735d
    ];
}<|MERGE_RESOLUTION|>--- conflicted
+++ resolved
@@ -120,13 +120,9 @@
 
     private static readonly ImmutableArray<object> s_postMergeRules =
     [
-<<<<<<< HEAD
+        new EmptyMergedEnumTypeRule(),
         new EmptyMergedInterfaceTypeRule(),
-        new EmptyMergedObjectTypeRule()
-=======
-        new EmptyMergedEnumTypeRule(),
         new EmptyMergedObjectTypeRule(),
         new EmptyMergedUnionTypeRule()
->>>>>>> e25f735d
     ];
 }