using System.Collections.Immutable;
using HotChocolate.Fusion.Logging.Contracts;
using HotChocolate.Fusion.PostMergeValidationRules;
using HotChocolate.Fusion.PreMergeValidationRules;
using HotChocolate.Fusion.Results;
using HotChocolate.Fusion.SourceSchemaValidationRules;
using HotChocolate.Types.Mutable;

namespace HotChocolate.Fusion;

public sealed class SchemaComposer(IEnumerable<string> sourceSchemas, ICompositionLog log)
{
    private readonly IEnumerable<string> _sourceSchemas = sourceSchemas
        ?? throw new ArgumentNullException(nameof(sourceSchemas));

    private readonly ICompositionLog _log = log
        ?? throw new ArgumentNullException(nameof(log));

    public CompositionResult<MutableSchemaDefinition> Compose()
    {
        // Parse Source Schemas
        var (_, isParseFailure, schemas, parseErrors) =
            new SourceSchemaParser(_sourceSchemas, _log).Parse();

        if (isParseFailure)
        {
            return parseErrors;
        }

        // Validate Source Schemas
        var validationResult =
            new SourceSchemaValidator(schemas, s_sourceSchemaRules, _log).Validate();

        if (validationResult.IsFailure)
        {
            return validationResult;
        }

        // Pre Merge Validation
        var preMergeValidationResult =
            new PreMergeValidator(schemas, s_preMergeRules, _log).Validate();

        if (preMergeValidationResult.IsFailure)
        {
            return preMergeValidationResult;
        }

        // Merge Source Schemas
        var (_, isMergeFailure, mergedSchema, mergeErrors) =
            new SourceSchemaMerger(schemas).Merge();

        if (isMergeFailure)
        {
            return mergeErrors;
        }

        // Post Merge Validation
        var postMergeValidationResult =
            new PostMergeValidator(mergedSchema, s_postMergeRules, schemas, _log).Validate();

        if (postMergeValidationResult.IsFailure)
        {
            return postMergeValidationResult;
        }

        // Validate Satisfiability
        var satisfiabilityResult = new SatisfiabilityValidator(mergedSchema).Validate();

        if (satisfiabilityResult.IsFailure)
        {
            return satisfiabilityResult;
        }

        return mergedSchema;
    }

    private static readonly ImmutableArray<object> s_sourceSchemaRules =
    [
        new DisallowedInaccessibleElementsRule(),
        new ExternalOnInterfaceRule(),
        new ExternalUnusedRule(),
        new InvalidShareableUsageRule(),
        new KeyDirectiveInFieldsArgumentRule(),
        new KeyFieldsHasArgumentsRule(),
        new KeyFieldsSelectInvalidTypeRule(),
        new KeyInvalidFieldsRule(),
        new KeyInvalidFieldsTypeRule(),
        new KeyInvalidSyntaxRule(),
        new LookupReturnsListRule(),
        new LookupReturnsNonNullableTypeRule(),
        new OverrideFromSelfRule(),
        new OverrideOnInterfaceRule(),
        new ProvidesDirectiveInFieldsArgumentRule(),
        new ProvidesFieldsHasArgumentsRule(),
        new ProvidesFieldsMissingExternalRule(),
        new ProvidesInvalidFieldsTypeRule(),
        new ProvidesInvalidSyntaxRule(),
        new ProvidesOnNonCompositeFieldRule(),
        new QueryRootTypeInaccessibleRule(),
        new RequireDirectiveInFieldArgumentRule(),
        new RequireInvalidFieldTypeRule(),
        new RequireInvalidSyntaxRule(),
        new RootMutationUsedRule(),
        new RootQueryUsedRule(),
        new RootSubscriptionUsedRule()
    ];

    private static readonly ImmutableArray<object> s_preMergeRules =
    [
        new EnumValuesMismatchRule(),
        new ExternalArgumentDefaultMismatchRule(),
        new ExternalMissingOnBaseRule(),
        new FieldArgumentTypesMergeableRule(),
        new FieldWithMissingRequiredArgumentRule(),
        new InputFieldDefaultMismatchRule(),
        new InputFieldTypesMergeableRule(),
        new InputWithMissingRequiredFieldsRule(),
        new OutputFieldTypesMergeableRule(),
        new TypeKindMismatchRule()
    ];

    private static readonly ImmutableArray<object> s_postMergeRules =
    [
        new EmptyMergedEnumTypeRule(),
        new EmptyMergedInputObjectTypeRule(),
        new EmptyMergedInterfaceTypeRule(),
        new EmptyMergedObjectTypeRule(),
        new EmptyMergedUnionTypeRule(),
<<<<<<< HEAD
        new InputFieldReferencesInaccessibleTypeRule(),
        new NoQueriesRule()
=======
        new InterfaceFieldNoImplementationRule(),
        new NonNullInputFieldIsInaccessibleRule(),
        new NoQueriesRule(),
        new RequireInvalidFieldsRule()
>>>>>>> 95ef2c47
    ];
}<|MERGE_RESOLUTION|>--- conflicted
+++ resolved
@@ -126,14 +126,10 @@
         new EmptyMergedInterfaceTypeRule(),
         new EmptyMergedObjectTypeRule(),
         new EmptyMergedUnionTypeRule(),
-<<<<<<< HEAD
         new InputFieldReferencesInaccessibleTypeRule(),
-        new NoQueriesRule()
-=======
         new InterfaceFieldNoImplementationRule(),
         new NonNullInputFieldIsInaccessibleRule(),
         new NoQueriesRule(),
         new RequireInvalidFieldsRule()
->>>>>>> 95ef2c47
     ];
 }