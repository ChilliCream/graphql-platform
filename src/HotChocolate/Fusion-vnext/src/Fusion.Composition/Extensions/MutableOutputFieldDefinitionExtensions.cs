--- conflicted
+++ resolved
@@ -1,9 +1,4 @@
-using System.Collections.Immutable;
-<<<<<<< HEAD
 using HotChocolate.Language;
-=======
-using HotChocolate.Types;
->>>>>>> 9d2f9d66
 using HotChocolate.Types.Mutable;
 using static HotChocolate.Fusion.WellKnownArgumentNames;
 using static HotChocolate.Fusion.WellKnownDirectiveNames;
@@ -14,9 +9,10 @@
 internal static class MutableOutputFieldDefinitionExtensions
 {
     public static void ApplyLookupDirective(this MutableOutputFieldDefinition field)
-        => field.Directives.Add(new Directive(new MutableDirectiveDefinition(Lookup)));
+    {
+        field.Directives.Add(new Directive(new MutableDirectiveDefinition(Lookup)));
+    }
 
-<<<<<<< HEAD
     public static string? GetFusionFieldProvides(
         this MutableOutputFieldDefinition field,
         string schemaName)
@@ -59,24 +55,6 @@
         return ParseSelectionSet($"{{ {requirements} }}");
     }
 
-    public static ImmutableArray<string> GetSchemaNames(
-        this MutableOutputFieldDefinition field,
-        string? first = null)
-    {
-        var fusionFieldDirectives =
-            field.Directives.AsEnumerable().Where(d => d.Name == FusionField);
-
-        var schemaNames =
-            fusionFieldDirectives.Select(d => (string)d.Arguments[Schema].Value!).ToList();
-
-        if (first is not null && schemaNames.Contains(first))
-        {
-            schemaNames = schemaNames.Where(n => n != first).Prepend(first).ToList();
-        }
-
-        return [.. schemaNames];
-    }
-
     public static bool HasInternalDirective(this MutableOutputFieldDefinition type)
     {
         return type.Directives.ContainsName(Internal);
@@ -102,14 +80,4 @@
 
         return false;
     }
-=======
-    public static ImmutableArray<string> GetSchemaNames(this IOutputFieldDefinition field)
-    {
-        var fusionFieldDirectives = field.Directives.AsEnumerable().Where(d => d.Name == FusionField);
-        return [.. fusionFieldDirectives.Select(d => (string)d.Arguments[Schema].Value!)];
-    }
-
-    public static bool HasInternalDirective(this MutableOutputFieldDefinition type)
-        => type.Directives.ContainsName(Internal);
->>>>>>> 9d2f9d66
 }