namespace HotChocolate.Fusion.Options;

/// <summary>
/// Configuration options for composing source schemas.
/// </summary>
public sealed class SchemaComposerOptions
{
    /// <summary>
    /// Configuration options for parsing source schemas.
    /// </summary>
    public SourceSchemaParserOptions Parser { get; } = new();

    /// <summary>
    /// Configuration options for preprocessing source schemas.
    /// </summary>
    public SourceSchemaPreprocessorOptions Preprocessor { get; } = new();

<<<<<<< HEAD
    public Dictionary<string, SourceSchemaPreprocessorOptions> PreprocessorOptions { get; init; } = [];
=======
    /// <summary>
    /// Configuration options for merging source schemas.
    /// </summary>
    public SourceSchemaMergerOptions Merger { get; } = new();
>>>>>>> 475182ed
}<|MERGE_RESOLUTION|>--- conflicted
+++ resolved
@@ -13,14 +13,10 @@
     /// <summary>
     /// Configuration options for preprocessing source schemas.
     /// </summary>
-    public SourceSchemaPreprocessorOptions Preprocessor { get; } = new();
+    public Dictionary<string, SourceSchemaPreprocessorOptions> Preprocessor { get; } = new();
 
-<<<<<<< HEAD
-    public Dictionary<string, SourceSchemaPreprocessorOptions> PreprocessorOptions { get; init; } = [];
-=======
     /// <summary>
     /// Configuration options for merging source schemas.
     /// </summary>
     public SourceSchemaMergerOptions Merger { get; } = new();
->>>>>>> 475182ed
 }