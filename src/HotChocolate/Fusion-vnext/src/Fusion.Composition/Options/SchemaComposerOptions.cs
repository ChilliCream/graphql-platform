--- conflicted
+++ resolved
@@ -4,11 +4,7 @@
 {
     public required bool EnableGlobalObjectIdentification { get; init; }
 
-<<<<<<< HEAD
-    public Dictionary<string, SourceSchemaPreprocessorOptions> PreprocessorOptions { get; init; } = [];
-=======
     public SourceSchemaParserOptions Parser { get; init; } = new();
 
-    public SourceSchemaPreprocessorOptions Preprocessor { get; init; } = new();
->>>>>>> 600a2d52
+    public Dictionary<string, SourceSchemaPreprocessorOptions> PreprocessorOptions { get; init; } = [];
 }