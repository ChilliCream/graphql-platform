--- conflicted
+++ resolved
@@ -18,19 +18,6 @@
     public const string FusionTag = "fusion__tag";
     public const string FusionType = "fusion__type";
     public const string FusionUnionMember = "fusion__unionMember";
-<<<<<<< HEAD
-    public const string Inaccessible = "inaccessible";
-    public const string Internal = "internal";
-    public const string Is = "is";
-    public const string Key = "key";
-    public const string Lookup = "lookup";
-    public const string OneOf = "oneOf";
-    public const string Override = "override";
-    public const string Provides = "provides";
-    public const string Require = "require";
-    public const string Shareable = "shareable";
-    public const string Tag = "tag";
-=======
     public const string Inaccessible = DirectiveNames.Inaccessible.Name;
     public const string Internal = DirectiveNames.Internal.Name;
     public const string Is = DirectiveNames.Is.Name;
@@ -42,5 +29,4 @@
     public const string Require = DirectiveNames.Require.Name;
     public const string Shareable = DirectiveNames.Shareable.Name;
     public const string Tag = DirectiveNames.Tag.Name;
->>>>>>> f4198b2e
 }