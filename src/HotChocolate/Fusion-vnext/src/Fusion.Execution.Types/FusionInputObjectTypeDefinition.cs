using HotChocolate.Features;
using HotChocolate.Fusion.Types.Collections;
using HotChocolate.Fusion.Types.Completion;
using HotChocolate.Language;
using HotChocolate.Serialization;
using HotChocolate.Types;
using static HotChocolate.Fusion.Types.ThrowHelper;

namespace HotChocolate.Fusion.Types;

public sealed class FusionInputObjectTypeDefinition : IInputObjectTypeDefinition
{
    private bool _completed;

    public FusionInputObjectTypeDefinition(
        string name,
        string? description,
        FusionInputFieldDefinitionCollection fields)
    {
        Name = name;
        Description = description;
        Fields = fields;

        // these properties are initialized
        // in the type complete step.
        Directives = null!;
        Features = null!;
    }

    /// <inheritdoc />
    public TypeKind Kind => TypeKind.InputObject;

    /// <inheritdoc />
    public SchemaCoordinate Coordinate => new(Name, ofDirective: false);

    public string Name { get; }

    public string? Description { get; }

    public FusionInputFieldDefinitionCollection Fields { get; }

    IReadOnlyFieldDefinitionCollection<IInputValueDefinition> IInputObjectTypeDefinition.Fields => Fields;

    /// <inheritdoc />
<<<<<<< HEAD
    public bool IsOneOf {
=======
    public bool IsOneOf
    {
>>>>>>> f4198b2e
        get;
        private set
        {
            EnsureNotSealed(_completed);
            field = value;
        }
    }

    public FusionDirectiveCollection Directives
    {
        get;
        private set
        {
            EnsureNotSealed(_completed);
            field = value;
        }
    }

    IReadOnlyDirectiveCollection IDirectivesProvider.Directives
        => Directives;

    public IFeatureCollection Features
    {
        get;
        private set
        {
            EnsureNotSealed(_completed);
            field = value;
        }
    }

    internal void Complete(CompositeInputObjectTypeCompletionContext context)
    {
        EnsureNotSealed(_completed);

        Directives = context.Directives;
        Features = context.Features;
        IsOneOf = context.Directives.ContainsName(WellKnownDirectiveNames.OneOf);

        _completed = true;
    }

    /// <summary>
    /// Gets the string representation of this instance.
    /// </summary>
    /// <returns>
    /// The string representation of this instance.
    /// </returns>
    public override string ToString()
        => SchemaDebugFormatter.Format(this).ToString(true);

    /// <summary>
    /// Creates a <see cref="InputObjectTypeDefinitionNode"/>
    /// from a <see cref="FusionInputObjectTypeDefinition"/>.
    /// </summary>
    public InputObjectTypeDefinitionNode ToSyntaxNode()
        => SchemaDebugFormatter.Format(this);

    ISyntaxNode ISyntaxNodeProvider.ToSyntaxNode()
        => SchemaDebugFormatter.Format(this);

    /// <inheritdoc />
    public bool Equals(IType? other)
        => Equals(other, TypeComparison.Reference);

    public bool Equals(IType? other, TypeComparison comparison)
    {
        if (comparison is TypeComparison.Reference)
        {
            return ReferenceEquals(this, other);
        }

        return other is FusionInputObjectTypeDefinition otherInputObject
            && otherInputObject.Name.Equals(Name, StringComparison.Ordinal);
    }

    /// <inheritdoc />
    public bool IsAssignableFrom(ITypeDefinition type)
    {
        if (type.Kind == TypeKind.InputObject)
        {
            return Equals(type, TypeComparison.Reference);
        }

        return false;
    }
}<|MERGE_RESOLUTION|>--- conflicted
+++ resolved
@@ -42,12 +42,8 @@
     IReadOnlyFieldDefinitionCollection<IInputValueDefinition> IInputObjectTypeDefinition.Fields => Fields;
 
     /// <inheritdoc />
-<<<<<<< HEAD
-    public bool IsOneOf {
-=======
     public bool IsOneOf
     {
->>>>>>> f4198b2e
         get;
         private set
         {
