--- conflicted
+++ resolved
@@ -234,11 +234,7 @@
     {
         var ifField = new FusionInputFieldDefinition(
             0,
-<<<<<<< HEAD
-            "if",
-=======
             DirectiveNames.Skip.Arguments.If,
->>>>>>> f4198b2e
             "Skips this field or fragment when the condition is true.",
             defaultValue: null,
             isDeprecated: false,
@@ -280,11 +276,7 @@
     {
         var ifField = new FusionInputFieldDefinition(
             0,
-<<<<<<< HEAD
-            "if",
-=======
             DirectiveNames.Include.Arguments.If,
->>>>>>> f4198b2e
             "Includes this field or fragment when the condition is true.",
             defaultValue: null,
             isDeprecated: false,
