using System.Collections.Concurrent;
using System.Collections.Immutable;
using System.Diagnostics.CodeAnalysis;
using HotChocolate.Features;
using HotChocolate.Fusion.Types.Collections;
using HotChocolate.Fusion.Types.Completion;
using HotChocolate.Language;
using HotChocolate.Serialization;
using HotChocolate.Types;

namespace HotChocolate.Fusion.Types;

public sealed class FusionSchemaDefinition : ISchemaDefinition
{
    private static readonly ThreadLocal<List<FusionUnionTypeDefinition>> s_threadLocalUnionTypes = new(() => []);

#if NET9_0_OR_GREATER
    private readonly Lock _lock = new();
#else
    private readonly object _lock = new();
#endif
    private readonly ConcurrentDictionary<string, ImmutableArray<FusionObjectTypeDefinition>> _possibleTypes = new();
<<<<<<< HEAD
    private readonly ConcurrentDictionary<(string, string?), ImmutableArray<Lookup>> _possibleLookups = new();
    private ImmutableArray<FusionUnionTypeDefinition>? _unionTypes;
=======
    private IFeatureCollection _features;
    private bool _sealed;
>>>>>>> 17dd446d

    internal FusionSchemaDefinition(
        string name,
        string? description,
        IServiceProvider services,
        FusionObjectTypeDefinition queryType,
        FusionObjectTypeDefinition? mutationType,
        FusionObjectTypeDefinition? subscriptionType,
        FusionDirectiveCollection directives,
        FusionTypeDefinitionCollection types,
        FusionDirectiveDefinitionCollection directiveDefinitions,
        IFeatureCollection features)
    {
        Name = name;
        Description = description;
        Services = services;
        QueryType = queryType;
        MutationType = mutationType;
        SubscriptionType = subscriptionType;
        Directives = directives;
        Types = types;
        DirectiveDefinitions = directiveDefinitions;
        _features = features;
    }

    public static FusionSchemaDefinition Create(
        DocumentNode document,
        IServiceProvider? services = null,
        IFeatureCollection? features = null)
        => Create(
            ISchemaDefinition.DefaultName,
            document,
            services,
            features);

    public static FusionSchemaDefinition Create(
        string name,
        DocumentNode document,
        IServiceProvider? services = null,
        IFeatureCollection? features = null)
    {
        ArgumentException.ThrowIfNullOrEmpty(name);
        ArgumentNullException.ThrowIfNull(document);

        return CompositeSchemaBuilder.Create(name, document, services, features);
    }

    /// <summary>
    /// Gets the schema name.
    /// </summary>
    public string Name { get; }

    /// <summary>
    /// Gets the schema description.
    /// </summary>
    public string? Description { get; }

    /// <summary>
    /// Gets the schema services.
    /// </summary>
    public IServiceProvider Services { get; }

    /// <summary>
    /// The type that query operations will be rooted at.
    /// </summary>
    public FusionObjectTypeDefinition QueryType { get; }

    IObjectTypeDefinition ISchemaDefinition.QueryType => QueryType;

    /// <summary>
    /// If this server supports mutation, the type that
    /// mutation operations will be rooted at.
    /// </summary>
    public FusionObjectTypeDefinition? MutationType { get; }

    IObjectTypeDefinition? ISchemaDefinition.MutationType => MutationType;

    /// <summary>
    /// If this server support subscription, the type that
    /// subscription operations will be rooted at.
    /// </summary>
    public FusionObjectTypeDefinition? SubscriptionType { get; }

    IObjectTypeDefinition? ISchemaDefinition.SubscriptionType => SubscriptionType;

    /// <summary>
    /// Gets all the directive types that are annotated to the schema.
    /// </summary>
    public FusionDirectiveCollection Directives { get; }

    IReadOnlyDirectiveCollection IDirectivesProvider.Directives => Directives;

    /// <summary>
    /// Gets all the schema types.
    /// </summary>
    public FusionTypeDefinitionCollection Types { get; }

    IReadOnlyTypeDefinitionCollection ISchemaDefinition.Types => Types;

    /// <summary>
    /// Gets all the directive definitions that are supported by this schema.
    /// </summary>
    public FusionDirectiveDefinitionCollection DirectiveDefinitions { get; }

    IReadOnlyDirectiveDefinitionCollection ISchemaDefinition.DirectiveDefinitions
        => DirectiveDefinitions;

    public IFeatureCollection Features => _features;

    public FusionObjectTypeDefinition GetOperationType(OperationType operation)
    {
        var type = operation switch
        {
            OperationType.Query => QueryType,
            OperationType.Mutation => MutationType,
            OperationType.Subscription => SubscriptionType,
            _ => throw new NotSupportedException()
        };

        if (type is null)
        {
            throw new InvalidOperationException(
                $"The specified operation type `{operation}` is not supported.");
        }

        return type;
    }

    IObjectTypeDefinition ISchemaDefinition.GetOperationType(OperationType operation)
        => GetOperationType(operation);

    public bool TryGetOperationType(
        OperationType operation,
        [NotNullWhen(true)] out FusionObjectTypeDefinition? type)
    {
        type = operation switch
        {
            OperationType.Query => QueryType,
            OperationType.Mutation => MutationType,
            OperationType.Subscription => SubscriptionType,
            _ => throw new NotSupportedException()
        };
        return type is not null;
    }

    bool ISchemaDefinition.TryGetOperationType(
        OperationType operation,
        [NotNullWhen(true)] out IObjectTypeDefinition? type)
    {
        type = operation switch
        {
            OperationType.Query => QueryType,
            OperationType.Mutation => MutationType,
            OperationType.Subscription => SubscriptionType,
            _ => throw new NotSupportedException()
        };
        return type is not null;
    }

    /// <summary>
    /// Gets the possible object types to
    /// an abstract type (union type or interface type).
    /// </summary>
    /// <param name="abstractType">The abstract type.</param>
    /// <returns>
    /// Returns a collection with all possible object types
    /// for the given abstract type.
    /// </returns>
    public ImmutableArray<FusionObjectTypeDefinition> GetPossibleTypes(ITypeDefinition abstractType)
    {
        if (abstractType.Kind is not TypeKind.Union and not TypeKind.Interface and not TypeKind.Object)
        {
            throw new ArgumentException(
                "The specified type is not an abstract type.",
                nameof(abstractType));
        }

        if (_possibleTypes.TryGetValue(abstractType.Name, out var possibleTypes))
        {
            return possibleTypes;
        }

        return _possibleTypes.GetOrAdd(
            abstractType.Name,
            static (_, context) => BuildPossibleTypes(context.AbstractType, context.Types),
            new PossibleTypeLookupContext(abstractType, Types));

        static ImmutableArray<FusionObjectTypeDefinition> BuildPossibleTypes(
            ITypeDefinition abstractType,
            FusionTypeDefinitionCollection types)
        {
            if (abstractType is FusionUnionTypeDefinition unionType)
            {
                return [.. unionType.Types.AsEnumerable()];
            }

            if (abstractType is FusionInterfaceTypeDefinition interfaceType)
            {
                var builder = ImmutableArray.CreateBuilder<FusionObjectTypeDefinition>();

                foreach (var type in types)
                {
                    if (type is FusionObjectTypeDefinition obj
                        && obj.Implements.ContainsName(interfaceType.Name))
                    {
                        builder.Add(obj);
                    }
                }

                return builder.ToImmutable();
            }

            if (abstractType is FusionObjectTypeDefinition objectType)
            {
                return [objectType];
            }

            return [];
        }
    }

    IEnumerable<IObjectTypeDefinition> ISchemaDefinition.GetPossibleTypes(
        ITypeDefinition abstractType)
        => GetPossibleTypes(abstractType);

<<<<<<< HEAD
    internal ImmutableArray<Lookup> GetPossibleLookups(
        ITypeDefinition type,
        string? schemaName = null)
    {
        ArgumentNullException.ThrowIfNull(type);

        return _possibleLookups.GetOrAdd(
            (type.Name, schemaName),
            static (_, c) => c.Schema.GetPossibleLookupsInternal(c.Type, c.SchemaName),
            (Schema: this, Type: type, SchemaName: schemaName));
    }

    private ImmutableArray<Lookup> GetPossibleLookupsInternal(ITypeDefinition type, string? schemaName)
    {
        // TODO: Currently we just check that the type exists in the given source schema
        //       and that there are lookups for itself and / or the abstract types
        //       it's a part of. However, we don't check that the type is part of the
        //       abstract type in the given source schema.
        if (type is FusionComplexTypeDefinition complexType)
        {
            var isObject = complexType.Kind == TypeKind.Object;
            var unionTypes = s_threadLocalUnionTypes.Value!;
            unionTypes.Clear();

            if (isObject)
            {
                // if we are trying to resolve possible lookups for object types
                // we need to consider lookups for union types where this object type
                // is a member type of.
                foreach (var unionType in GetAllUnionTypes())
                {
                    if (unionType.Types.ContainsName(type.Name))
                    {
                        unionTypes.Add(unionType);
                    }
                }
            }

            var lookups = ImmutableArray.CreateBuilder<Lookup>();

            foreach (var source in complexType.Sources)
            {
                CollectLookups(schemaName, lookups, source.Lookups);

                foreach (var interfaceType in complexType.Implements)
                {
                    if (interfaceType.Sources.TryGetMember(source.SchemaName, out var interfaceSource))
                    {
                        CollectLookups(schemaName, lookups, interfaceSource.Lookups);
                    }
                }

                // we only look at union types if the complex type is an object type.
                if (isObject)
                {
                    foreach (var unionType in unionTypes)
                    {
                        if (unionType.Sources.TryGetMember(source.SchemaName, out var unionSource))
                        {
                            CollectLookups(schemaName, lookups, unionSource.Lookups);
                        }
                    }
                }
            }

            return lookups.ToImmutable();
        }

        return [];

        static void CollectLookups(
            string? schemaName,
            ImmutableArray<Lookup>.Builder selectedLookups,
            ImmutableArray<Lookup> possibleLookups)
        {
            if (schemaName is not null)
            {
                foreach (var lookup in possibleLookups)
                {
                    if (lookup.SchemaName.Equals(schemaName, StringComparison.Ordinal))
                    {
                        selectedLookups.Add(lookup);
                    }
                }
            }
            else
            {
                selectedLookups.AddRange(possibleLookups);
            }
        }
    }

    [SuppressMessage("ReSharper", "InconsistentlySynchronizedField")]
    private ImmutableArray<FusionUnionTypeDefinition> GetAllUnionTypes()
    {
        if (!_unionTypes.HasValue)
        {
            lock (_lock)
            {
                _unionTypes ??= [..Types.AsEnumerable().OfType<FusionUnionTypeDefinition>()];
            }
        }

        return _unionTypes.Value;
=======
    public IEnumerable<INameProvider> GetAllDefinitions()
    {
        foreach (var type in Types.AsEnumerable())
        {
            yield return type;
        }

        foreach (var directiveDefinition in DirectiveDefinitions.AsEnumerable())
        {
            yield return directiveDefinition;
        }
    }

    internal void Seal()
    {
        if (_sealed)
        {
            return;
        }

        _sealed = true;
        _features = _features.ToReadOnly();
>>>>>>> 17dd446d
    }

    public override string ToString()
        => SchemaFormatter.FormatAsString(this);

    public DocumentNode ToSyntaxNode()
        => SchemaFormatter.FormatAsDocument(this);

    ISyntaxNode ISyntaxNodeProvider.ToSyntaxNode()
        => SchemaFormatter.FormatAsDocument(this);

<<<<<<< HEAD
    public IEnumerable<INameProvider> GetAllDefinitions()
    {
        foreach (var type in Types)
        {
            yield return type;
        }

        foreach (var directive in DirectiveDefinitions)
        {
            yield return directive;
        }
    }

=======
>>>>>>> 17dd446d
    private record PossibleTypeLookupContext(
        ITypeDefinition AbstractType,
        FusionTypeDefinitionCollection Types);
}<|MERGE_RESOLUTION|>--- conflicted
+++ resolved
@@ -20,13 +20,10 @@
     private readonly object _lock = new();
 #endif
     private readonly ConcurrentDictionary<string, ImmutableArray<FusionObjectTypeDefinition>> _possibleTypes = new();
-<<<<<<< HEAD
     private readonly ConcurrentDictionary<(string, string?), ImmutableArray<Lookup>> _possibleLookups = new();
     private ImmutableArray<FusionUnionTypeDefinition>? _unionTypes;
-=======
     private IFeatureCollection _features;
     private bool _sealed;
->>>>>>> 17dd446d
 
     internal FusionSchemaDefinition(
         string name,
@@ -252,7 +249,6 @@
         ITypeDefinition abstractType)
         => GetPossibleTypes(abstractType);
 
-<<<<<<< HEAD
     internal ImmutableArray<Lookup> GetPossibleLookups(
         ITypeDefinition type,
         string? schemaName = null)
@@ -352,12 +348,13 @@
         {
             lock (_lock)
             {
-                _unionTypes ??= [..Types.AsEnumerable().OfType<FusionUnionTypeDefinition>()];
+                _unionTypes ??= [.. Types.AsEnumerable().OfType<FusionUnionTypeDefinition>()];
             }
         }
 
         return _unionTypes.Value;
-=======
+    }
+
     public IEnumerable<INameProvider> GetAllDefinitions()
     {
         foreach (var type in Types.AsEnumerable())
@@ -380,7 +377,6 @@
 
         _sealed = true;
         _features = _features.ToReadOnly();
->>>>>>> 17dd446d
     }
 
     public override string ToString()
@@ -392,22 +388,6 @@
     ISyntaxNode ISyntaxNodeProvider.ToSyntaxNode()
         => SchemaFormatter.FormatAsDocument(this);
 
-<<<<<<< HEAD
-    public IEnumerable<INameProvider> GetAllDefinitions()
-    {
-        foreach (var type in Types)
-        {
-            yield return type;
-        }
-
-        foreach (var directive in DirectiveDefinitions)
-        {
-            yield return directive;
-        }
-    }
-
-=======
->>>>>>> 17dd446d
     private record PossibleTypeLookupContext(
         ITypeDefinition AbstractType,
         FusionTypeDefinitionCollection Types);
