using System.Linq.Expressions;
using HotChocolate.Data.Projections;
using HotChocolate.Data.Projections.Expressions;
using Raven.Client.Documents;
using Raven.Client.Documents.Linq;
using Raven.Client.Documents.Session;

namespace HotChocolate.Data.Raven.Projections;

/// <summary>
/// A <see cref="IProjectionProvider"/> for RavenDB
/// </summary>
internal sealed class RavenQueryableProjectionProvider : QueryableProjectionProvider
{
    /// <inheritdoc />
    protected override void Configure(IProjectionProviderDescriptor descriptor)
    {
        descriptor.AddDefaults();
    }

    /// <inheritdoc />
    protected override object? ApplyToResult<TEntityType>(
        object? input,
        Expression<Func<TEntityType, TEntityType>> projection)
        => input switch
        {
            IRavenQueryable<TEntityType> q => q
                .Customize(x => x.NoTracking())
                .Select(projection),
            IAsyncDocumentQuery<TEntityType> q => q
                .NoTracking()
                .ToQueryable()
                .Select(projection)
                .ToAsyncDocumentQuery(),
            RavenAsyncDocumentQueryExecutable<TEntityType> q =>
                new RavenAsyncDocumentQueryExecutable<TEntityType>(
<<<<<<< HEAD
                    ex.Query.NoTracking().ToQueryable().Select(projection).ToAsyncDocumentQuery()),
=======
                    q.Query.ToQueryable().Select(projection).ToAsyncDocumentQuery()),
>>>>>>> 0951fcff
            _ => input
        };

    /// <inheritdoc />
    protected override bool IsInMemoryQuery<TEntityType>(object? input) => false;
}<|MERGE_RESOLUTION|>--- conflicted
+++ resolved
@@ -34,11 +34,7 @@
                 .ToAsyncDocumentQuery(),
             RavenAsyncDocumentQueryExecutable<TEntityType> q =>
                 new RavenAsyncDocumentQueryExecutable<TEntityType>(
-<<<<<<< HEAD
                     ex.Query.NoTracking().ToQueryable().Select(projection).ToAsyncDocumentQuery()),
-=======
-                    q.Query.ToQueryable().Select(projection).ToAsyncDocumentQuery()),
->>>>>>> 0951fcff
             _ => input
         };
 
