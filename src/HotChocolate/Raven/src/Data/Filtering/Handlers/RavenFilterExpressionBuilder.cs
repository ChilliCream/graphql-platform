using System.Linq.Expressions;
using System.Reflection;
using System.Text.RegularExpressions;
using Raven.Client.Documents.Linq;

namespace HotChocolate.Data.Raven.Filtering.Handlers;

public class RavenFilterExpressionBuilder
{
    private static readonly MethodInfo _inMethod =
        typeof(RavenQueryableExtensions)
            .GetMethods()
            .Single(x => x.Name == nameof(RavenQueryableExtensions.In) &&
                x.GetParameters() is [_, { ParameterType.IsArray: false }]);

    private static readonly MethodInfo _isMatch =
        typeof(Regex)
            .GetMethods()
            .Single(x => x.Name == nameof(Regex.IsMatch) &&
                x.GetParameters() is [{ } first, { } second] &&
                first.ParameterType == typeof(string) &&
                second.ParameterType == typeof(string));

    public static Expression In(
        Expression property,
        Type genericType,
        object? parsedValue)
    {
        return Expression.Call(
            _inMethod.MakeGenericMethod(genericType),
<<<<<<< HEAD
            [property, Expression.Constant(parsedValue), ]);
=======
            new[] { property, Expression.Constant(parsedValue) });
>>>>>>> 8bf15584
    }

    public static Expression IsMatch(
        Expression property,
        string parsedValue)
    {
        parsedValue = $".*{Regex.Escape(parsedValue)}.*";

        return Expression.Call(
            _isMatch,
<<<<<<< HEAD
            [property, Expression.Constant(parsedValue), ]);
=======
            new[] { property, Expression.Constant(parsedValue) });
>>>>>>> 8bf15584
    }
}<|MERGE_RESOLUTION|>--- conflicted
+++ resolved
@@ -28,11 +28,7 @@
     {
         return Expression.Call(
             _inMethod.MakeGenericMethod(genericType),
-<<<<<<< HEAD
-            [property, Expression.Constant(parsedValue), ]);
-=======
-            new[] { property, Expression.Constant(parsedValue) });
->>>>>>> 8bf15584
+            [property, Expression.Constant(parsedValue)]);
     }
 
     public static Expression IsMatch(
@@ -43,10 +39,6 @@
 
         return Expression.Call(
             _isMatch,
-<<<<<<< HEAD
-            [property, Expression.Constant(parsedValue), ]);
-=======
-            new[] { property, Expression.Constant(parsedValue) });
->>>>>>> 8bf15584
+            [property, Expression.Constant(parsedValue)]);
     }
 }