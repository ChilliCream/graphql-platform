--- conflicted
+++ resolved
@@ -7,25 +7,14 @@
 public class QueryableSortVisitorStringTests
 {
     private static readonly Foo[] _fooEntities =
-<<<<<<< HEAD
     [
-        new() { Bar = "testatest" }, new() { Bar = "testbtest" }
+        new() { Bar = "testatest" }, new() { Bar = "testbtest" },
     ];
 
     private static readonly FooNullable[] _fooNullableEntities =
     [
-        new() { Bar = "testatest" }, new() { Bar = "testbtest" }, new() { Bar = null }
+        new() { Bar = "testatest" }, new() { Bar = "testbtest" }, new() { Bar = null },
     ];
-=======
-    {
-        new() { Bar = "testatest" }, new() { Bar = "testbtest" },
-    };
-
-    private static readonly FooNullable[] _fooNullableEntities =
-    {
-        new() { Bar = "testatest" }, new() { Bar = "testbtest" }, new() { Bar = null },
-    };
->>>>>>> 8bf15584
 
     private readonly SchemaCache _cache;
 
