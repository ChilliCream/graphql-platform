--- conflicted
+++ resolved
@@ -11,25 +11,15 @@
     private static readonly Foo[] _fooEntities =
     [
         new() { Bar = "testatest" },
-<<<<<<< HEAD
-        new() { Bar = "testbtest" }
+        new() { Bar = "testbtest" },
     ];
-=======
-        new() { Bar = "testbtest" },
-    };
->>>>>>> 8bf15584
 
     private static readonly FooNullable[] _fooNullableEntities =
     [
         new() { Bar = "testatest" },
         new() { Bar = "testbtest" },
-<<<<<<< HEAD
-        new() { Bar = null }
+        new() { Bar = null },
     ];
-=======
-        new() { Bar = null },
-    };
->>>>>>> 8bf15584
 
     private readonly SchemaCache _cache;
 
