using CookieCrumble;
using HotChocolate.Execution;
using Microsoft.Extensions.DependencyInjection;
using Raven.Client.Documents;
using Raven.Client.Documents.Linq;

namespace HotChocolate.Data.Filters;

[Collection(SchemaCacheCollectionFixture.DefinitionName)]
public class QueryableFilterVisitorObjectTests
{
    private static readonly Bar[] _barEntities =
    [
        new()
        {
            Foo = new Foo
            {
                BarShort = 12,
                BarBool = true,
                BarEnum = BarEnum.BAR,
                BarString = "testatest",
                ObjectArray = new List<Bar>
                {
                    new() { Foo = new Foo { BarShort = 12, BarString = "a" } },
                },
            },
        },
        new()
        {
            Foo = new Foo
            {
                BarShort = 14,
                BarBool = true,
                BarEnum = BarEnum.BAZ,
                BarString = "testbtest",
                ObjectArray = new List<Bar>
                {
                    new() { Foo = new Foo { BarShort = 14, BarString = "d" } },
                },
            },
        },
        new()
        {
            Foo = new Foo
            {
                BarShort = 13,
                BarBool = false,
                BarEnum = BarEnum.FOO,
                BarString = "testctest",
                ObjectArray = null,
<<<<<<< HEAD
            }
        }
    ];
=======
            },
        },
    };
>>>>>>> 8bf15584

    private static readonly BarNullable[] _barNullableEntities =
    [
        new()
        {
            Foo = new FooNullable
            {
                BarShort = 12,
                BarBool = true,
                BarEnum = BarEnum.BAR,
                BarString = "testatest",
                ObjectArray = new List<BarNullable>
                {
                    new() { Foo = new FooNullable { BarShort = 12 } },
                },
            },
        },
        new()
        {
            Foo = new FooNullable
            {
                BarShort = null,
                BarBool = null,
                BarEnum = BarEnum.BAZ,
                BarString = "testbtest",
                ObjectArray = new List<BarNullable>
                {
                    new() { Foo = new FooNullable { BarShort = null } },
                },
            },
        },
        new()
        {
            Foo = new FooNullable
            {
                BarShort = 14,
                BarBool = false,
                BarEnum = BarEnum.QUX,
                BarString = "testctest",
                ObjectArray = new List<BarNullable>
                {
                    new() { Foo = new FooNullable { BarShort = 14 } },
                },
            },
        },
        new()
        {
            Foo = new FooNullable
            {
                BarShort = 13,
                BarBool = false,
                BarEnum = BarEnum.FOO,
                BarString = "testdtest",
<<<<<<< HEAD
                ObjectArray = null
            }
        }
    ];
=======
                ObjectArray = null,
            },
        },
    };
>>>>>>> 8bf15584

    private readonly SchemaCache _cache;

    public QueryableFilterVisitorObjectTests(SchemaCache cache)
    {
        _cache = cache;
    }

    [Fact]
    public async Task Create_ObjectShortEqual_Expression()
    {
        // arrange
        var tester = _cache.CreateSchema<Bar, BarFilterInput>(_barEntities);

        // act
        var res1 = await tester.ExecuteAsync(
            QueryRequestBuilder.New()
                .SetQuery(
                    "{ root(where: { foo: { barShort: { eq: 12}}}) " +
                    "{ foo{ barShort}}}")
                .Create());

        var res2 = await tester.ExecuteAsync(
            QueryRequestBuilder.New()
                .SetQuery(
                    "{ root(where: { foo: { barShort: { eq: 13}}}) " +
                    "{ foo{ barShort}}}")
                .Create());

        var res3 = await tester.ExecuteAsync(
            QueryRequestBuilder.New()
                .SetQuery(
                    "{ root(where: { foo: { barShort: { eq: null}}}) " +
                    "{ foo{ barShort}}}")
                .Create());

        // assert
        await Snapshot
            .Create()
            .AddResult(res1, "12")
            .AddResult(res2, "13")
            .AddResult(res3, "null")
            .MatchAsync();
    }

    [Fact]
    public async Task Create_ObjectShortIn_Expression()
    {
        // arrange
        var tester = _cache.CreateSchema<Bar, BarFilterInput>(_barEntities);

        // act
        var res1 = await tester.ExecuteAsync(
            QueryRequestBuilder.New()
                .SetQuery(
                    "{ root(where: { foo: { barShort: { in: [ 12, 13 ]}}}) " +
                    "{ foo{ barShort}}}")
                .Create());

        var res2 = await tester.ExecuteAsync(
            QueryRequestBuilder.New()
                .SetQuery(
                    "{ root(where: { foo: { barShort: { in: [ 13, 14 ]}}}) " +
                    "{ foo{ barShort}}}")
                .Create());

        var res3 = await tester.ExecuteAsync(
            QueryRequestBuilder.New()
                .SetQuery(
                    "{ root(where: { foo: { barShort: { in: [ null, 14 ]}}}) " +
                    "{ foo{ barShort}}}")
                .Create());

        // assert
        await Snapshot
            .Create()
            .AddResult(res1, "12and13")
            .AddResult(res2, "13and14")
            .AddResult(res3, "nullAnd14")
            .MatchAsync();
    }

    [Fact]
    public async Task Create_ObjectNullableShortEqual_Expression()
    {
        // arrange
        var tester = _cache.CreateSchema<BarNullable, BarNullableFilterInput>(_barNullableEntities);

        // act
        var res1 = await tester.ExecuteAsync(
            QueryRequestBuilder.New()
                .SetQuery(
                    "{ root(where: { foo: { barShort: { eq: 12}}}) " +
                    "{ foo{ barShort}}}")
                .Create());

        var res2 = await tester.ExecuteAsync(
            QueryRequestBuilder.New()
                .SetQuery(
                    "{ root(where: { foo: { barShort: { eq: 13}}}) " +
                    "{ foo{ barShort}}}")
                .Create());

        var res3 = await tester.ExecuteAsync(
            QueryRequestBuilder.New()
                .SetQuery(
                    "{ root(where: { foo: { barShort: { eq: null}}}) " +
                    "{ foo{ barShort}}}")
                .Create());

        // assert
        await Snapshot
            .Create()
            .AddResult(res1, "12")
            .AddResult(res2, "13")
            .AddResult(res3, "null")
            .MatchAsync();
    }

    [Fact]
    public async Task Create_ObjectNullableShortIn_Expression()
    {
        // arrange
        var tester = _cache.CreateSchema<BarNullable, BarNullableFilterInput>(_barNullableEntities);

        // act
        var res1 = await tester.ExecuteAsync(
            QueryRequestBuilder.New()
                .SetQuery(
                    "{ root(where: { foo: { barShort: { in: [ 12, 13 ]}}}) " +
                    "{ foo{ barShort}}}")
                .Create());

        var res2 = await tester.ExecuteAsync(
            QueryRequestBuilder.New()
                .SetQuery(
                    "{ root(where: { foo: { barShort: { in: [ 13, 14 ]}}}) " +
                    "{ foo{ barShort}}}")
                .Create());

        var res3 = await tester.ExecuteAsync(
            QueryRequestBuilder.New()
                .SetQuery(
                    "{ root(where: { foo: { barShort: { in: [ 13, null ]}}}) " +
                    "{ foo{ barShort}}}")
                .Create());

        // assert
        await Snapshot
            .Create()
            .AddResult(res1, "12and13")
            .AddResult(res2, "13and14")
            .AddResult(res3, "13andNull")
            .MatchAsync();
    }

    [Fact]
    public async Task Create_ObjectBooleanEqual_Expression()
    {
        // arrange
        var tester = _cache.CreateSchema<Bar, BarFilterInput>(_barEntities);

        // act
        var res1 = await tester.ExecuteAsync(
            QueryRequestBuilder.New()
                .SetQuery(
                    "{ root(where: { foo: { barBool: { eq: true}}}) " +
                    "{ foo{ barBool}}}")
                .Create());

        var res2 = await tester.ExecuteAsync(
            QueryRequestBuilder.New()
                .SetQuery(
                    "{ root(where: { foo: { barBool: { eq: false}}}) " +
                    "{ foo{ barBool}}}")
                .Create());

        // assert
        await Snapshot
            .Create()
            .AddResult(res1, "true")
            .AddResult(res2, "false")
            .MatchAsync();
    }

    [Fact]
    public async Task Create_ObjectNullableBooleanEqual_Expression()
    {
        // arrange
        var tester = _cache.CreateSchema<BarNullable, BarNullableFilterInput>(_barNullableEntities);

        // act
        var res1 = await tester.ExecuteAsync(
            QueryRequestBuilder.New()
                .SetQuery(
                    "{ root(where: { foo: { barBool: { eq: true}}}) " +
                    "{ foo{ barBool}}}")
                .Create());

        var res2 = await tester.ExecuteAsync(
            QueryRequestBuilder.New()
                .SetQuery(
                    "{ root(where: { foo: { barBool: { eq: false}}}) " +
                    "{ foo{ barBool}}}")
                .Create());

        var res3 = await tester.ExecuteAsync(
            QueryRequestBuilder.New()
                .SetQuery(
                    "{ root(where: { foo: { barBool: { eq: null}}}) " +
                    "{ foo{ barBool}}}")
                .Create());

        // assert
        await Snapshot
            .Create()
            .AddResult(res1, "true")
            .AddResult(res2, "false")
            .AddResult(res3, "null")
            .MatchAsync();
    }

    [Fact]
    public async Task Create_ObjectEnumEqual_Expression()
    {
        // arrange
        var tester = _cache.CreateSchema<Bar, BarFilterInput>(_barEntities);

        // act
        var res1 = await tester.ExecuteAsync(
            QueryRequestBuilder.New()
                .SetQuery(
                    "{ root(where: { foo: { barEnum: { eq: BAR}}}) " +
                    "{ foo{ barEnum}}}")
                .Create());

        var res2 = await tester.ExecuteAsync(
            QueryRequestBuilder.New()
                .SetQuery(
                    "{ root(where: { foo: { barEnum: { eq: FOO}}}) " +
                    "{ foo{ barEnum}}}")
                .Create());

        var res3 = await tester.ExecuteAsync(
            QueryRequestBuilder.New()
                .SetQuery(
                    "{ root(where: { foo: { barEnum: { eq: null}}}) " +
                    "{ foo{ barEnum}}}")
                .Create());

        // assert
        await Snapshot
            .Create()
            .AddResult(res1, "BAR")
            .AddResult(res2, "FOO")
            .AddResult(res3, "null")
            .MatchAsync();
    }

    [Fact]
    public async Task Create_ObjectEnumIn_Expression()
    {
        // arrange
        var tester = _cache.CreateSchema<Bar, BarFilterInput>(_barEntities);

        // act
        var res1 = await tester.ExecuteAsync(
            QueryRequestBuilder.New()
                .SetQuery(
                    "{ root(where: { foo: { barEnum: { in: [ BAR FOO ]}}}) " +
                    "{ foo{ barEnum}}}")
                .Create());

        var res2 = await tester.ExecuteAsync(
            QueryRequestBuilder.New()
                .SetQuery(
                    "{ root(where: { foo: { barEnum: { in: [ FOO ]}}}) " +
                    "{ foo{ barEnum}}}")
                .Create());

        var res3 = await tester.ExecuteAsync(
            QueryRequestBuilder.New()
                .SetQuery(
                    "{ root(where: { foo: { barEnum: { in: [ null FOO ]}}}) " +
                    "{ foo{ barEnum}}}")
                .Create());

        // assert
        await Snapshot
            .Create()
            .AddResult(
                res1,
                "BarAndFoo")
            .AddResult(
                res2,
                "FOO")
            .AddResult(
                res3,
                "nullAndFoo")
            .MatchAsync();
    }

    [Fact]
    public async Task Create_ObjectNullableEnumEqual_Expression()
    {
        // arrange
        var tester = _cache.CreateSchema<BarNullable, BarNullableFilterInput>(
            _barNullableEntities);

        // act
        var res1 = await tester.ExecuteAsync(
            QueryRequestBuilder.New()
                .SetQuery(
                    "{ root(where: { foo: { barEnum: { eq: BAR}}}) " +
                    "{ foo{ barEnum}}}")
                .Create());

        var res2 = await tester.ExecuteAsync(
            QueryRequestBuilder.New()
                .SetQuery(
                    "{ root(where: { foo: { barEnum: { eq: FOO}}}) " +
                    "{ foo{ barEnum}}}")
                .Create());

        var res3 = await tester.ExecuteAsync(
            QueryRequestBuilder.New()
                .SetQuery(
                    "{ root(where: { foo: { barEnum: { eq: null}}}) " +
                    "{ foo{ barEnum}}}")
                .Create());

        // assert
        await Snapshot
            .Create()
            .AddResult(
                res1,
                "BAR")
            .AddResult(
                res2,
                "FOO")
            .AddResult(
                res3,
                "null")
            .MatchAsync();
    }

    [Fact]
    public async Task Create_ObjectNullableEnumIn_Expression()
    {
        // arrange
        var tester = _cache.CreateSchema<BarNullable, BarNullableFilterInput>(_barNullableEntities);
        var session = tester.Services.GetApplicationService<IDocumentStore>().OpenAsyncSession();
        var query = session.Query<BarNullable>()
            .Where(x => x.Foo!.BarEnum.In(BarEnum.BAR))
            .ToString();

        // act
        var res1 = await tester.ExecuteAsync(
            QueryRequestBuilder.New()
                .SetQuery(
                    "{ root(where: { foo: { barEnum: { in: [ BAR FOO ]}}}) " +
                    "{ foo{ barEnum}}}")
                .Create());

        var res2 = await tester.ExecuteAsync(
            QueryRequestBuilder.New()
                .SetQuery(
                    "{ root(where: { foo: { barEnum: { in: [ FOO ]}}}) " +
                    "{ foo{ barEnum}}}")
                .Create());

        var res3 = await tester.ExecuteAsync(
            QueryRequestBuilder.New()
                .SetQuery(
                    "{ root(where: { foo: { barEnum: { in: [ null FOO ]}}}) " +
                    "{ foo{ barEnum}}}")
                .Create());

        // assert
        await Snapshot
            .Create()
            .AddResult(res1, "BarAndFoo")
            .AddResult(res2, "FOO")
            .AddResult(res3, "nullAndFoo")
            .MatchAsync();
    }

    [Fact]
    public async Task Create_ObjectStringEqual_Expression()
    {
        // arrange
        var tester = _cache.CreateSchema<Bar, BarFilterInput>(_barEntities);

        // act
        var res1 = await tester.ExecuteAsync(
            QueryRequestBuilder.New()
                .SetQuery(
                    "{ root(where: { foo: { barString: { eq: \"testatest\"}}}) " +
                    "{ foo{ barString}}}")
                .Create());

        var res2 = await tester.ExecuteAsync(
            QueryRequestBuilder.New()
                .SetQuery(
                    "{ root(where: { foo: { barString: { eq: \"testbtest\"}}}) " +
                    "{ foo{ barString}}}")
                .Create());

        var res3 = await tester.ExecuteAsync(
            QueryRequestBuilder.New()
                .SetQuery(
                    "{ root(where: { foo: { barString: { eq: null}}}){ foo{ barString}}}")
                .Create());

        // assert
        await Snapshot
            .Create()
            .AddResult(res1, "testatest")
            .AddResult(res2, "testbtest")
            .AddResult(res3, "null")
            .MatchAsync();
    }

    [Fact]
    public async Task Create_ObjectStringIn_Expression()
    {
        // arrange
        var tester = _cache.CreateSchema<Bar, BarFilterInput>(_barEntities);

        // act
        var res1 = await tester.ExecuteAsync(
            QueryRequestBuilder.New()
                .SetQuery(
                    "{ root(where: { foo: { barString: { in: " +
                    "[ \"testatest\"  \"testbtest\" ]}}}) " +
                    "{ foo{ barString}}}")
                .Create());

        var res2 = await tester.ExecuteAsync(
            QueryRequestBuilder.New()
                .SetQuery(
                    "{ root(where: { foo: { barString: { in: [\"testbtest\" null]}}}) " +
                    "{ foo{ barString}}}")
                .Create());

        var res3 = await tester.ExecuteAsync(
            QueryRequestBuilder.New()
                .SetQuery(
                    "{ root(where: { foo: { barString: { in: [ \"testatest\" ]}}}) " +
                    "{ foo{ barString}}}")
                .Create());

        // assert
        await Snapshot
            .Create()
            .AddResult(res1, "testatestAndtestb")
            .AddResult(res2, "testbtestAndNull")
            .AddResult(res3, "testatest")
            .MatchAsync();
    }

    [Fact]
    public async Task Create_ArrayObjectNestedArraySomeStringEqual_Expression()
    {
        // arrange
        var tester = _cache.CreateSchema<Bar, BarFilterInput>(_barEntities);

        // act
        var res1 = await tester.ExecuteAsync(
            QueryRequestBuilder.New()
                .SetQuery(
                    "{ root(where: { foo:{ objectArray: { " +
                    "some: { foo: { barString: { eq: \"a\"}}}}}}) " +
                    "{ foo { objectArray { foo { barString}}}}}")
                .Create());

        var res2 = await tester.ExecuteAsync(
            QueryRequestBuilder.New()
                .SetQuery(
                    "{ root(where: { foo:{ objectArray: { " +
                    "some: { foo: { barString: { eq: \"d\"}}}}}}) " +
                    "{ foo { objectArray { foo { barString}}}}}")
                .Create());

        var res3 = await tester.ExecuteAsync(
            QueryRequestBuilder.New()
                .SetQuery(
                    "{ root(where: { foo:{ objectArray: { " +
                    "some: { foo: { barString: { eq: null}}}}}}) " +
                    "{ foo { objectArray { foo {barString}}}}}")
                .Create());

        // assert
        await Snapshot
            .Create()
            .AddResult(res1, "a")
            .AddResult(res2, "b")
            .AddResult(res3, "null")
            .MatchAsync();
    }

    [Fact]
    public async Task Create_ArrayObjectNestedArrayAnyStringEqual_Expression()
    {
        // arrange
        var tester = _cache.CreateSchema<Bar, BarFilterInput>(_barEntities);
        using var session =
            tester.Services.GetApplicationService<IDocumentStore>().OpenAsyncSession();

        // act
        var res1 = await tester.ExecuteAsync(
            QueryRequestBuilder.New()
                .SetQuery(
                    "{ root(where: { foo: { objectArray: { any: false}}}) " +
                    "{ foo { objectArray  { foo { barString }}}}}")
                .Create());

        var res2 = await tester.ExecuteAsync(
            QueryRequestBuilder.New()
                .SetQuery(
                    "{ root(where: { foo: { objectArray: { any: true}}}) " +
                    "{ foo { objectArray  { foo { barString }}}}}")
                .Create());

        var res3 = await tester.ExecuteAsync(
            QueryRequestBuilder.New()
                .SetQuery(
                    "{ root(where: { foo: { objectArray: { any: null}}}) " +
                    "{ foo { objectArray  { foo { barString }}}}}")
                .Create());

        // assert
        await Snapshot
            .Create()
            .AddResult(res1, "false")
            .AddResult(res2, "true")
            .AddResult(res3, "null")
            .MatchAsync();
    }

    public class Foo
    {
        public string? Id { get; set; }

        public short BarShort { get; set; }

        public string BarString { get; set; } = string.Empty;

        public BarEnum BarEnum { get; set; }

        public bool BarBool { get; set; }

        public List<Bar>? ObjectArray { get; set; }
    }

    public class FooNullable
    {
        public string? Id { get; set; }

        public short? BarShort { get; set; }

        public string? BarString { get; set; }

        public BarEnum? BarEnum { get; set; }

        public bool? BarBool { get; set; }

        public List<BarNullable>? ObjectArray { get; set; }
    }

    public class Bar
    {
        public string? Id { get; set; }

        public Foo Foo { get; set; } = default!;
    }

    public class BarNullable
    {
        public string? Id { get; set; }

        public FooNullable? Foo { get; set; }
    }

    public class BarFilterInput : FilterInputType<Bar>
    {
    }

    public class BarNullableFilterInput : FilterInputType<BarNullable>
    {
    }

    public enum BarEnum
    {
        FOO,
        BAR,
        BAZ,
        QUX,
    }
}<|MERGE_RESOLUTION|>--- conflicted
+++ resolved
@@ -48,15 +48,9 @@
                 BarEnum = BarEnum.FOO,
                 BarString = "testctest",
                 ObjectArray = null,
-<<<<<<< HEAD
-            }
-        }
-    ];
-=======
             },
         },
-    };
->>>>>>> 8bf15584
+    ];
 
     private static readonly BarNullable[] _barNullableEntities =
     [
@@ -110,17 +104,10 @@
                 BarBool = false,
                 BarEnum = BarEnum.FOO,
                 BarString = "testdtest",
-<<<<<<< HEAD
-                ObjectArray = null
-            }
-        }
-    ];
-=======
                 ObjectArray = null,
             },
         },
-    };
->>>>>>> 8bf15584
+    ];
 
     private readonly SchemaCache _cache;
 
