using CookieCrumble;
using HotChocolate.Execution;

namespace HotChocolate.Data.Filters;

[Collection(SchemaCacheCollectionFixture.DefinitionName)]
public class FilteringAndPaging
{
    private static readonly Foo[] _fooEntities =
    [
        new() { Bar = true },
<<<<<<< HEAD
        new() { Bar = false }
    ];
=======
        new() { Bar = false },
    };
>>>>>>> 8bf15584

    private readonly SchemaCache _cache;

    public FilteringAndPaging(SchemaCache cache)
    {
        _cache = cache;
    }

    [Fact]
    public async Task Create_BooleanEqual_Expression()
    {
        // arrange
        var tester = _cache.CreateSchema<Foo, FooFilterInput>(_fooEntities, true);

        // act
        var res1 = await tester.ExecuteAsync(
            QueryRequestBuilder.New()
                .SetQuery("{ root(where: { bar: { eq: true}}){ nodes { bar } }}")
                .Create());

        var res2 = await tester.ExecuteAsync(
            QueryRequestBuilder.New()
                .SetQuery("{ root(where: { bar: { eq: false}}){ nodes { bar }}}")
                .Create());

        // assert
        await Snapshot
            .Create()
            .Add(res1, "true")
            .Add(res2, "false")
            .MatchAsync();
    }

    public class Foo
    {
        public string? Id { get; set; }

        public bool Bar { get; set; }
    }

    public class FooNullable
    {
        public string? Id { get; set; }

        public bool? Bar { get; set; }
    }

    public class FooFilterInput : FilterInputType<Foo>;

    public class FooNullableFilterInput : FilterInputType<FooNullable>;
}<|MERGE_RESOLUTION|>--- conflicted
+++ resolved
@@ -9,13 +9,8 @@
     private static readonly Foo[] _fooEntities =
     [
         new() { Bar = true },
-<<<<<<< HEAD
-        new() { Bar = false }
+        new() { Bar = false },
     ];
-=======
-        new() { Bar = false },
-    };
->>>>>>> 8bf15584
 
     private readonly SchemaCache _cache;
 
