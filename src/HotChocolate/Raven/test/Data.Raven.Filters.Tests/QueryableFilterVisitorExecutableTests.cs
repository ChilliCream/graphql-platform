using CookieCrumble;
using HotChocolate.Execution;

namespace HotChocolate.Data.Filters;

[Collection(SchemaCacheCollectionFixture.DefinitionName)]
public class QueryableFilterVisitorExecutableTests
{
    private static readonly Foo[] _fooEntities =
    [
        new() { Bar = true },
<<<<<<< HEAD
        new() { Bar = false }
    ];
=======
        new() { Bar = false },
    };
>>>>>>> 8bf15584

    private static readonly FooNullable[] _fooNullableEntities =
    [
        new() { Bar = true },
        new() { Bar = null },
<<<<<<< HEAD
        new() { Bar = false }
    ];
=======
        new() { Bar = false },
    };
>>>>>>> 8bf15584

    private readonly SchemaCache _cache;

    public QueryableFilterVisitorExecutableTests(SchemaCache cache)
    {
        _cache = cache;
    }

    [Fact]
    public async Task Create_BooleanEqual_Expression()
    {
        // arrange
        var tester = _cache.CreateSchema<Foo, FooFilterInput>(_fooEntities);

        // act
        var res1 = await tester.ExecuteAsync(
            QueryRequestBuilder.New()
                .SetQuery("{ rootExecutable(where: { bar: { eq: true}}){ bar}}")
                .Create());

        var res2 = await tester.ExecuteAsync(
            QueryRequestBuilder.New()
                .SetQuery("{ rootExecutable(where: { bar: { eq: false}}){ bar}}")
                .Create());

        // assert
        await Snapshot
            .Create()
            .AddResult(res1, "true")
            .AddResult(res2, "false")
            .MatchAsync();
    }

    [Fact]
    public async Task Create_BooleanNotEqual_Expression()
    {
        // arrange
        var tester = _cache.CreateSchema<Foo, FooFilterInput>(_fooEntities);

        // act
        var res1 = await tester.ExecuteAsync(
            QueryRequestBuilder.New()
                .SetQuery("{ rootExecutable(where: { bar: { neq: true}}){ bar}}")
                .Create());

        var res2 = await tester.ExecuteAsync(
            QueryRequestBuilder.New()
                .SetQuery("{ rootExecutable(where: { bar: { neq: false}}){ bar}}")
                .Create());

        // assert
        await Snapshot
            .Create()
            .AddResult(res1, "true")
            .AddResult(res2, "false")
            .MatchAsync();
    }

    [Fact]
    public async Task Create_NullableBooleanEqual_Expression()
    {
        // arrange
        var tester = _cache.CreateSchema<FooNullable, FooNullableFilterInput>(_fooNullableEntities);

        // act
        var res1 = await tester.ExecuteAsync(
            QueryRequestBuilder.New()
                .SetQuery("{ rootExecutable(where: { bar: { eq: true}}){ bar}}")
                .Create());

        var res2 = await tester.ExecuteAsync(
            QueryRequestBuilder.New()
                .SetQuery("{ rootExecutable(where: { bar: { eq: false}}){ bar}}")
                .Create());

        var res3 = await tester.ExecuteAsync(
            QueryRequestBuilder.New()
                .SetQuery("{ rootExecutable(where: { bar: { eq: null}}){ bar}}")
                .Create());

        // assert
        await Snapshot
            .Create()
            .AddResult(res1, "true")
            .AddResult(res2, "false")
            .AddResult(res3, "null")
            .MatchAsync();
    }

    [Fact]
    public async Task Create_NullableBooleanNotEqual_Expression()
    {
        // arrange
        var tester = _cache.CreateSchema<FooNullable, FooNullableFilterInput>(_fooNullableEntities);

        // act
        var res1 = await tester.ExecuteAsync(
            QueryRequestBuilder.New()
                .SetQuery("{ rootExecutable(where: { bar: { neq: true}}){ bar}}")
                .Create());

        var res2 = await tester.ExecuteAsync(
            QueryRequestBuilder.New()
                .SetQuery("{ rootExecutable(where: { bar: { neq: false}}){ bar}}")
                .Create());

        var res3 = await tester.ExecuteAsync(
            QueryRequestBuilder.New()
                .SetQuery("{ rootExecutable(where: { bar: { neq: null}}){ bar}}")
                .Create());

        // assert
        await Snapshot
            .Create()
            .AddResult(res1, "true")
            .AddResult(res2, "false")
            .AddResult(res3, "null")
            .MatchAsync();
    }

    public class Foo
    {
        public string? Id { get; set; }

        public bool Bar { get; set; }
    }

    public class FooNullable
    {
        public string? Id { get; set; }

        public bool? Bar { get; set; }
    }

    public class FooFilterInput : FilterInputType<Foo>
    {
    }

    public class FooNullableFilterInput : FilterInputType<FooNullable>
    {
    }
}<|MERGE_RESOLUTION|>--- conflicted
+++ resolved
@@ -9,25 +9,15 @@
     private static readonly Foo[] _fooEntities =
     [
         new() { Bar = true },
-<<<<<<< HEAD
-        new() { Bar = false }
+        new() { Bar = false },
     ];
-=======
-        new() { Bar = false },
-    };
->>>>>>> 8bf15584
 
     private static readonly FooNullable[] _fooNullableEntities =
     [
         new() { Bar = true },
         new() { Bar = null },
-<<<<<<< HEAD
-        new() { Bar = false }
+        new() { Bar = false },
     ];
-=======
-        new() { Bar = false },
-    };
->>>>>>> 8bf15584
 
     private readonly SchemaCache _cache;
 
