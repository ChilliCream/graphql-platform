using HotChocolate.Features;

// ReSharper disable once CheckNamespace
namespace HotChocolate.Types.Mutable;

public static class TypeExtensions
{
<<<<<<< HEAD
    public static bool IsListType(this IType type)
        => type.Kind switch
        {
            TypeKind.List => true,
            TypeKind.NonNull when ((NonNullType)type).NullableType.Kind == TypeKind.List => true,
            _ => false,
        };

    public static bool IsInputType(this IType type)
        => type.Kind switch
        {
            TypeKind.InputObject or TypeKind.Enum or TypeKind.Scalar => true,
            TypeKind.Interface or TypeKind.Object or TypeKind.Union => false,
            TypeKind.List => IsInputType(((ListType)type).ElementType),
            TypeKind.NonNull => IsInputType(((NonNullType)type).NullableType),
            _ => throw new NotSupportedException(),
        };

    public static bool IsOutputType(this IType type)
        => type.Kind switch
        {
            TypeKind.Interface or TypeKind.Object or TypeKind.Union or TypeKind.Enum or TypeKind.Scalar => true,
            TypeKind.InputObject => false,
            TypeKind.List => IsOutputType(((ListType)type).ElementType),
            TypeKind.NonNull => IsOutputType(((NonNullType)type).NullableType),
            _ => throw new NotSupportedException(),
        };

    public static bool IsLeafType(this IType type)
        => type.Kind switch
        {
            TypeKind.Scalar or TypeKind.Enum => true,
            TypeKind.NonNull => IsLeafType(((NonNullType)type).NullableType),
            _ => false,
        };

=======
>>>>>>> 9d2f9d66
    public static bool IsTypeExtension(this IType type)
        => type is IFeatureProvider featureProvider
            && featureProvider.Features.Get<TypeMetadata>() is { IsExtension: true };
}<|MERGE_RESOLUTION|>--- conflicted
+++ resolved
@@ -5,45 +5,6 @@
 
 public static class TypeExtensions
 {
-<<<<<<< HEAD
-    public static bool IsListType(this IType type)
-        => type.Kind switch
-        {
-            TypeKind.List => true,
-            TypeKind.NonNull when ((NonNullType)type).NullableType.Kind == TypeKind.List => true,
-            _ => false,
-        };
-
-    public static bool IsInputType(this IType type)
-        => type.Kind switch
-        {
-            TypeKind.InputObject or TypeKind.Enum or TypeKind.Scalar => true,
-            TypeKind.Interface or TypeKind.Object or TypeKind.Union => false,
-            TypeKind.List => IsInputType(((ListType)type).ElementType),
-            TypeKind.NonNull => IsInputType(((NonNullType)type).NullableType),
-            _ => throw new NotSupportedException(),
-        };
-
-    public static bool IsOutputType(this IType type)
-        => type.Kind switch
-        {
-            TypeKind.Interface or TypeKind.Object or TypeKind.Union or TypeKind.Enum or TypeKind.Scalar => true,
-            TypeKind.InputObject => false,
-            TypeKind.List => IsOutputType(((ListType)type).ElementType),
-            TypeKind.NonNull => IsOutputType(((NonNullType)type).NullableType),
-            _ => throw new NotSupportedException(),
-        };
-
-    public static bool IsLeafType(this IType type)
-        => type.Kind switch
-        {
-            TypeKind.Scalar or TypeKind.Enum => true,
-            TypeKind.NonNull => IsLeafType(((NonNullType)type).NullableType),
-            _ => false,
-        };
-
-=======
->>>>>>> 9d2f9d66
     public static bool IsTypeExtension(this IType type)
         => type is IFeatureProvider featureProvider
             && featureProvider.Features.Get<TypeMetadata>() is { IsExtension: true };
