namespace HotChocolate.Types.Mutable;

public static class BuiltIns
{
    public static class String
    {
<<<<<<< HEAD
        public const string Name = nameof(String);

        public static MutableScalarTypeDefinition Create() => new(Name)
        {
            IsSpecScalar = true,
            SerializationType = ScalarSerializationType.String
        };
=======
        public static MutableScalarTypeDefinition Create() => new(SpecScalarNames.String.Name) { IsSpecScalar = true };
>>>>>>> f4198b2e
    }

    public static class Boolean
    {
<<<<<<< HEAD
        public const string Name = nameof(Boolean);

        public static MutableScalarTypeDefinition Create() => new(Name)
        {
            IsSpecScalar = true,
            SerializationType = ScalarSerializationType.Boolean
        };
=======
        public static MutableScalarTypeDefinition Create() => new(SpecScalarNames.Boolean.Name) { IsSpecScalar = true };
>>>>>>> f4198b2e
    }

    public static class Float
    {
<<<<<<< HEAD
        public const string Name = nameof(Float);

        public static MutableScalarTypeDefinition Create() => new(Name)
        {
            IsSpecScalar = true,
            SerializationType = ScalarSerializationType.Float
        };
=======
        public static MutableScalarTypeDefinition Create() => new(SpecScalarNames.Float.Name) { IsSpecScalar = true };
>>>>>>> f4198b2e
    }

    public static class ID
    {
<<<<<<< HEAD
        public const string Name = nameof(ID);

        public static MutableScalarTypeDefinition Create() => new(Name)
        {
            IsSpecScalar = true,
            SerializationType = ScalarSerializationType.String | ScalarSerializationType.Int
        };
=======
        public static MutableScalarTypeDefinition Create() => new(SpecScalarNames.ID.Name) { IsSpecScalar = true };
>>>>>>> f4198b2e
    }

    public static class Int
    {
<<<<<<< HEAD
        public const string Name = nameof(Int);

        public static MutableScalarTypeDefinition Create() => new(Name)
        {
            IsSpecScalar = true,
            SerializationType = ScalarSerializationType.Int
        };
=======
        public static MutableScalarTypeDefinition Create() => new(SpecScalarNames.Int.Name) { IsSpecScalar = true };
>>>>>>> f4198b2e
    }

    public static class Include
    {
        public static IncludeMutableDirectiveDefinition Create(MutableSchemaDefinition schema)
        {
            if (!schema.Types.TryGetType<MutableScalarTypeDefinition>(SpecScalarNames.Boolean.Name, out var booleanTypeDef))
            {
                booleanTypeDef = Boolean.Create();
                schema.Types.Add(booleanTypeDef);
            }

            return new IncludeMutableDirectiveDefinition(booleanTypeDef);
        }
    }

    public static class Skip
    {
        public static SkipMutableDirectiveDefinition Create(MutableSchemaDefinition schema)
        {
            if (!schema.Types.TryGetType<MutableScalarTypeDefinition>(SpecScalarNames.Boolean.Name, out var booleanTypeDef))
            {
                booleanTypeDef = Boolean.Create();
                schema.Types.Add(booleanTypeDef);
            }

            return new SkipMutableDirectiveDefinition(booleanTypeDef);
        }
    }

    public static class Deprecated
    {
        public static DeprecatedMutableDirectiveDefinition Create(MutableSchemaDefinition schema)
        {
            if (!schema.Types.TryGetType<MutableScalarTypeDefinition>(SpecScalarNames.String.Name, out var stringTypeDef))
            {
                stringTypeDef = String.Create();
                schema.Types.Add(stringTypeDef);
            }

            return new DeprecatedMutableDirectiveDefinition(stringTypeDef);
        }
    }

    public static class SpecifiedBy
    {
        public static SpecifiedByMutableDirectiveDefinition Create(MutableSchemaDefinition schema)
        {
            if (!schema.Types.TryGetType<MutableScalarTypeDefinition>(SpecScalarNames.String.Name, out var stringTypeDef))
            {
                stringTypeDef = String.Create();
                schema.Types.Add(stringTypeDef);
            }

            return new SpecifiedByMutableDirectiveDefinition(stringTypeDef);
        }
    }

    public static class OneOf
    {
        public static OneOfMutableDirectiveDefinition Create()
        {
            return new OneOfMutableDirectiveDefinition();
        }
    }

    public static class SerializeAs
    {
        public const string Name = "serializeAs";
        public const string Type = "type";
        public const string Pattern = "pattern";
    }
<<<<<<< HEAD

    public static bool IsBuiltInScalar(string name)
        => name switch
        {
            String.Name => true,
            Boolean.Name => true,
            Float.Name => true,
            ID.Name => true,
            Int.Name => true,
            _ => false
        };

    public static bool IsBuiltInDirective(string name)
        => name switch
        {
            Include.Name => true,
            Skip.Name => true,
            Deprecated.Name => true,
            SpecifiedBy.Name => true,
            _ => false
        };
=======
>>>>>>> f4198b2e
}<|MERGE_RESOLUTION|>--- conflicted
+++ resolved
@@ -4,77 +4,27 @@
 {
     public static class String
     {
-<<<<<<< HEAD
-        public const string Name = nameof(String);
-
-        public static MutableScalarTypeDefinition Create() => new(Name)
-        {
-            IsSpecScalar = true,
-            SerializationType = ScalarSerializationType.String
-        };
-=======
         public static MutableScalarTypeDefinition Create() => new(SpecScalarNames.String.Name) { IsSpecScalar = true };
->>>>>>> f4198b2e
     }
 
     public static class Boolean
     {
-<<<<<<< HEAD
-        public const string Name = nameof(Boolean);
-
-        public static MutableScalarTypeDefinition Create() => new(Name)
-        {
-            IsSpecScalar = true,
-            SerializationType = ScalarSerializationType.Boolean
-        };
-=======
         public static MutableScalarTypeDefinition Create() => new(SpecScalarNames.Boolean.Name) { IsSpecScalar = true };
->>>>>>> f4198b2e
     }
 
     public static class Float
     {
-<<<<<<< HEAD
-        public const string Name = nameof(Float);
-
-        public static MutableScalarTypeDefinition Create() => new(Name)
-        {
-            IsSpecScalar = true,
-            SerializationType = ScalarSerializationType.Float
-        };
-=======
         public static MutableScalarTypeDefinition Create() => new(SpecScalarNames.Float.Name) { IsSpecScalar = true };
->>>>>>> f4198b2e
     }
 
     public static class ID
     {
-<<<<<<< HEAD
-        public const string Name = nameof(ID);
-
-        public static MutableScalarTypeDefinition Create() => new(Name)
-        {
-            IsSpecScalar = true,
-            SerializationType = ScalarSerializationType.String | ScalarSerializationType.Int
-        };
-=======
         public static MutableScalarTypeDefinition Create() => new(SpecScalarNames.ID.Name) { IsSpecScalar = true };
->>>>>>> f4198b2e
     }
 
     public static class Int
     {
-<<<<<<< HEAD
-        public const string Name = nameof(Int);
-
-        public static MutableScalarTypeDefinition Create() => new(Name)
-        {
-            IsSpecScalar = true,
-            SerializationType = ScalarSerializationType.Int
-        };
-=======
         public static MutableScalarTypeDefinition Create() => new(SpecScalarNames.Int.Name) { IsSpecScalar = true };
->>>>>>> f4198b2e
     }
 
     public static class Include
@@ -147,28 +97,4 @@
         public const string Type = "type";
         public const string Pattern = "pattern";
     }
-<<<<<<< HEAD
-
-    public static bool IsBuiltInScalar(string name)
-        => name switch
-        {
-            String.Name => true,
-            Boolean.Name => true,
-            Float.Name => true,
-            ID.Name => true,
-            Int.Name => true,
-            _ => false
-        };
-
-    public static bool IsBuiltInDirective(string name)
-        => name switch
-        {
-            Include.Name => true,
-            Skip.Name => true,
-            Deprecated.Name => true,
-            SpecifiedBy.Name => true,
-            _ => false
-        };
-=======
->>>>>>> f4198b2e
 }