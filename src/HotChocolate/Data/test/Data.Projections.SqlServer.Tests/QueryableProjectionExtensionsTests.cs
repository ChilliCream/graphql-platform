using System.Collections.Generic;
using System.Reflection;
using System.Threading.Tasks;
using CookieCrumble;
using HotChocolate.Data.Projections.Expressions;
using HotChocolate.Execution;
using HotChocolate.Resolvers;
using HotChocolate.Types;
using HotChocolate.Types.Descriptors;
using Microsoft.Extensions.DependencyInjection;

namespace HotChocolate.Data.Projections;

public class QueryableProjectionExtensionsTests
{
    private static readonly Foo[] _fooEntities =
<<<<<<< HEAD
    [
        new Foo { Bar = true, Baz = "a" }, new Foo { Bar = false, Baz = "b" }
    ];
=======
    {
        new Foo { Bar = true, Baz = "a" }, new Foo { Bar = false, Baz = "b" },
    };
>>>>>>> 4e9d5e4f

    [Fact]
    public async Task Extensions_Should_ProjectQuery()
    {
        // arrange
        var executor = await new ServiceCollection()
            .AddGraphQL()
            .AddQueryType<Query>()
            .AddProjections()
            .BuildRequestExecutorAsync();

        // act
        var res1 = await executor.ExecuteAsync(
            QueryRequestBuilder
                .New()
                .SetQuery("{ shouldWork { bar baz }}")
                .Create());

        // assert
        res1.MatchSnapshot();
    }

    [Fact]
    public async Task Extension_Should_BeTypeMissMatch()
    {
        // arrange
        var executor = await new ServiceCollection()
            .AddGraphQL()
            .AddQueryType<Query>()
            .AddProjections()
            .CreateExceptionExecutor();

        // act
        var res1 = await executor.ExecuteAsync(
            QueryRequestBuilder
                .New()
                .SetQuery("{ typeMissmatch { bar baz }}")
                .Create());

        // assert
        await Snapshot
            .Create()
            .AddResult(res1)
            .MatchAsync();
    }

    [Fact]
    public async Task Extension_Should_BeMissingMiddleware()
    {
        // arrange
        var executor = await new ServiceCollection()
            .AddGraphQL()
            .AddQueryType<Query>()
            .AddProjections()
            .CreateExceptionExecutor();

        // act
        var res1 = await executor.ExecuteAsync(
            QueryRequestBuilder
                .New()
                .SetQuery("{ missingMiddleware { bar baz }}")
                .Create());

        // assert
        await Snapshot
            .Create()
            .AddResult(res1)
            .MatchAsync();
    }

    public class Query
    {
        [UseProjection]
        public IEnumerable<Foo> ShouldWork(IResolverContext context)
        {
            return _fooEntities.Project(context);
        }

        [CatchErrorMiddleware]
        [UseProjection]
        [AddTypeMissmatchMiddleware]
        public IEnumerable<Foo> TypeMissmatch(IResolverContext context)
        {
            return _fooEntities.Project(context);
        }

        [CatchErrorMiddleware]
        public IEnumerable<Foo> MissingMiddleware(IResolverContext context)
        {
            return _fooEntities.Project(context);
        }
    }

    public class Foo
    {
        public int Id { get; set; }

        public bool Bar { get; set; }

        public string? Baz { get; set; }

        public string Computed() => "Foo";

        public string? NotSettable { get; }
    }

    public class AddTypeMissmatchMiddlewareAttribute : ObjectFieldDescriptorAttribute
    {
        protected override void OnConfigure(
            IDescriptorContext context,
            IObjectFieldDescriptor descriptor,
            MemberInfo member)
        {
            descriptor.Use(next => context =>
            {
                context.LocalContextData =
                    context.LocalContextData.SetItem(
                        QueryableProjectionProvider.ContextApplyProjectionKey,
                        CreateApplicatorAsync<Foo>());

                return next(context);
            });
        }

        private static ApplyProjection CreateApplicatorAsync<TEntityType>() =>
            (context, input) => new object();
    }
}<|MERGE_RESOLUTION|>--- conflicted
+++ resolved
@@ -14,15 +14,9 @@
 public class QueryableProjectionExtensionsTests
 {
     private static readonly Foo[] _fooEntities =
-<<<<<<< HEAD
     [
-        new Foo { Bar = true, Baz = "a" }, new Foo { Bar = false, Baz = "b" }
+        new Foo { Bar = true, Baz = "a" }, new Foo { Bar = false, Baz = "b" },
     ];
-=======
-    {
-        new Foo { Bar = true, Baz = "a" }, new Foo { Bar = false, Baz = "b" },
-    };
->>>>>>> 4e9d5e4f
 
     [Fact]
     public async Task Extensions_Should_ProjectQuery()
