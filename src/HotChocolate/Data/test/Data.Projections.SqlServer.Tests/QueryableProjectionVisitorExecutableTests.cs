--- conflicted
+++ resolved
@@ -8,15 +8,9 @@
 public class QueryableProjectionVisitorExecutableTests
 {
     private static readonly Foo[] _fooEntities =
-<<<<<<< HEAD
     [
-        new() { Bar = true, Baz = "a" }, new() { Bar = false, Baz = "b" }
+        new() { Bar = true, Baz = "a" }, new() { Bar = false, Baz = "b" },
     ];
-=======
-    {
-        new() { Bar = true, Baz = "a" }, new() { Bar = false, Baz = "b" },
-    };
->>>>>>> 4e9d5e4f
 
     private readonly SchemaCache _cache = new();
 
