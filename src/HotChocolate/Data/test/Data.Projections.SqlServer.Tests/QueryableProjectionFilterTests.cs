--- conflicted
+++ resolved
@@ -38,19 +38,11 @@
                     new BarDeep { Foo = new FooDeep { BarShort = 12, BarString = "d" } },
                 ObjectArray = new List<BarDeep>
                 {
-<<<<<<< HEAD
-                    new() { Foo = new FooDeep { BarShort = 14, BarString = "d" } }
-                }
-            }
-        }
+                    new() { Foo = new FooDeep { BarShort = 14, BarString = "d" } },
+                },
+            },
+        },
     ];
-=======
-                    new() { Foo = new FooDeep { BarShort = 14, BarString = "d" } },
-                },
-            },
-        },
-    };
->>>>>>> 4e9d5e4f
 
     private static readonly BarNullable[] _barNullableEntities =
     [
@@ -104,17 +96,10 @@
                 BarBool = false,
                 BarEnum = BarEnum.FOO,
                 BarString = "testdtest",
-<<<<<<< HEAD
-                ObjectArray = null
-            }
-        }
+                ObjectArray = null,
+            },
+        },
     ];
-=======
-                ObjectArray = null,
-            },
-        },
-    };
->>>>>>> 4e9d5e4f
 
     private static readonly BarNullable[] _barWithoutRelation =
     [
@@ -131,13 +116,8 @@
             },
         },
         new() { Foo = new FooNullable { BarEnum = BarEnum.FOO, BarShort = 14 } },
-<<<<<<< HEAD
-        new()
+        new(),
     ];
-=======
-        new(),
-    };
->>>>>>> 4e9d5e4f
 
     private readonly SchemaCache _cache = new();
 
