--- conflicted
+++ resolved
@@ -304,28 +304,17 @@
         {
             Foo = new Foo
             {
-<<<<<<< HEAD
-                ObjectArray =
-                [
-                    new Bar
-                    {
-                        Foo = new Foo
-                        {
-                            ScalarArray = ["c", "d", "a"]
-                        }
-                    }
-                ]
-            }
-=======
-                ObjectArray = new Bar[] {
-                        new Bar {
-                            Foo = new Foo {
-                                ScalarArray = new[] { "c", "d", "a" },
-                            },
-                        },
-                },
-            },
->>>>>>> 4e9d5e4f
+                ObjectArray =
+                [
+                    new Bar
+                    {
+                        Foo = new Foo
+                        {
+                            ScalarArray = ["c", "d", "a"],
+                        },
+                    },
+                ],
+            },
         };
         Assert.True(func(a));
 
@@ -333,28 +322,17 @@
         {
             Foo = new Foo
             {
-<<<<<<< HEAD
-                ObjectArray =
-                [
-                    new Bar
-                    {
-                        Foo = new Foo
-                        {
-                            ScalarArray = ["c", "d", "b"]
-                        }
-                    }
-                ]
-            }
-=======
-                ObjectArray = new Bar[] {
-                        new Bar {
-                            Foo = new Foo {
-                                ScalarArray = new[] { "c", "d", "b" },
-                            },
-                        },
-                },
-            },
->>>>>>> 4e9d5e4f
+                ObjectArray =
+                [
+                    new Bar
+                    {
+                        Foo = new Foo
+                        {
+                            ScalarArray = ["c", "d", "b"],
+                        },
+                    },
+                ],
+            },
         };
         Assert.False(func(b));
     }
@@ -375,28 +353,17 @@
         {
             Foo = new Foo
             {
-<<<<<<< HEAD
-                ObjectArray =
-                [
-                    new Bar
-                    {
-                        Foo = new Foo
-                        {
-                            ScalarArray = ["c", "d", "a"]
-                        }
-                    }
-                ]
-            }
-=======
-                ObjectArray = new Bar[] {
-                        new Bar {
-                            Foo = new Foo {
-                                ScalarArray = new[] { "c", "d", "a" },
-                            },
-                        },
-                },
-            },
->>>>>>> 4e9d5e4f
+                ObjectArray =
+                [
+                    new Bar
+                    {
+                        Foo = new Foo
+                        {
+                            ScalarArray = ["c", "d", "a"],
+                        },
+                    },
+                ],
+            },
         };
         Assert.True(func(a));
 
@@ -404,28 +371,17 @@
         {
             Foo = new Foo
             {
-<<<<<<< HEAD
-                ObjectArray =
-                [
-                    new Bar
-                    {
-                        Foo = new Foo
-                        {
-                            ScalarArray = new string[0]
-                        }
-                    }
-                ]
-            }
-=======
-                ObjectArray = new Bar[] {
-                        new Bar {
-                            Foo = new Foo {
-                                ScalarArray = new string[0],
-                            },
-                        },
-                },
-            },
->>>>>>> 4e9d5e4f
+                ObjectArray =
+                [
+                    new Bar
+                    {
+                        Foo = new Foo
+                        {
+                            ScalarArray = [],
+                        },
+                    },
+                ],
+            },
         };
         Assert.False(func(b));
 
@@ -433,28 +389,17 @@
         {
             Foo = new Foo
             {
-<<<<<<< HEAD
-                ObjectArray =
-                [
-                    new Bar
-                    {
-                        Foo = new Foo
-                        {
-                            ScalarArray = null
-                        }
-                    }
-                ]
-            }
-=======
-                ObjectArray = new Bar[] {
-                        new Bar {
-                            Foo = new Foo {
-                                ScalarArray = null,
-                            },
-                        },
-                },
-            },
->>>>>>> 4e9d5e4f
+                ObjectArray =
+                [
+                    new Bar
+                    {
+                        Foo = new Foo
+                        {
+                            ScalarArray = null,
+                        },
+                    },
+                ],
+            },
         };
         Assert.False(func(c));
     }
@@ -475,28 +420,17 @@
         {
             Foo = new Foo
             {
-<<<<<<< HEAD
-                ObjectArray =
-                [
-                    new Bar
-                    {
-                        Foo = new Foo
-                        {
-                            BarString = "a"
-                        }
-                    }
-                ]
-            }
-=======
-                ObjectArray = new Bar[] {
-                        new Bar {
-                            Foo = new Foo {
-                                BarString = "a",
-                            },
-                        },
-                },
-            },
->>>>>>> 4e9d5e4f
+                ObjectArray =
+                [
+                    new Bar
+                    {
+                        Foo = new Foo
+                        {
+                            BarString = "a",
+                        },
+                    },
+                ],
+            },
         };
         Assert.True(func(a));
 
@@ -504,28 +438,17 @@
         {
             Foo = new Foo
             {
-<<<<<<< HEAD
-                ObjectArray =
-                [
-                    new Bar
-                    {
-                        Foo = new Foo
-                        {
-                            BarString = "b"
-                        }
-                    }
-                ]
-            }
-=======
-                ObjectArray = new Bar[] {
-                        new Bar {
-                            Foo = new Foo {
-                                BarString = "b",
-                            },
-                        },
-                },
-            },
->>>>>>> 4e9d5e4f
+                ObjectArray =
+                [
+                    new Bar
+                    {
+                        Foo = new Foo
+                        {
+                            BarString = "b",
+                        },
+                    },
+                ],
+            },
         };
         Assert.False(func(b));
     }
@@ -645,6 +568,6 @@
         FOO,
         BAR,
         BAZ,
-        QUX,
+        QUX
     }
 }