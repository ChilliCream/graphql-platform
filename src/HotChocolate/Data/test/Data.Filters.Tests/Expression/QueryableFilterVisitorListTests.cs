--- conflicted
+++ resolved
@@ -15,11 +15,7 @@
             // arrange
             IValueNode value = Utf8GraphQLParser.Syntax.ParseValueLiteral(
                 "{ bar: {some: { eq: \"a\" }}}");
-<<<<<<< HEAD
             ExecutorBuilder? tester = CreateProviderTester(new FooSimpleFilterInput());
-=======
-            ExecutorBuilder tester = CreateProviderTester(new FooSimpleFilterType());
->>>>>>> 0379ff68
 
             // act
             Func<FooSimple, bool> func = tester.Build<FooSimple>(value);
@@ -38,11 +34,7 @@
             // arrange
             IValueNode value = Utf8GraphQLParser.Syntax.ParseValueLiteral(
                 "{ bar: {any: true}}");
-<<<<<<< HEAD
             ExecutorBuilder? tester = CreateProviderTester(new FooSimpleFilterInput());
-=======
-            ExecutorBuilder tester = CreateProviderTester(new FooSimpleFilterType());
->>>>>>> 0379ff68
 
             // act
             Func<FooSimple, bool> func = tester.Build<FooSimple>(value);
@@ -64,12 +56,8 @@
             // arrange
             IValueNode value = Utf8GraphQLParser.Syntax.ParseValueLiteral(
                 "{ bar: {some: { eq: \"a\" }}}");
-<<<<<<< HEAD
             ExecutorBuilder? tester = CreateProviderTester(new FooSimpleFilterInput());
-=======
-            ExecutorBuilder tester = CreateProviderTester(new FooSimpleFilterType());
->>>>>>> 0379ff68
-
+            
             // act
             Func<FooSimple, bool> func = tester.Build<FooSimple>(value);
 
@@ -90,11 +78,7 @@
             // arrange
             IValueNode value = Utf8GraphQLParser.Syntax.ParseValueLiteral(
                 "{ fooNested: {some: {bar: { eq: \"a\" }}}}");
-<<<<<<< HEAD
             ExecutorBuilder? tester = CreateProviderTester(new FooFilterInput());
-=======
-            ExecutorBuilder tester = CreateProviderTester(new FooFilterType());
->>>>>>> 0379ff68
 
             // act
             Func<Foo, bool>? func = tester.Build<Foo>(value);
@@ -127,11 +111,7 @@
         {
             IValueNode value = Utf8GraphQLParser.Syntax.ParseValueLiteral(
                 "{ fooNested: {some: {bar: { eq: \"a\" }}}}");
-<<<<<<< HEAD
             ExecutorBuilder? tester = CreateProviderTester(new FooFilterInput());
-=======
-            ExecutorBuilder tester = CreateProviderTester(new FooFilterType());
->>>>>>> 0379ff68
 
             // act
             Func<Foo, bool>? func = tester.Build<Foo>(value);
@@ -177,11 +157,7 @@
         {
             IValueNode value = Utf8GraphQLParser.Syntax.ParseValueLiteral(
                 "{ fooNested: {none: {bar: { eq: \"a\" }}}}");
-<<<<<<< HEAD
             ExecutorBuilder? tester = CreateProviderTester(new FooFilterInput());
-=======
-            ExecutorBuilder tester = CreateProviderTester(new FooFilterType());
->>>>>>> 0379ff68
 
             // act
             Func<Foo, bool>? func = tester.Build<Foo>(value);
@@ -227,11 +203,7 @@
             // arrange
             IValueNode value = Utf8GraphQLParser.Syntax.ParseValueLiteral(
                 "{ fooNested: {all: { bar: {eq: \"a\" }}}}");
-<<<<<<< HEAD
             ExecutorBuilder? tester = CreateProviderTester(new FooFilterInput());
-=======
-            ExecutorBuilder tester = CreateProviderTester(new FooFilterType());
->>>>>>> 0379ff68
 
             // act
             Func<Foo, bool>? func = tester.Build<Foo>(value);
@@ -300,11 +272,7 @@
             // arrange
             IValueNode value = Utf8GraphQLParser.Syntax.ParseValueLiteral(
                 "{ fooNested: {any: true}}");
-<<<<<<< HEAD
             ExecutorBuilder? tester = CreateProviderTester(new FooFilterInput());
-=======
-            ExecutorBuilder tester = CreateProviderTester(new FooFilterType());
->>>>>>> 0379ff68
 
             // act
             Func<Foo, bool>? func = tester.Build<Foo>(value);
@@ -335,11 +303,7 @@
             // arrange
             IValueNode value = Utf8GraphQLParser.Syntax.ParseValueLiteral(
                 "{ fooNested: {any: false}}");
-<<<<<<< HEAD
             ExecutorBuilder? tester = CreateProviderTester(new FooFilterInput());
-=======
-            ExecutorBuilder tester = CreateProviderTester(new FooFilterType());
->>>>>>> 0379ff68
 
             // act
             Func<Foo, bool>? func = tester.Build<Foo>(value);
@@ -372,11 +336,7 @@
             // arrange
             IValueNode value = Utf8GraphQLParser.Syntax.ParseValueLiteral(
                 "{ bar: {some: { eq: null }}}");
-<<<<<<< HEAD
             ExecutorBuilder? tester = CreateProviderTester(new FooSimpleFilterInput());
-=======
-            ExecutorBuilder tester = CreateProviderTester(new FooSimpleFilterType());
->>>>>>> 0379ff68
 
             // act
             Func<FooSimple, bool> func = tester.Build<FooSimple>(value);
@@ -395,11 +355,7 @@
             // arrange
             IValueNode value = Utf8GraphQLParser.Syntax.ParseValueLiteral(
                 "{ bar: {none: { eq: null }}}");
-<<<<<<< HEAD
             ExecutorBuilder? tester = CreateProviderTester(new FooSimpleFilterInput());
-=======
-            ExecutorBuilder tester = CreateProviderTester(new FooSimpleFilterType());
->>>>>>> 0379ff68
 
             // act
             Func<FooSimple, bool> func = tester.Build<FooSimple>(value);
@@ -418,12 +374,8 @@
             // arrange
             IValueNode value = Utf8GraphQLParser.Syntax.ParseValueLiteral(
                 "{ bar: {all: { eq: null }}}");
-<<<<<<< HEAD
             ExecutorBuilder? tester = CreateProviderTester(new FooSimpleFilterInput());
-=======
-            ExecutorBuilder tester = CreateProviderTester(new FooSimpleFilterType());
->>>>>>> 0379ff68
-
+            
             // act
             Func<FooSimple, bool> func = tester.Build<FooSimple>(value);
 
