--- conflicted
+++ resolved
@@ -12,13 +12,8 @@
     private static readonly BarInterface[] _barEntities =
     [
         new() { Test = new InterfaceImpl1 { Prop = "a" } },
-<<<<<<< HEAD
-        new() { Test = new InterfaceImpl1 { Prop = "b" } }
+        new() { Test = new InterfaceImpl1 { Prop = "b" } },
     ];
-=======
-        new() { Test = new InterfaceImpl1 { Prop = "b" } },
-    };
->>>>>>> 4e9d5e4f
 
     private readonly SchemaCache _cache;
 
