using System.Collections.Generic;
using System.Threading.Tasks;
using CookieCrumble;
using HotChocolate.Execution;

namespace HotChocolate.Data.Filters;

public class QueryableFilterVisitorObjectTests
{
    private static readonly Bar[] _barEntities =
    [
        new()
        {
            Foo = new Foo
            {
                BarShort = 12,
                BarBool = true,
                BarEnum = BarEnum.BAR,
                BarString = "testatest",
                ObjectArray = new List<Bar>
                {
                    new() { Foo = new Foo { BarShort = 12, BarString = "a" } },
                },
            },
        },
        new()
        {
            Foo = new Foo
            {
                BarShort = 14,
                BarBool = true,
                BarEnum = BarEnum.BAZ,
                BarString = "testbtest",
                ObjectArray = new List<Bar>
                {
                    new() { Foo = new Foo { BarShort = 14, BarString = "d" } },
                },
            },
        },
        new()
        {
            Foo = new Foo
            {
                BarShort = 13,
                BarBool = false,
                BarEnum = BarEnum.FOO,
                BarString = "testctest",
                ObjectArray = null,
<<<<<<< HEAD
            }
        }
    ];
=======
            },
        },
    };
>>>>>>> 4e9d5e4f

    private static readonly BarNullable[] _barNullableEntities =
    [
        new()
        {
            Foo = new FooNullable
            {
                BarShort = 12,
                BarBool = true,
                BarEnum = BarEnum.BAR,
                BarString = "testatest",
                ObjectArray = new List<BarNullable>
                {
                    new() { Foo = new FooNullable { BarShort = 12 } },
                },
            },
        },
        new()
        {
            Foo = new FooNullable
            {
                BarShort = null,
                BarBool = null,
                BarEnum = BarEnum.BAZ,
                BarString = "testbtest",
                ObjectArray = new List<BarNullable>
                {
                    new() { Foo = new FooNullable { BarShort = null } },
                },
            },
        },
        new()
        {
            Foo = new FooNullable
            {
                BarShort = 14,
                BarBool = false,
                BarEnum = BarEnum.QUX,
                BarString = "testctest",
                ObjectArray = new List<BarNullable>
                {
                    new() { Foo = new FooNullable { BarShort = 14 } },
                },
            },
        },
        new()
        {
            Foo = new FooNullable
            {
                BarShort = 13,
                BarBool = false,
                BarEnum = BarEnum.FOO,
                BarString = "testdtest",
<<<<<<< HEAD
                ObjectArray = null
            }
        }
    ];
=======
                ObjectArray = null,
            },
        },
    };
>>>>>>> 4e9d5e4f

    private readonly SchemaCache _cache = new();

    [Fact]
    public async Task Create_ObjectShortEqual_Expression()
    {
        // arrange
        var tester = _cache.CreateSchema<Bar, BarFilterInput>(_barEntities);

        // act
        var res1 = await tester.ExecuteAsync(
            QueryRequestBuilder.New()
                .SetQuery(
                    "{ root(where: { foo: { barShort: { eq: 12}}}) " +
                    "{ foo{ barShort}}}")
                .Create());

        var res2 = await tester.ExecuteAsync(
            QueryRequestBuilder.New()
                .SetQuery(
                    "{ root(where: { foo: { barShort: { eq: 13}}}) " +
                    "{ foo{ barShort}}}")
                .Create());

        var res3 = await tester.ExecuteAsync(
            QueryRequestBuilder.New()
                .SetQuery(
                    "{ root(where: { foo: { barShort: { eq: null}}}) " +
                    "{ foo{ barShort}}}")
                .Create());

        // assert
        await Snapshot
            .Create()
            .AddResult(res1, "12")
            .AddResult(res2, "13")
            .AddResult(res3, "null")
            .MatchAsync();
    }

    [Fact]
    public async Task Create_ObjectShortIn_Expression()
    {
        // arrange
        var tester = _cache.CreateSchema<Bar, BarFilterInput>(_barEntities);

        // act
        var res1 = await tester.ExecuteAsync(
            QueryRequestBuilder.New()
                .SetQuery(
                    "{ root(where: { foo: { barShort: { in: [ 12, 13 ]}}}) " +
                    "{ foo{ barShort}}}")
                .Create());

        var res2 = await tester.ExecuteAsync(
            QueryRequestBuilder.New()
                .SetQuery(
                    "{ root(where: { foo: { barShort: { in: [ 13, 14 ]}}}) " +
                    "{ foo{ barShort}}}")
                .Create());

        var res3 = await tester.ExecuteAsync(
            QueryRequestBuilder.New()
                .SetQuery(
                    "{ root(where: { foo: { barShort: { in: [ null, 14 ]}}}) " +
                    "{ foo{ barShort}}}")
                .Create());

        // assert
        await Snapshot
            .Create()
            .AddResult(res1, "12and13")
            .AddResult(res2, "13and14")
            .AddResult(res3, "nullAnd14")
            .MatchAsync();
    }

    [Fact]
    public async Task Create_ObjectNullableShortEqual_Expression()
    {
        // arrange
        var tester = _cache.CreateSchema<BarNullable, BarNullableFilterInput>(_barNullableEntities);

        // act
        var res1 = await tester.ExecuteAsync(
            QueryRequestBuilder.New()
                .SetQuery(
                    "{ root(where: { foo: { barShort: { eq: 12}}}) " +
                    "{ foo{ barShort}}}")
                .Create());

        var res2 = await tester.ExecuteAsync(
            QueryRequestBuilder.New()
                .SetQuery(
                    "{ root(where: { foo: { barShort: { eq: 13}}}) " +
                    "{ foo{ barShort}}}")
                .Create());

        var res3 = await tester.ExecuteAsync(
            QueryRequestBuilder.New()
                .SetQuery(
                    "{ root(where: { foo: { barShort: { eq: null}}}) " +
                    "{ foo{ barShort}}}")
                .Create());

        // assert
        await Snapshot
            .Create()
            .AddResult(res1, "12")
            .AddResult(res2, "13")
            .AddResult(res3, "null")
            .MatchAsync();
    }

    [Fact]
    public async Task Create_ObjectNullableShortIn_Expression()
    {
        // arrange
        var tester = _cache.CreateSchema<BarNullable, BarNullableFilterInput>(_barNullableEntities);

        // act
        var res1 = await tester.ExecuteAsync(
            QueryRequestBuilder.New()
                .SetQuery(
                    "{ root(where: { foo: { barShort: { in: [ 12, 13 ]}}}) " +
                    "{ foo{ barShort}}}")
                .Create());

        var res2 = await tester.ExecuteAsync(
            QueryRequestBuilder.New()
                .SetQuery(
                    "{ root(where: { foo: { barShort: { in: [ 13, 14 ]}}}) " +
                    "{ foo{ barShort}}}")
                .Create());

        var res3 = await tester.ExecuteAsync(
            QueryRequestBuilder.New()
                .SetQuery(
                    "{ root(where: { foo: { barShort: { in: [ 13, null ]}}}) " +
                    "{ foo{ barShort}}}")
                .Create());

        // assert
        await Snapshot
            .Create()
            .AddResult(res1, "12and13")
            .AddResult(res2, "13and14")
            .AddResult(res3, "13andNull")
            .MatchAsync();
    }

    [Fact]
    public async Task Create_ObjectBooleanEqual_Expression()
    {
        // arrange
        var tester = _cache.CreateSchema<Bar, BarFilterInput>(_barEntities);

        // act
        var res1 = await tester.ExecuteAsync(
            QueryRequestBuilder.New()
                .SetQuery(
                    "{ root(where: { foo: { barBool: { eq: true}}}) " +
                    "{ foo{ barBool}}}")
                .Create());

        var res2 = await tester.ExecuteAsync(
            QueryRequestBuilder.New()
                .SetQuery(
                    "{ root(where: { foo: { barBool: { eq: false}}}) " +
                    "{ foo{ barBool}}}")
                .Create());

        // assert
        await Snapshot
            .Create()
            .AddResult(res1, "true")
            .AddResult(res2, "false")
            .MatchAsync();
    }

    [Fact]
    public async Task Create_ObjectNullableBooleanEqual_Expression()
    {
        // arrange
        var tester = _cache.CreateSchema<BarNullable, BarNullableFilterInput>(_barNullableEntities);

        // act
        var res1 = await tester.ExecuteAsync(
            QueryRequestBuilder.New()
                .SetQuery(
                    "{ root(where: { foo: { barBool: { eq: true}}}) " +
                    "{ foo{ barBool}}}")
                .Create());

        var res2 = await tester.ExecuteAsync(
            QueryRequestBuilder.New()
                .SetQuery(
                    "{ root(where: { foo: { barBool: { eq: false}}}) " +
                    "{ foo{ barBool}}}")
                .Create());

        var res3 = await tester.ExecuteAsync(
            QueryRequestBuilder.New()
                .SetQuery(
                    "{ root(where: { foo: { barBool: { eq: null}}}) " +
                    "{ foo{ barBool}}}")
                .Create());

        // assert
        await Snapshot
            .Create()
            .AddResult(res1, "true")
            .AddResult(res2, "false")
            .AddResult(res3, "null")
            .MatchAsync();
    }

    [Fact]
    public async Task Create_ObjectEnumEqual_Expression()
    {
        // arrange
        var tester = _cache.CreateSchema<Bar, BarFilterInput>(_barEntities);

        // act
        var res1 = await tester.ExecuteAsync(
            QueryRequestBuilder.New()
                .SetQuery(
                    "{ root(where: { foo: { barEnum: { eq: BAR}}}) " +
                    "{ foo{ barEnum}}}")
                .Create());

        var res2 = await tester.ExecuteAsync(
            QueryRequestBuilder.New()
                .SetQuery(
                    "{ root(where: { foo: { barEnum: { eq: FOO}}}) " +
                    "{ foo{ barEnum}}}")
                .Create());

        var res3 = await tester.ExecuteAsync(
            QueryRequestBuilder.New()
                .SetQuery(
                    "{ root(where: { foo: { barEnum: { eq: null}}}) " +
                    "{ foo{ barEnum}}}")
                .Create());

        // assert
        await Snapshot
            .Create()
            .AddResult(res1, "BAR")
            .AddResult(res2, "FOO")
            .AddResult(res3, "null")
            .MatchAsync();
    }

    [Fact]
    public async Task Create_ObjectEnumIn_Expression()
    {
        // arrange
        var tester = _cache.CreateSchema<Bar, BarFilterInput>(_barEntities);

        // act
        var res1 = await tester.ExecuteAsync(
            QueryRequestBuilder.New()
                .SetQuery(
                    "{ root(where: { foo: { barEnum: { in: [ BAR FOO ]}}}) " +
                    "{ foo{ barEnum}}}")
                .Create());

        var res2 = await tester.ExecuteAsync(
            QueryRequestBuilder.New()
                .SetQuery(
                    "{ root(where: { foo: { barEnum: { in: [ FOO ]}}}) " +
                    "{ foo{ barEnum}}}")
                .Create());

        var res3 = await tester.ExecuteAsync(
            QueryRequestBuilder.New()
                .SetQuery(
                    "{ root(where: { foo: { barEnum: { in: [ null FOO ]}}}) " +
                    "{ foo{ barEnum}}}")
                .Create());

        // assert
        await Snapshot
            .Create()
            .AddResult(res1, "BarAndFoo")
            .AddResult(res2, "FOO")
            .AddResult(res3, "nullAndFoo")
            .MatchAsync();
    }

    [Fact]
    public async Task Create_ObjectNullableEnumEqual_Expression()
    {
        // arrange
        var tester = _cache.CreateSchema<BarNullable, BarNullableFilterInput>(
            _barNullableEntities);

        // act
        var res1 = await tester.ExecuteAsync(
            QueryRequestBuilder.New()
                .SetQuery(
                    "{ root(where: { foo: { barEnum: { eq: BAR}}}) " +
                    "{ foo{ barEnum}}}")
                .Create());

        var res2 = await tester.ExecuteAsync(
            QueryRequestBuilder.New()
                .SetQuery(
                    "{ root(where: { foo: { barEnum: { eq: FOO}}}) " +
                    "{ foo{ barEnum}}}")
                .Create());

        var res3 = await tester.ExecuteAsync(
            QueryRequestBuilder.New()
                .SetQuery(
                    "{ root(where: { foo: { barEnum: { eq: null}}}) " +
                    "{ foo{ barEnum}}}")
                .Create());

        // assert
        await Snapshot
            .Create()
            .AddResult(res1, "BAR")
            .AddResult(res2, "FOO")
            .AddResult(res3, "null")
            .MatchAsync();
    }

    [Fact]
    public async Task Create_ObjectNullableEnumIn_Expression()
    {
        // arrange
        var tester = _cache.CreateSchema<BarNullable, BarNullableFilterInput>(_barNullableEntities);

        // act
        var res1 = await tester.ExecuteAsync(
            QueryRequestBuilder.New()
                .SetQuery(
                    "{ root(where: { foo: { barEnum: { in: [ BAR FOO ]}}}) " +
                    "{ foo{ barEnum}}}")
                .Create());

        var res2 = await tester.ExecuteAsync(
            QueryRequestBuilder.New()
                .SetQuery(
                    "{ root(where: { foo: { barEnum: { in: [ FOO ]}}}) " +
                    "{ foo{ barEnum}}}")
                .Create());

        var res3 = await tester.ExecuteAsync(
            QueryRequestBuilder.New()
                .SetQuery(
                    "{ root(where: { foo: { barEnum: { in: [ null FOO ]}}}) " +
                    "{ foo{ barEnum}}}")
                .Create());

        // assert
        await Snapshot
            .Create()
            .AddResult(res1, "BarAndFoo")
            .AddResult(res2, "FOO")
            .AddResult(res3, "nullAndFoo")
            .MatchAsync();
    }

    [Fact]
    public async Task Create_ObjectStringEqual_Expression()
    {
        // arrange
        var tester = _cache.CreateSchema<Bar, BarFilterInput>(_barEntities);

        // act
        var res1 = await tester.ExecuteAsync(
            QueryRequestBuilder.New()
                .SetQuery(
                    "{ root(where: { foo: { barString: { eq: \"testatest\"}}}) " +
                    "{ foo{ barString}}}")
                .Create());

        var res2 = await tester.ExecuteAsync(
            QueryRequestBuilder.New()
                .SetQuery(
                    "{ root(where: { foo: { barString: { eq: \"testbtest\"}}}) " +
                    "{ foo{ barString}}}")
                .Create());

        var res3 = await tester.ExecuteAsync(
            QueryRequestBuilder.New()
                .SetQuery(
                    "{ root(where: { foo: { barString: { eq: null}}}){ foo{ barString}}}")
                .Create());

        // assert
        await Snapshot
            .Create()
            .AddResult(res1, "testatest")
            .AddResult(res2, "testbtest")
            .AddResult(res3, "null")
            .MatchAsync();
    }

    [Fact]
    public async Task Create_ObjectStringIn_Expression()
    {
        // arrange
        var tester = _cache.CreateSchema<Bar, BarFilterInput>(_barEntities);

        // act
        var res1 = await tester.ExecuteAsync(
            QueryRequestBuilder.New()
                .SetQuery(
                    "{ root(where: { foo: { barString: { in: " +
                    "[ \"testatest\"  \"testbtest\" ]}}}) " +
                    "{ foo{ barString}}}")
                .Create());

        var res2 = await tester.ExecuteAsync(
            QueryRequestBuilder.New()
                .SetQuery(
                    "{ root(where: { foo: { barString: { in: [\"testbtest\" null]}}}) " +
                    "{ foo{ barString}}}")
                .Create());

        var res3 = await tester.ExecuteAsync(
            QueryRequestBuilder.New()
                .SetQuery(
                    "{ root(where: { foo: { barString: { in: [ \"testatest\" ]}}}) " +
                    "{ foo{ barString}}}")
                .Create());

        // assert
        await Snapshot
            .Create()
            .AddResult(res1, "testatestAndtestb")
            .AddResult(res2, "testbtestAndNull")
            .AddResult(res3, "testatest")
            .MatchAsync();
    }

    [Fact]
    public async Task Create_ArrayObjectNestedArraySomeStringEqual_Expression()
    {
        // arrange
        var tester = _cache.CreateSchema<Bar, BarFilterInput>(_barEntities);

        // act
        var res1 = await tester.ExecuteAsync(
            QueryRequestBuilder.New()
                .SetQuery(
                    "{ root(where: { foo:{ objectArray: { " +
                    "some: { foo: { barString: { eq: \"a\"}}}}}}) " +
                    "{ foo { objectArray { foo { barString}}}}}")
                .Create());

        var res2 = await tester.ExecuteAsync(
            QueryRequestBuilder.New()
                .SetQuery(
                    "{ root(where: { foo:{ objectArray: { " +
                    "some: { foo: { barString: { eq: \"d\"}}}}}}) " +
                    "{ foo { objectArray { foo { barString}}}}}")
                .Create());

        var res3 = await tester.ExecuteAsync(
            QueryRequestBuilder.New()
                .SetQuery(
                    "{ root(where: { foo:{ objectArray: { " +
                    "some: { foo: { barString: { eq: null}}}}}}) " +
                    "{ foo { objectArray { foo {barString}}}}}")
                .Create());

        // assert
        await Snapshot
            .Create()
            .AddResult(res1, "a")
            .AddResult(res2, "b")
            .AddResult(res3, "null")
            .MatchAsync();
    }

    [Fact]
    public async Task Create_ArrayObjectNestedArrayAnyStringEqual_Expression()
    {
        // arrange
        var tester = _cache.CreateSchema<Bar, BarFilterInput>(_barEntities);

        // act
        var res1 = await tester.ExecuteAsync(
            QueryRequestBuilder.New()
                .SetQuery(
                    "{ root(where: { foo: { objectArray: { any: false}}}) " +
                    "{ foo { objectArray  { foo { barString }}}}}")
                .Create());

        var res2 = await tester.ExecuteAsync(
            QueryRequestBuilder.New()
                .SetQuery(
                    "{ root(where: { foo: { objectArray: { any: true}}}) " +
                    "{ foo { objectArray  { foo { barString }}}}}")
                .Create());

        var res3 = await tester.ExecuteAsync(
            QueryRequestBuilder.New()
                .SetQuery(
                    "{ root(where: { foo: { objectArray: { any: null}}}) " +
                    "{ foo { objectArray  { foo { barString }}}}}")
                .Create());

        // assert
        await Snapshot
            .Create()
            .AddResult(res1, "false")
            .AddResult(res2, "true")
            .AddResult(res3, "null")
            .MatchAsync();
    }

    public class Foo
    {
        public int Id { get; set; }

        public short BarShort { get; set; }

        public string BarString { get; set; } = string.Empty;

        public BarEnum BarEnum { get; set; }

        public bool BarBool { get; set; }

        public List<Bar>? ObjectArray { get; set; }
    }

    public class FooNullable
    {
        public int Id { get; set; }

        public short? BarShort { get; set; }

        public string? BarString { get; set; }

        public BarEnum? BarEnum { get; set; }

        public bool? BarBool { get; set; }

        public List<BarNullable>? ObjectArray { get; set; }
    }

    public class Bar
    {
        public int Id { get; set; }

        public Foo Foo { get; set; } = default!;
    }

    public class BarNullable
    {
        public int Id { get; set; }

        public FooNullable? Foo { get; set; }
    }

    public class BarFilterInput : FilterInputType<Bar>
    {
    }

    public class BarNullableFilterInput : FilterInputType<BarNullable>
    {
    }

    public enum BarEnum
    {
        FOO,
        BAR,
        BAZ,
        QUX,
    }
}<|MERGE_RESOLUTION|>--- conflicted
+++ resolved
@@ -46,15 +46,9 @@
                 BarEnum = BarEnum.FOO,
                 BarString = "testctest",
                 ObjectArray = null,
-<<<<<<< HEAD
-            }
-        }
-    ];
-=======
             },
         },
-    };
->>>>>>> 4e9d5e4f
+    ];
 
     private static readonly BarNullable[] _barNullableEntities =
     [
@@ -108,17 +102,10 @@
                 BarBool = false,
                 BarEnum = BarEnum.FOO,
                 BarString = "testdtest",
-<<<<<<< HEAD
-                ObjectArray = null
-            }
-        }
-    ];
-=======
                 ObjectArray = null,
             },
         },
-    };
->>>>>>> 4e9d5e4f
+    ];
 
     private readonly SchemaCache _cache = new();
 
