--- conflicted
+++ resolved
@@ -11,16 +11,9 @@
   </ItemGroup>
 
   <ItemGroup>
-<<<<<<< HEAD
-    <PackageReference Include="Microsoft.EntityFrameworkCore" Version="3.1.0" />
-    <PackageReference Include="Microsoft.EntityFrameworkCore.Relational" Version="3.1.0" />
-    <PackageReference Include="Microsoft.EntityFrameworkCore.Sqlite" Version="3.1.0" />
-    <PackageReference Include="xunit.runner.visualstudio" Version="2.4.1" />
-=======
     <PackageReference Include="Microsoft.EntityFrameworkCore" Version="3.1.4" />
     <PackageReference Include="Microsoft.EntityFrameworkCore.Relational" Version="3.1.4" />
     <PackageReference Include="Microsoft.EntityFrameworkCore.Sqlite" Version="3.1.4" />
     <PackageReference Include="xunit.runner.visualstudio" Version="2.4.0" />
->>>>>>> 895a8a8f
   </ItemGroup>
 </Project>