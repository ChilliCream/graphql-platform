--- conflicted
+++ resolved
@@ -23,15 +23,9 @@
         {
             Name = "Sam",
             LastName = "Sampleman",
-<<<<<<< HEAD
-            Bars = Array.Empty<Bar>()
-        }
-    ];
-=======
             Bars = Array.Empty<Bar>(),
         },
-    };
->>>>>>> 4e9d5e4f
+    ];
 
     private readonly SchemaCache _cache;
 
