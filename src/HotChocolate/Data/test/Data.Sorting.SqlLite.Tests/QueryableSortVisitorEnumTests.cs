--- conflicted
+++ resolved
@@ -12,13 +12,8 @@
         new() { BarEnum = FooEnum.BAR },
         new() { BarEnum = FooEnum.BAZ },
         new() { BarEnum = FooEnum.FOO },
-<<<<<<< HEAD
-        new() { BarEnum = FooEnum.QUX }
+        new() { BarEnum = FooEnum.QUX },
     ];
-=======
-        new() { BarEnum = FooEnum.QUX },
-    };
->>>>>>> 4e9d5e4f
 
     private static readonly FooNullable[] _fooNullableEntities =
     [
@@ -26,13 +21,8 @@
         new() { BarEnum = FooEnum.BAZ },
         new() { BarEnum = FooEnum.FOO },
         new() { BarEnum = null },
-<<<<<<< HEAD
-        new() { BarEnum = FooEnum.QUX }
+        new() { BarEnum = FooEnum.QUX },
     ];
-=======
-        new() { BarEnum = FooEnum.QUX },
-    };
->>>>>>> 4e9d5e4f
 
     private readonly SchemaCache _cache;
 
