using System;
using System.Collections.Generic;
using System.Linq;
using System.Threading.Tasks;
using CookieCrumble;
using HotChocolate.Execution;
using HotChocolate.Types;
using Microsoft.Extensions.DependencyInjection;

namespace HotChocolate.Data.Sorting;

public class QueryableSortVisitorExpressionTests : IClassFixture<SchemaCache>
{
    private static readonly Foo[] _fooEntities =
<<<<<<< HEAD
    [
        new Foo { Name = "Sam", LastName = "Sampleman", Bars = Array.Empty<Bar>() },
        new Foo { Name = "Foo", LastName = "Galoo", Bars = new Bar[]{ new Bar { Value="A"} } }
    ];
=======
    {
         new Foo { Name = "Sam", LastName = "Sampleman", Bars = Array.Empty<Bar>() },
         new Foo { Name = "Foo", LastName = "Galoo", Bars = new Bar[]{ new Bar { Value="A"} } },
    };
>>>>>>> 4e9d5e4f

    private readonly SchemaCache _cache;

    public QueryableSortVisitorExpressionTests(SchemaCache cache)
    {
        _cache = cache;
    }

    [Fact]
    public async Task Create_StringConcatExpression()
    {
        // arrange
        var tester = _cache.CreateSchema<Foo, FooSortInputType>(_fooEntities);

        // act
        var res1 = await tester.ExecuteAsync(
            QueryRequestBuilder.New()
            .SetQuery("{ root(order: { displayName: DESC}){ name lastName}}")
            .Create());

        var res2 = await tester.ExecuteAsync(
            QueryRequestBuilder.New()
            .SetQuery("{ root(order: { displayName: ASC}){ name lastName}}")
            .Create());

        // assert
        await SnapshotExtensions.AddResult(
                SnapshotExtensions.AddResult(
                    Snapshot
                        .Create(), res1, "DESC"), res2, "ASC")
            .MatchAsync();
    }

    [Fact]
    public async Task Expression_WithMoreThanOneParameter_ThrowsException()
    {
        // arrange
        var builder = new ServiceCollection()
            .AddGraphQL()
            .AddQueryType(x => x
                .Name("Query")
                .Field("Foo")
                .Resolve(Array.Empty<Foo>())
                .UseSorting())
            .AddType(new SortInputType<Foo>(x => x
                .Field(x => x.LastName)
                .Extend()
                .OnBeforeCreate(x => x.Expression = (Foo x, string bar) => x.LastName == bar)))
            .AddSorting();

        // act
        async Task<IRequestExecutor> Call() => await builder.BuildRequestExecutorAsync();

        // assert
        var ex = await Assert.ThrowsAsync<SchemaException>(Call);
        ex.Errors.MatchSnapshot();
    }

    [Fact]
    public async Task Create_CollectionLengthExpression()
    {
        // arrange
        var tester = _cache.CreateSchema<Foo, FooSortInputType>(_fooEntities);

        // act
        var res1 = await tester.ExecuteAsync(
            QueryRequestBuilder.New()
            .SetQuery("{ root(order: { barLength: ASC}){ name lastName}}")
            .Create());

        var res2 = await tester.ExecuteAsync(
            QueryRequestBuilder.New()
            .SetQuery("{ root(order: { barLength: DESC}){ name lastName}}")
            .Create());

        // assert
        await SnapshotExtensions.AddResult(
                SnapshotExtensions.AddResult(
                    Snapshot
                        .Create(), res1, "ASC"), res2, "DESC")
            .MatchAsync();;
    }

    public class Foo
    {
        public int Id { get; set; }

        public string? Name { get; set; }

        public string? LastName { get; set; }

        public ICollection<Bar>? Bars { get; set; }
    }

    public class Bar
    {
        public int Id { get; set; }

        public string? Value { get; set; }
    }

    public class FooSortInputType : SortInputType<Foo>
    {
        protected override void Configure(ISortInputTypeDescriptor<Foo> descriptor)
        {
            descriptor.Field(x => x.Name + " " + x.LastName).Name("displayName");
            descriptor.Field(x => x.Bars!.Count).Name("barLength");
        }
    }
}<|MERGE_RESOLUTION|>--- conflicted
+++ resolved
@@ -12,17 +12,10 @@
 public class QueryableSortVisitorExpressionTests : IClassFixture<SchemaCache>
 {
     private static readonly Foo[] _fooEntities =
-<<<<<<< HEAD
     [
-        new Foo { Name = "Sam", LastName = "Sampleman", Bars = Array.Empty<Bar>() },
-        new Foo { Name = "Foo", LastName = "Galoo", Bars = new Bar[]{ new Bar { Value="A"} } }
-    ];
-=======
-    {
          new Foo { Name = "Sam", LastName = "Sampleman", Bars = Array.Empty<Bar>() },
          new Foo { Name = "Foo", LastName = "Galoo", Bars = new Bar[]{ new Bar { Value="A"} } },
-    };
->>>>>>> 4e9d5e4f
+    ];
 
     private readonly SchemaCache _cache;
 
