--- conflicted
+++ resolved
@@ -9,25 +9,15 @@
     private static readonly Foo[] _fooEntities =
     [
         new() { Bar = true },
-<<<<<<< HEAD
-        new() { Bar = false }
+        new() { Bar = false },
     ];
-=======
-        new() { Bar = false },
-    };
->>>>>>> 4e9d5e4f
 
     private static readonly FooNullable[] _fooNullableEntities =
     [
         new() { Bar = true },
         new() { Bar = null },
-<<<<<<< HEAD
-        new() { Bar = false }
+        new() { Bar = false },
     ];
-=======
-        new() { Bar = false },
-    };
->>>>>>> 4e9d5e4f
 
     private readonly SchemaCache _cache;
 
