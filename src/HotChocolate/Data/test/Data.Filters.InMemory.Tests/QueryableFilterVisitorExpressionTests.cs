using System;
using System.Collections.Generic;
using System.Linq;
using System.Threading.Tasks;
using CookieCrumble;
using HotChocolate.Execution;
using HotChocolate.Types;
using Microsoft.Extensions.DependencyInjection;

namespace HotChocolate.Data.Filters;

public class QueryableFilterVisitorExpressionTests : IClassFixture<SchemaCache>
{
    private static readonly Foo[] _fooEntities =
    [
        new() { Name = "Foo", LastName = "Galoo", Bars = new[] { new Bar { Value="A"} } },
<<<<<<< HEAD
        new() { Name = "Sam", LastName = "Sampleman", Bars = Array.Empty<Bar>() }
    ];
=======
        new() { Name = "Sam", LastName = "Sampleman", Bars = Array.Empty<Bar>() },
    };
>>>>>>> 4e9d5e4f

    private readonly SchemaCache _cache;

    public QueryableFilterVisitorExpressionTests(SchemaCache cache)
    {
        _cache = cache;
    }

    [Fact]
    public async Task Create_StringConcatExpression()
    {
        // arrange
        var tester = _cache.CreateSchema<Foo, FooFilterInputType>(_fooEntities);

        // act
        var res1 = await tester.ExecuteAsync(
            QueryRequestBuilder.New()
            .SetQuery("{ root(where: { displayName: { eq: \"Sam Sampleman\"}}){ name lastName}}")
            .Create());

        var res2 = await tester.ExecuteAsync(
            QueryRequestBuilder.New()
            .SetQuery("{ root(where: { displayName: { eq: \"NoMatch\"}}){ name lastName}}")
            .Create());

        var res3 = await tester.ExecuteAsync(
            QueryRequestBuilder.New()
            .SetQuery("{ root(where: { displayName: { eq: null}}){ name lastName}}")
            .Create());

        // assert
        await Snapshot
            .Create()
            .Add(res1, "Sam_Sampleman")
            .Add(res2, "NoMatch")
            .Add(res3, "null")
            .MatchAsync();
    }

    [Fact]
    public async Task Expression_WithMoreThanOneParameter_ThrowsException()
    {
        // arrange
        var builder = new ServiceCollection()
            .AddGraphQL()
            .AddQueryType(x => x
                .Name("Query")
                .Field("Foo")
                .Resolve(Array.Empty<Foo>())
                .UseFiltering())
            .AddType(new FilterInputType<Foo>(x => x
                .Field(f => f.LastName)
                .Extend()
                .OnBeforeCreate(f => f.Expression = (Foo foo, string bar) => foo.LastName == bar)))
            .AddFiltering();

        // act
        async Task<IRequestExecutor> Call() => await builder.BuildRequestExecutorAsync();

        // assert
        var ex = await Assert.ThrowsAsync<SchemaException>(Call);
        ex.Errors.Single().Message.MatchSnapshot();
    }

    [Fact]
    public async Task Create_CollectionLengthExpression()
    {
        // arrange
        var tester = _cache.CreateSchema<Foo, FooFilterInputType>(_fooEntities);

        // act
        var res1 = await tester.ExecuteAsync(
            QueryRequestBuilder.New()
            .SetQuery("{ root(where: { barLength: { eq: 1}}){ name lastName}}")
            .Create());

        var res2 = await tester.ExecuteAsync(
            QueryRequestBuilder.New()
            .SetQuery("{ root(where: { barLength: { eq: 0}}){ name lastName}}")
            .Create());

        var res3 = await tester.ExecuteAsync(
            QueryRequestBuilder.New()
            .SetQuery("{ root(where: { barLength: { eq: null}}){ name lastName}}")
            .Create());

        // assert
        await Snapshot
            .Create()
            .Add(res1, "1")
            .Add(res2, "0")
            .Add(res3, "null")
            .MatchAsync();
    }

    public class Foo
    {
        public int Id { get; set; }

        public string? Name { get; set; }

        public string? LastName { get; set; }

        public ICollection<Bar>? Bars { get; set; }
    }

    public class Bar
    {
        public int Id { get; set; }

        public string? Value { get; set; }
    }

    public class FooFilterInputType : FilterInputType<Foo>
    {
        protected override void Configure(IFilterInputTypeDescriptor<Foo> descriptor)
        {
            descriptor.Field(x => x.Name + " " + x.LastName).Name("displayName");
            descriptor.Field(x => x.Bars!.Count).Name("barLength");
        }
    }
}<|MERGE_RESOLUTION|>--- conflicted
+++ resolved
@@ -14,13 +14,8 @@
     private static readonly Foo[] _fooEntities =
     [
         new() { Name = "Foo", LastName = "Galoo", Bars = new[] { new Bar { Value="A"} } },
-<<<<<<< HEAD
-        new() { Name = "Sam", LastName = "Sampleman", Bars = Array.Empty<Bar>() }
+        new() { Name = "Sam", LastName = "Sampleman", Bars = Array.Empty<Bar>() },
     ];
-=======
-        new() { Name = "Sam", LastName = "Sampleman", Bars = Array.Empty<Bar>() },
-    };
->>>>>>> 4e9d5e4f
 
     private readonly SchemaCache _cache;
 
