--- conflicted
+++ resolved
@@ -10,50 +10,30 @@
     private static readonly Foo[] _fooEntities =
     [
         new() { Bar = "testatest" },
-<<<<<<< HEAD
-        new() { Bar = "testbtest" }
+        new() { Bar = "testbtest" },
     ];
-=======
-        new() { Bar = "testbtest" },
-    };
->>>>>>> 4e9d5e4f
 
     private static readonly FooNullable[] _fooNullableEntities =
     [
         new() { Bar = "testatest" },
         new() { Bar = "testbtest" },
-<<<<<<< HEAD
-        new() { Bar = null }
+        new() { Bar = null },
     ];
-=======
-        new() { Bar = null },
-    };
->>>>>>> 4e9d5e4f
 
     private static readonly FooShort[] _fooShortEntities =
     [
         new() { BarShort = 12 },
         new() { BarShort = 14 },
-<<<<<<< HEAD
-        new() { BarShort = 13 }
+        new() { BarShort = 13 },
     ];
-=======
-        new() { BarShort = 13 },
-    };
->>>>>>> 4e9d5e4f
 
     private static readonly FooShortNullable[] _fooShortNullableEntities =
     [
         new() { BarShort = 12 },
         new() { BarShort = null },
         new() { BarShort = 14 },
-<<<<<<< HEAD
-        new() { BarShort = 13 }
+        new() { BarShort = 13 },
     ];
-=======
-        new() { BarShort = 13 },
-    };
->>>>>>> 4e9d5e4f
 
     private readonly SchemaCache _cache;
 
