using CookieCrumble;
using HotChocolate.Execution;
using HotChocolate.Types;
using Microsoft.EntityFrameworkCore;
using Microsoft.Extensions.DependencyInjection;

namespace HotChocolate.Data;

public class IntegrationTests : IClassFixture<AuthorFixture>
{
    private readonly DbSet<Author> _authors;
    private readonly DbSet<SingleOrDefaultAuthor> _singleOrDefaultAuthors;
    private readonly DbSet<ZeroAuthor> _zeroAuthors;

    public IntegrationTests(AuthorFixture authorFixture)
    {
        _authors = authorFixture.Context.Authors;
        _zeroAuthors = authorFixture.Context.ZeroAuthors;
        _singleOrDefaultAuthors = authorFixture.Context.SingleOrDefaultAuthors;
    }

    [Fact]
    public async Task ExecuteAsync_Should_ReturnAllItems_When_ToListAsync()
    {
        // arrange
        var executor = await new ServiceCollection()
            .AddGraphQL()
            .AddFiltering()
            .AddSorting()
            .AddProjections()
            .AddQueryType(
                x => x
                    .Name("Query")
                    .Field("executable")
<<<<<<< HEAD
                    .Resolve(_authors))
=======
                    .Resolve(_authors.AsDbContextExecutable()))
>>>>>>> c0c8df52
            .BuildRequestExecutorAsync();

        // act
        var result = await executor.ExecuteAsync(
            @"
                {
                    executable {
                        name
                    }
                }
                ");

        // assert
        result.MatchSnapshot();
    }

    [Fact]
    public async Task ExecuteAsync_Should_OnlyOneItem_When_SingleOrDefault()
    {
        // arrange
        var executor = await new ServiceCollection()
            .AddGraphQL()
            .AddFiltering()
            .AddSorting()
            .AddProjections()
            .AddQueryType(
                x => x
                    .Name("Query")
                    .Field("executable")
                    .Type<ObjectType<Author>>()
                    .Resolve(_authors.Take(1))
                    .UseSingleOrDefault())
            .BuildRequestExecutorAsync();

        // act
        var result = await executor.ExecuteAsync(
            @"
                {
                    executable {
                        name
                    }
                }
                ");

        // assert
        result.MatchSnapshot();
    }

    [Fact]
    public async Task ExecuteAsync_Should_Fail_When_SingleOrDefaultMoreThanOne()
    {
        // arrange
        var executor = await new ServiceCollection()
            .AddGraphQL()
            .AddFiltering()
            .AddSorting()
            .AddProjections()
            .AddQueryType(
                x => x
                    .Name("Query")
                    .Field("executable")
                    .Type<ObjectType<Author>>()
<<<<<<< HEAD
                    .Resolve(_authors)
=======
                    .Resolve(_authors.AsDbContextExecutable())
>>>>>>> c0c8df52
                    .UseSingleOrDefault()
                    .UseProjection()
                    .UseFiltering()
                    .UseSorting())
            .BuildRequestExecutorAsync();

        // act
        var result = await executor.ExecuteAsync(
            """
            {
                executable {
                    name
                }
            }
            """);

        // assert
        result.MatchSnapshot();
    }

    [Fact]
    public async Task ExecuteAsync_Should_ReturnNull_When_SingleOrDefaultZero()
    {
        // arrange
        var executor = await new ServiceCollection()
            .AddGraphQL()
            .AddFiltering()
            .AddSorting()
            .AddProjections()
            .AddQueryType(
                x => x
                    .Name("Query")
                    .Field("executable")
                    .Type<ObjectType<Author>>()
                    .Resolve(_authors.Take(0))
                    .UseSingleOrDefault()
                    .UseProjection()
                    .UseFiltering()
                    .UseSorting())
            .BuildRequestExecutorAsync();

        // act
        var result = await executor.ExecuteAsync(
            @"
                {
                    executable {
                        name
                    }
                }
                ");

        // assert
        result.MatchSnapshot();
    }

    [Fact]
    public async Task ExecuteAsync_Should_OnlyOneItem_When_FirstOrDefault()
    {
        // arrange
        var executor = await new ServiceCollection()
            .AddGraphQL()
            .AddFiltering()
            .AddSorting()
            .AddProjections()
            .AddQueryType(
                x => x
                    .Name("Query")
                    .Field("executable")
                    .Type<ObjectType<Author>>()
<<<<<<< HEAD
                    .Resolve(_authors)
=======
                    .Resolve(_authors.AsDbContextExecutable())
>>>>>>> c0c8df52
                    .UseFirstOrDefault())
            .BuildRequestExecutorAsync();

        // act
        var result = await executor.ExecuteAsync(
            @"
                {
                    executable {
                        name
                    }
                }
                ");

        // assert
        result.MatchSnapshot();
    }

    [Fact]
    public async Task ExecuteAsync_Should_ReturnNull_When_FirstOrDefaultZero()
    {
        // arrange
        var executor = await new ServiceCollection()
            .AddGraphQL()
            .AddFiltering()
            .AddSorting()
            .AddProjections()
            .AddQueryType(
                x => x
                    .Name("Query")
                    .Field("executable")
                    .Type<ObjectType<ZeroAuthor>>()
                    .Resolve(_zeroAuthors.Take(0))
                    .UseFirstOrDefault()
                    .UseProjection()
                    .UseFiltering()
                    .UseSorting())
            .BuildRequestExecutorAsync();

        // act
        var result = await executor.ExecuteAsync(
            @"
                {
                    executable {
                        name
                    }
                }
                ");

        // assert
        result.MatchSnapshot();
    }

    [Fact]
    public async Task OffsetPagingExecutable()
    {
        // arrange
        // act
        var executor = await new ServiceCollection()
            .AddDbContextPool<BookContext>(
                b => b.UseInMemoryDatabase("Data Source=EF.OffsetPagingExecutable.db"))
            .AddGraphQL()
            .AddFiltering()
            .AddSorting()
            .AddProjections()
            .AddQueryType<Query>()
            .BuildRequestExecutorAsync();

        // assert
        var result = await executor.ExecuteAsync(
            @"query Test {
                authorOffsetPagingExecutable {
                    items {
                        name
                    }
                    pageInfo {
                        hasNextPage
                        hasPreviousPage
                    }
                }
            }");

        // assert
        result.MatchSnapshot();
    }

    [Fact]
    public async Task ExecuteAsync_Should_ReturnAllItems_When_ToListAsync_AsyncEnumerable()
    {
        // arrange
        var executor = await new ServiceCollection()
            .AddGraphQL()
            .AddFiltering()
            .AddSorting()
            .AddProjections()
            .AddQueryType(
                x => x
                    .Name("Query")
                    .Field("executable")
                    .Resolve(Executable.From(_authors))
                    .UseProjection()
                    .UseFiltering()
                    .UseSorting())
            .BuildRequestExecutorAsync();

        // act
        var result = await executor.ExecuteAsync(
            @"
                {
                    executable {
                        name
                    }
                }
                ");

        // assert
        result.MatchSnapshot();
    }

    [Fact]
    public async Task ExecuteAsync_Should_OnlyOneItem_When_SingleOrDefault_AsyncEnumerable()
    {
        // arrange
        var executor = await new ServiceCollection()
            .AddGraphQL()
            .AddFiltering()
            .AddSorting()
            .AddProjections()
            .AddQueryType(
                x => x
                    .Name("Query")
                    .Field("executable")
                    .Type<ObjectType<SingleOrDefaultAuthor>>()
                    .Resolve(Executable.From(_singleOrDefaultAuthors))
                    .UseSingleOrDefault()
                    .UseProjection()
                    .UseFiltering()
                    .UseSorting())
            .BuildRequestExecutorAsync();

        // act
        var result = await executor.ExecuteAsync(
            @"
                {
                    executable {
                        name
                    }
                }
                ");

        // assert
        result.MatchSnapshot();
    }

    [Fact]
    public async Task ExecuteAsync_Should_Fail_When_SingleOrDefaultMoreThanOne_AsyncEnumerable()
    {
        // arrange
        var executor = await new ServiceCollection()
            .AddGraphQL()
            .AddFiltering()
            .AddSorting()
            .AddProjections()
            .AddQueryType(
                x => x
                    .Name("Query")
                    .Field("executable")
                    .Type<ObjectType<Author>>()
                    .Resolve(Executable.From(_authors))
                    .UseSingleOrDefault()
                    .UseProjection()
                    .UseFiltering()
                    .UseSorting())
            .BuildRequestExecutorAsync();

        // act
        var result = await executor.ExecuteAsync(
            @"
                {
                    executable {
                        name
                    }
                }
                ");

        // assert
        result.MatchSnapshot();
    }

    [Fact]
    public async Task ExecuteAsync_Should_ReturnNull_When_SingleOrDefaultZero_AsyncEnumerable()
    {
        // arrange
        var executor = await new ServiceCollection()
            .AddGraphQL()
            .AddFiltering()
            .AddSorting()
            .AddProjections()
            .AddQueryType(
                x => x
                    .Name("Query")
                    .Field("executable")
                    .Type<ObjectType<ZeroAuthor>>()
                    .Resolve(Executable.From(_zeroAuthors))
                    .UseSingleOrDefault()
                    .UseProjection()
                    .UseFiltering()
                    .UseSorting())
            .BuildRequestExecutorAsync();

        // act
        var result = await executor.ExecuteAsync(
            @"
                {
                    executable {
                        name
                    }
                }
                ");

        // assert
        result.MatchSnapshot();
    }

    [Fact]
    public async Task ExecuteAsync_Should_OnlyOneItem_When_FirstOrDefault_AsyncEnumerable()
    {
        // arrange
        var executor = await new ServiceCollection()
            .AddGraphQL()
            .AddFiltering()
            .AddSorting()
            .AddProjections()
            .AddQueryType(
                x => x
                    .Name("Query")
                    .Field("executable")
                    .Type<ObjectType<Author>>()
                    .Resolve(Executable.From(_authors))
                    .UseFirstOrDefault()
                    .UseProjection()
                    .UseFiltering()
                    .UseSorting())
            .BuildRequestExecutorAsync();

        // act
        var result = await executor.ExecuteAsync(
            @"
                {
                    executable {
                        name
                    }
                }
                ");

        // assert
        result.MatchSnapshot();
    }

    [Fact]
    public async Task ExecuteAsync_Should_ReturnNull_When_FirstOrDefaultZero_AsyncEnumerable()
    {
        // arrange
        var executor = await new ServiceCollection()
            .AddGraphQL()
            .AddFiltering()
            .AddSorting()
            .AddProjections()
            .AddQueryType(
                x => x
                    .Name("Query")
                    .Field("executable")
                    .Type<ObjectType<ZeroAuthor>>()
                    .Resolve(Executable.From(_zeroAuthors))
                    .UseFirstOrDefault()
                    .UseProjection()
                    .UseFiltering()
                    .UseSorting())
            .BuildRequestExecutorAsync();

        // act
        var result = await executor.ExecuteAsync(
            @"
                {
                    executable {
                        name
                    }
                }
                ");

        // assert
        result.MatchSnapshot();
    }
}<|MERGE_RESOLUTION|>--- conflicted
+++ resolved
@@ -32,11 +32,7 @@
                 x => x
                     .Name("Query")
                     .Field("executable")
-<<<<<<< HEAD
                     .Resolve(_authors))
-=======
-                    .Resolve(_authors.AsDbContextExecutable()))
->>>>>>> c0c8df52
             .BuildRequestExecutorAsync();
 
         // act
@@ -99,11 +95,7 @@
                     .Name("Query")
                     .Field("executable")
                     .Type<ObjectType<Author>>()
-<<<<<<< HEAD
                     .Resolve(_authors)
-=======
-                    .Resolve(_authors.AsDbContextExecutable())
->>>>>>> c0c8df52
                     .UseSingleOrDefault()
                     .UseProjection()
                     .UseFiltering()
@@ -173,11 +165,7 @@
                     .Name("Query")
                     .Field("executable")
                     .Type<ObjectType<Author>>()
-<<<<<<< HEAD
                     .Resolve(_authors)
-=======
-                    .Resolve(_authors.AsDbContextExecutable())
->>>>>>> c0c8df52
                     .UseFirstOrDefault())
             .BuildRequestExecutorAsync();
 
