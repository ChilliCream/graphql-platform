--- conflicted
+++ resolved
@@ -15,13 +15,8 @@
     private static readonly Foo[] _fooEntities =
     [
         new() { Bar = true },
-<<<<<<< HEAD
-        new() { Bar = false }
+        new() { Bar = false },
     ];
-=======
-        new() { Bar = false },
-    };
->>>>>>> 4e9d5e4f
 
     [Fact]
     public async Task Create_Boolean_OrderBy()
