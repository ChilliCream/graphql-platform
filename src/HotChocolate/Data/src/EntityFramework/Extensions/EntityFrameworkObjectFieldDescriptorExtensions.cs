using System;
using System.Collections;
using System.Diagnostics.CodeAnalysis;
using System.Threading.Tasks;
using HotChocolate.Data;
using HotChocolate.Types.Descriptors.Definitions;
using Microsoft.EntityFrameworkCore;
using Microsoft.Extensions.DependencyInjection;
using static HotChocolate.Resolvers.FieldClassMiddlewareFactory;

namespace HotChocolate.Types;

public static class EntityFrameworkObjectFieldDescriptorExtensions
{
    private static readonly Type _valueTask = typeof(ValueTask<>);
    private static readonly Type _task = typeof(Task<>);

    public static IObjectFieldDescriptor UseDbContext<TDbContext>(
        this IObjectFieldDescriptor descriptor)
        where TDbContext : DbContext
    {
        var scopedServiceName = typeof(TDbContext).FullName ?? typeof(TDbContext).Name;
        FieldMiddlewareDefinition placeholder =
            new(_ => _ => throw new NotSupportedException(), key: WellKnownMiddleware.ToList);

        descriptor.Extend().Definition.MiddlewareDefinitions.Add(
            new(next => async context =>
            {
#if NET6_0_OR_GREATER
<<<<<<< HEAD
                await using var dbContext = await context.Services
=======
                await using var dbContext = await context.RequestServices
>>>>>>> 195d446f
                    .GetRequiredService<IDbContextFactory<TDbContext>>()
                    .CreateDbContextAsync()
                    .ConfigureAwait(false);
#else
<<<<<<< HEAD
                using var dbContext = context.Services
=======
                using TDbContext dbContext = context.RequestServices
>>>>>>> 195d446f
                    .GetRequiredService<IDbContextFactory<TDbContext>>()
                    .CreateDbContext();
#endif

                try
                {
                    context.SetLocalState(scopedServiceName, dbContext);
                    await next(context).ConfigureAwait(false);
                }
                finally
                {
                    context.RemoveLocalState(scopedServiceName);
                }
            }, key: WellKnownMiddleware.DbContext));

        descriptor.Extend().Definition.MiddlewareDefinitions.Add(placeholder);

        descriptor
            .Extend()
            .OnBeforeNaming((_, d) => AddCompletionMiddleware(d, placeholder));

        return descriptor;
    }

    internal static void UseDbContext<TDbContext>(
        ObjectFieldDefinition definition)
        where TDbContext : DbContext
    {
        var scopedServiceName = typeof(TDbContext).FullName ?? typeof(TDbContext).Name;

        FieldMiddlewareDefinition placeholderMiddleware =
            new(_ => _ => throw new NotSupportedException(), key: WellKnownMiddleware.ToList);

        FieldMiddlewareDefinition contextMiddleware =
            new(next => async context =>
                {
                    var dbContext = await context.RequestServices
                        .GetRequiredService<IDbContextFactory<TDbContext>>()
                        .CreateDbContextAsync()
                        .ConfigureAwait(false);

                    context.RegisterForCleanup(() => dbContext.DisposeAsync());

                    try
                    {
                        context.SetLocalState(scopedServiceName, dbContext);
                        await next(context).ConfigureAwait(false);
                    }
                    finally
                    {
                        context.RemoveLocalState(scopedServiceName);
                    }
                },
                key: WellKnownMiddleware.DbContext);

        definition.MiddlewareDefinitions.Insert(0, placeholderMiddleware);
        definition.MiddlewareDefinitions.Insert(0, contextMiddleware);

        AddCompletionMiddleware(definition, placeholderMiddleware);
    }

    internal static void AddCompletionMiddleware(
        ObjectFieldDefinition definition,
        FieldMiddlewareDefinition placeholderMiddleware)
    {
        if (definition.ResultType is null)
        {
            definition.MiddlewareDefinitions.Remove(placeholderMiddleware);
            return;
        }

        if (TryExtractEntityType(definition.ResultType, out Type? entityType))
        {
            Type middleware = typeof(ToListMiddleware<>).MakeGenericType(entityType);
            var index = definition.MiddlewareDefinitions.IndexOf(placeholderMiddleware);
            definition.MiddlewareDefinitions[index] =
                new(Create(middleware), key: WellKnownMiddleware.ToList);
            return;
        }

        if (IsExecutable(definition.ResultType))
        {
            Type middleware = typeof(ExecutableMiddleware);
            var index = definition.MiddlewareDefinitions.IndexOf(placeholderMiddleware);
            definition.MiddlewareDefinitions[index] =
                new(Create(middleware), key: WellKnownMiddleware.ToList);
        }

        definition.MiddlewareDefinitions.Remove(placeholderMiddleware);
    }

    private static bool TryExtractEntityType(
        Type resultType,
        [NotNullWhen(true)] out Type? entityType)
    {
        if (!resultType.IsGenericType)
        {
            entityType = null;
            return false;
        }

        if (typeof(IEnumerable).IsAssignableFrom(resultType))
        {
            entityType = resultType.GenericTypeArguments[0];
            return true;
        }

        Type resultTypeDefinition = resultType.GetGenericTypeDefinition();
        if ((resultTypeDefinition == _task || resultTypeDefinition == _valueTask) &&
            typeof(IEnumerable).IsAssignableFrom(resultType.GenericTypeArguments[0]) &&
            resultType.GenericTypeArguments[0].IsGenericType)
        {
            entityType = resultType.GenericTypeArguments[0].GenericTypeArguments[0];
            return true;
        }

        entityType = null;
        return false;
    }

    private static bool IsExecutable(Type resultType)
    {
        if (typeof(IExecutable).IsAssignableFrom(resultType))
        {
            return true;
        }

        if (!resultType.IsGenericType)
        {
            return false;
        }

        var resultTypeDefinition = resultType.GetGenericTypeDefinition();
        return (resultTypeDefinition == _task || resultTypeDefinition == _valueTask) &&
            typeof(IExecutable).IsAssignableFrom(resultType.GenericTypeArguments[0]);
    }
}<|MERGE_RESOLUTION|>--- conflicted
+++ resolved
@@ -27,20 +27,12 @@
             new(next => async context =>
             {
 #if NET6_0_OR_GREATER
-<<<<<<< HEAD
-                await using var dbContext = await context.Services
-=======
                 await using var dbContext = await context.RequestServices
->>>>>>> 195d446f
                     .GetRequiredService<IDbContextFactory<TDbContext>>()
                     .CreateDbContextAsync()
                     .ConfigureAwait(false);
 #else
-<<<<<<< HEAD
-                using var dbContext = context.Services
-=======
                 using TDbContext dbContext = context.RequestServices
->>>>>>> 195d446f
                     .GetRequiredService<IDbContextFactory<TDbContext>>()
                     .CreateDbContext();
 #endif
