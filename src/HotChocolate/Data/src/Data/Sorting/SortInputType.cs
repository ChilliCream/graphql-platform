using System;
using System.Linq;
using HotChocolate.Configuration;
using HotChocolate.Internal;
using HotChocolate.Types;
using HotChocolate.Types.Descriptors;
using HotChocolate.Types.Descriptors.Definitions;
using static HotChocolate.Internal.FieldInitHelper;

namespace HotChocolate.Data.Sorting;

public class SortInputType
    : InputObjectType
    , ISortInputType
{
    private Action<ISortInputTypeDescriptor>? _configure;

    public SortInputType()
    {
        _configure = Configure;
    }

    public SortInputType(Action<ISortInputTypeDescriptor> configure)
    {
        _configure = configure ?? throw new ArgumentNullException(nameof(configure));
    }

    public IExtendedType EntityType { get; private set; } = default!;

    protected override InputObjectTypeDefinition CreateDefinition(ITypeDiscoveryContext context)
    {
        if (Definition is null)
        {
            var descriptor = SortInputTypeDescriptor.FromSchemaType(
                context.DescriptorContext,
                GetType(),
                context.Scope);

            _configure!(descriptor);
            _configure = null;

            Definition = descriptor.CreateDefinition();
        }

        return Definition;
    }

    protected virtual void Configure(ISortInputTypeDescriptor descriptor)
    {
    }

    protected override void OnRegisterDependencies(
        ITypeDiscoveryContext context,
        InputObjectTypeDefinition definition)
    {
        base.OnRegisterDependencies(context, definition);
        if (definition is SortInputTypeDefinition {EntityType: { }} sortDefinition)
        {
            SetTypeIdentity(
                typeof(SortInputType<>).MakeGenericType(sortDefinition.EntityType));
        }
    }

    protected override void OnCompleteType(
        ITypeCompletionContext context,
        InputObjectTypeDefinition definition)
    {
        base.OnCompleteType(context, definition);

        if (definition is SortInputTypeDefinition { EntityType: not null } ft)
        {
            EntityType = context.TypeInspector.GetType(ft.EntityType);
        }
    }

    protected override FieldCollection<InputField> OnCompleteFields(
        ITypeCompletionContext context,
        InputObjectTypeDefinition definition)
    {
        var fields = new InputField[definition.Fields.Count];
        var index = 0;

        foreach (var fieldDefinition in definition.Fields)
        {
            if (fieldDefinition is SortFieldDefinition {Ignore: false} field)
            {
                fields[index] = new SortField(field, index);
                index++;
            }
        }

        if (fields.Length < index)
        {
            Array.Resize(ref fields, index);
        }

        return CompleteFields(context, this, fields);
    }

    // we are disabling the default configure method so
    // that this does not lead to confusion.
    protected sealed override void Configure(IInputObjectTypeDescriptor descriptor)
    {
        throw new NotSupportedException();
    }
<<<<<<< HEAD

    internal SortInputType(
        SortInputTypeDefinition sourceTypeDefinition,
        SortInputTypeDefinition? explicitDefinition,
        ITypeReference sortType,
        ITypeReference sortOperationType,
        SortFieldDefinition fieldDefinition)
    {
        if (sortType is null)
        {
            throw new ArgumentNullException(nameof(sortType));
        }

        var sortTypeDefinition = explicitDefinition ?? new()
        {
            EntityType = typeof(object)
        };

        // we merge/copy the operation fields from the original type. This way users do not have
        // to declare the types of operations
        foreach (var field in sourceTypeDefinition.Fields.OfType<SortFieldDefinition>())
        {
            var userDefinedField = sortTypeDefinition.Fields
                .OfType<SortFieldDefinition>()
                .FirstOrDefault(x => x.Name == field.Name);

            if (userDefinedField is not null)
            {
                SortFieldDefinition newDefinition = new();
                field.CopyTo(newDefinition);
                userDefinedField.MergeInto(newDefinition);
                sortTypeDefinition.Fields.Remove(userDefinedField);
                sortTypeDefinition.Fields.Add(newDefinition);
            }
        }

        Definition = sortTypeDefinition;
        Definition.Dependencies.Add(new(sortType));
        Definition.Dependencies.Add(new(sortOperationType));
        Definition.NeedsNameCompletion = true;
        Definition.Configurations.Add(
            new CompleteConfiguration<SortInputTypeDefinition>(
                CreateNamingConfiguration,
                sortTypeDefinition,
                ApplyConfigurationOn.BeforeNaming,
                new TypeDependency[]
                {
                    new(sortOperationType, TypeDependencyFulfilled.Named),
                    new(sortType, TypeDependencyFulfilled.Named)
                }));

        // <summary>
        // Creates the configuration for the naming process of the inline sort types.
        // It uses the parent type name and the name of the field on which the new is applied,
        // to create a new typename
        // <example>
        // ParentTypeName: AuthorSortInputType
        // Field: friends
        // Result: AuthorFriendsSortInputType
        // </example>
        // </summary>
        void CreateNamingConfiguration(
            ITypeCompletionContext context,
            SortInputTypeDefinition definition)
        {
            if (definition.IsNamed)
            {
                return;
            }

            var parentSortType = context.GetType<ISortInputType>(sortType);
            var convention = context.GetSortConvention(context.Scope);
            definition.Name = convention.GetTypeName(parentSortType, fieldDefinition);
        }
    }
=======
>>>>>>> 0456ec5b
}<|MERGE_RESOLUTION|>--- conflicted
+++ resolved
@@ -103,82 +103,4 @@
     {
         throw new NotSupportedException();
     }
-<<<<<<< HEAD
-
-    internal SortInputType(
-        SortInputTypeDefinition sourceTypeDefinition,
-        SortInputTypeDefinition? explicitDefinition,
-        ITypeReference sortType,
-        ITypeReference sortOperationType,
-        SortFieldDefinition fieldDefinition)
-    {
-        if (sortType is null)
-        {
-            throw new ArgumentNullException(nameof(sortType));
-        }
-
-        var sortTypeDefinition = explicitDefinition ?? new()
-        {
-            EntityType = typeof(object)
-        };
-
-        // we merge/copy the operation fields from the original type. This way users do not have
-        // to declare the types of operations
-        foreach (var field in sourceTypeDefinition.Fields.OfType<SortFieldDefinition>())
-        {
-            var userDefinedField = sortTypeDefinition.Fields
-                .OfType<SortFieldDefinition>()
-                .FirstOrDefault(x => x.Name == field.Name);
-
-            if (userDefinedField is not null)
-            {
-                SortFieldDefinition newDefinition = new();
-                field.CopyTo(newDefinition);
-                userDefinedField.MergeInto(newDefinition);
-                sortTypeDefinition.Fields.Remove(userDefinedField);
-                sortTypeDefinition.Fields.Add(newDefinition);
-            }
-        }
-
-        Definition = sortTypeDefinition;
-        Definition.Dependencies.Add(new(sortType));
-        Definition.Dependencies.Add(new(sortOperationType));
-        Definition.NeedsNameCompletion = true;
-        Definition.Configurations.Add(
-            new CompleteConfiguration<SortInputTypeDefinition>(
-                CreateNamingConfiguration,
-                sortTypeDefinition,
-                ApplyConfigurationOn.BeforeNaming,
-                new TypeDependency[]
-                {
-                    new(sortOperationType, TypeDependencyFulfilled.Named),
-                    new(sortType, TypeDependencyFulfilled.Named)
-                }));
-
-        // <summary>
-        // Creates the configuration for the naming process of the inline sort types.
-        // It uses the parent type name and the name of the field on which the new is applied,
-        // to create a new typename
-        // <example>
-        // ParentTypeName: AuthorSortInputType
-        // Field: friends
-        // Result: AuthorFriendsSortInputType
-        // </example>
-        // </summary>
-        void CreateNamingConfiguration(
-            ITypeCompletionContext context,
-            SortInputTypeDefinition definition)
-        {
-            if (definition.IsNamed)
-            {
-                return;
-            }
-
-            var parentSortType = context.GetType<ISortInputType>(sortType);
-            var convention = context.GetSortConvention(context.Scope);
-            definition.Name = convention.GetTypeName(parentSortType, fieldDefinition);
-        }
-    }
-=======
->>>>>>> 0456ec5b
 }