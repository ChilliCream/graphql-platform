--- conflicted
+++ resolved
@@ -66,16 +66,12 @@
                 }
 
                 if (source != null &&
-<<<<<<< HEAD
-                    argument.Type is ISortInputType sortInput &&
+                    argument.Type is ListType lt &&
+                    lt.ElementType is ISortInputType sortInput &&
                     context.Field.ContextData.TryGetValue(
                         ContextVisitSortArgumentKey,
                         out object? executorObj) &&
                     executorObj is VisitSortArgument executor)
-=======
-                    argument.Type is ListType lt &&
-                    lt.ElementType is ISortInputType sortInput)
->>>>>>> 762b09e2
                 {
                     QueryableSortContext visitorContext = executor(
                         sort,
