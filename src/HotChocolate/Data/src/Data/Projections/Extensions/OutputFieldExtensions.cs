using HotChocolate.Types;
using HotChocolate.Types.Pagination;
using static HotChocolate.Data.Projections.ProjectionConvention;
using static HotChocolate.Data.Projections.ProjectionProvider;

namespace HotChocolate.Data.Projections
{
    internal static class OutputFieldExtensions
    {
<<<<<<< HEAD
        public static bool IsNotProjected(this IOutputField field) =>
            field.ContextData.TryGetValue(IsProjectedKey, out object? isProjectedObject) &&
            isProjectedObject is false;

        public static bool HasProjectionMiddleware(this IOutputField field) =>
            field.ContextData.ContainsKey(ProjectionContextIdentifier);

        public static bool IsPagination(this IOutputField field) =>
            (field.Type is INullableType nt && nt.InnerType() is IPageType) ||
            field.Type is IPageType;
=======
        public static bool IsNotProjected(this IOutputField field)
            => field.ContextData.TryGetValue(IsProjectedKey, out var isProjectedObject) &&
                isProjectedObject is bool isProjected && !isProjected;

        public static bool HasProjectionMiddleware(this IOutputField field)
            => field.Type.Kind != TypeKind.NonNull && field.Type.InnerType() is IPageType ||
               field.Type is IPageType ||
               field.ContextData.ContainsKey(ProjectionContextIdentifier);
>>>>>>> 333b4a3e
    }
}<|MERGE_RESOLUTION|>--- conflicted
+++ resolved
@@ -7,26 +7,17 @@
 {
     internal static class OutputFieldExtensions
     {
-<<<<<<< HEAD
         public static bool IsNotProjected(this IOutputField field) =>
             field.ContextData.TryGetValue(IsProjectedKey, out object? isProjectedObject) &&
             isProjectedObject is false;
-
-        public static bool HasProjectionMiddleware(this IOutputField field) =>
-            field.ContextData.ContainsKey(ProjectionContextIdentifier);
-
-        public static bool IsPagination(this IOutputField field) =>
-            (field.Type is INullableType nt && nt.InnerType() is IPageType) ||
-            field.Type is IPageType;
-=======
-        public static bool IsNotProjected(this IOutputField field)
-            => field.ContextData.TryGetValue(IsProjectedKey, out var isProjectedObject) &&
-                isProjectedObject is bool isProjected && !isProjected;
 
         public static bool HasProjectionMiddleware(this IOutputField field)
             => field.Type.Kind != TypeKind.NonNull && field.Type.InnerType() is IPageType ||
                field.Type is IPageType ||
                field.ContextData.ContainsKey(ProjectionContextIdentifier);
->>>>>>> 333b4a3e
+
+        public static bool IsPagination(this IOutputField field) =>
+            (field.Type is INullableType nt && nt.InnerType() is IPageType) ||
+            field.Type is IPageType;
     }
 }