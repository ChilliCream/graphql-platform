--- conflicted
+++ resolved
@@ -429,15 +429,16 @@
             }
         }
         
-<<<<<<< HEAD
+        
         internal static string ProjectionConvention_PaginationInProjectionNotSupported {
             get {
                 return ResourceManager.GetString("ProjectionConvention_PaginationInProjectionNotSupported", resourceCulture);
-=======
+            }
+        }
+        
         internal static string UseProjection_CannotHandleType_ {
             get {
                 return ResourceManager.GetString("UseProjection_CannotHandleType_", resourceCulture);
->>>>>>> 333b4a3e
             }
         }
     }
