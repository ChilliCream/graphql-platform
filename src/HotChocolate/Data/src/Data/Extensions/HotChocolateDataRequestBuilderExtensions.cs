--- conflicted
+++ resolved
@@ -28,19 +28,9 @@
     /// </returns>
     public static IRequestExecutorBuilder AddFiltering(
         this IRequestExecutorBuilder builder,
-<<<<<<< HEAD
         string? name = null,
         bool compatabilityMode = false) =>
         builder.ConfigureSchema(s => s.AddFiltering(name, compatabilityMode));
-=======
-        string? name = null)
-    {
-        builder.Services.AddSingleton<IParameterExpressionBuilder>(
-            new FilterContextParameterExpressionBuilder());
-
-        return builder.ConfigureSchema(s => s.AddFiltering(name));
-    }
->>>>>>> c6cf60cb
 
     /// <summary>
     /// Adds filtering support.
