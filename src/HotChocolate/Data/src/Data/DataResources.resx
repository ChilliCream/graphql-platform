<?xml version="1.0" encoding="utf-8"?>

<root>
  <xsd:schema id="root"
    xmlns=""
    xmlns:xsd="http://www.w3.org/2001/XMLSchema"
    xmlns:msdata="urn:schemas-microsoft-com:xml-msdata">
    <xsd:element name="root" msdata:IsDataSet="true">

    </xsd:element>
  </xsd:schema>
  <resheader name="resmimetype">
    <value>text/microsoft-resx</value>
  </resheader>
  <resheader name="version">
    <value>1.3</value>
  </resheader>
  <resheader name="reader">
    <value>System.Resources.ResXResourceReader, System.Windows.Forms, Version=2.0.0.0, Culture=neutral, PublicKeyToken=b77a5c561934e089
    </value>
  </resheader>
  <resheader name="writer">
    <value>System.Resources.ResXResourceWriter, System.Windows.Forms, Version=2.0.0.0, Culture=neutral, PublicKeyToken=b77a5c561934e089
    </value>
  </resheader>
  <data name="FilterField_FilterField_TypeUnknown" xml:space="preserve">
    <value>Unable to resolve the field runtime type for `{0}.{1}`.</value>
  </data>
  <data name="FilterConventionDescriptor_MustInheritFromFilterInputType" xml:space="preserve">
    <value>The filter type must inherit from `FilterInputType`.</value>
  </data>
  <data name="FilterConventionDescriptor_MustImplementIFilterProvider" xml:space="preserve">
    <value>A filter provider has to implement `IFilterProvider`.</value>
  </data>
  <data name="FilterConvention_NoConfigurationSpecified" xml:space="preserve">
    <value>No configuration was specified.</value>
  </data>
  <data name="FilterProvider_NoConfigurationSpecified" xml:space="preserve">
    <value>No configuration was specified.</value>
  </data>
  <data name="FilterConvention_UnknownType" xml:space="preserve">
    <value>The type {0} is unknown</value>
  </data>
  <data name="FilterInputTypeDescriptor_Operation_OnlyMethods" xml:space="preserve">
    <value>Only method are allowed for filter operations.</value>
  </data>
  <data name="FilterInputTypeDescriptor_Field_OnlyProperties" xml:space="preserve">
    <value>Only properties are supported as fields.</value>
  </data>
  <data name="FilterObjectFieldDescriptorExtensions_UseFiltering_CannotHandleType" xml:space="preserve">
    <value>Cannot handle the specified filter type.</value>
  </data>
  <data name="SortField_SortField_TypeUnknown" xml:space="preserve">
    <value>Unable to resolve the field runtime type for `{0}.{1}`.</value>
  </data>
  <data name="Sorting_TypeOfInvalidFormat" xml:space="preserve">
    <value>Unable to resolve sorting type. {0} is of invalid format.</value>
  </data>
  <data name="SortConventionDescriptor_MustInheritFromSortInputOrEnumType" xml:space="preserve">
    <value>The sorting type must inherit from `SortInputType` or `SortEnumType`.</value>
  </data>
  <data name="SortConventionDescriptor_MustImplementISortProvider" xml:space="preserve">
    <value>A sorting provider has to implement `ISortProvider`.</value>
  </data>
  <data name="SortConvention_NoConfigurationSpecified" xml:space="preserve">
    <value>No configuration was specified.</value>
  </data>
  <data name="SortProvider_NoConfigurationSpecified" xml:space="preserve">
    <value>No configuration was specified.</value>
  </data>
  <data name="SortConvention_UnknownType" xml:space="preserve">
    <value>The type {0} is unknown</value>
  </data>
  <data name="SortInputTypeDescriptor_Field_OnlyProperties" xml:space="preserve">
    <value>Only properties are supported as fields.</value>
  </data>
  <data name="SortObjectFieldDescriptorExtensions_UseSorting_CannotHandleType" xml:space="preserve">
    <value>Cannot handle the specified filter type.</value>
  </data>
  <data name="SortingVisitor_ListInput_AreNotSuported" xml:space="preserve">
    <value>Lists are not supported by sorting!</value>
  </data>
  <data name="SortingEnumType_Cannot_ParseLiteral" xml:space="preserve">
    <value>{0} cannot parse the given literal of type `{1}`.</value>
  </data>
  <data name="SortInvocation_Cannot_SortOnFields" xml:space="preserve">
    <value>Sorting on fields with no operation is not supported</value>
  </data>
  <data name="QueryableSortHandler_InvalidSelector" xml:space="preserve">
    <value>Sorting has encountered invalid selector</value>
  </data>
  <data name="FilterConvention_CouldNotConvertValue" xml:space="preserve">
    <value>Filtering could not convert value into desired format.</value>
  </data>
  <data name="FilterObjectFieldDescriptorExtensions_CannotInfer" xml:space="preserve">
    <value>The filter type cannot be inferred from `System.Object`.</value>
  </data>
  <data name="FilterDescriptorContextExtensions_NoConvention" xml:space="preserve">
    <value>No filter convention found for scope `{0}`. Register a convention with `AddConvention&lt;IFilterConvention, TYourConvention&gt;("{0}")` on the schema builder.</value>
  </data>
  <data name="FilterDescriptorContextExtensions_NoConvention_Default" xml:space="preserve">
    <value>No default filter convention found. Call `AddFiltering()` on the schema builder.</value>
  </data>
  <data name="SortProvider_NoFieldHandlersConfigured" xml:space="preserve">
    <value>The sort provider `{0}` does not specify and field handler.</value>
  </data>
  <data name="SortProvider_NoOperationHandlersConfigured" xml:space="preserve">
    <value>The sort provider `{0}` does not specify and operation handler.</value>
  </data>
  <data name="SortDescriptorContextExtensions_NoConvention" xml:space="preserve">
    <value>No sorting convention found for scope `{0}`. Register a convention with `AddConvention&lt;ISortConvention, TYourConvention&gt;("{0}")` on the schema builder.</value>
  </data>
  <data name="SortDescriptorContextExtensions_NoConvention_Default" xml:space="preserve">
    <value>No default sorting convention found. Call `AddSorting()` on the schema builder.</value>
  </data>
  <data name="SortInterceptor_NoFieldHandlerFoundForField" xml:space="preserve">
    <value>For the field {0} of type {1} was no field handler found.</value>
  </data>
  <data name="SortInterceptor_NoOperationHandlerFoundForValue" xml:space="preserve">
    <value>For the value {0} of type {1} was no operation handler found.</value>
  </data>
  <data name="SortConvention_NoProviderFound" xml:space="preserve">
    <value>There is no provider defined for the sorting convention `{0}`.</value>
  </data>
  <data name="SortConvention_TypeOfMemberIsUnknown" xml:space="preserve">
    <value>The type of the member {0} of the declaring type {1} is unknown</value>
  </data>
  <data name="Sorting_SortingWasNotFound" xml:space="preserve">
    <value>Sorting was not found. Register sorting with [UseSorting] or descriptor.UseSorting().</value>
  </data>
  <data name="Sorting_TypeMissmatch" xml:space="preserve">
    <value>Sorting is expected to be of type {0}, but was of type {1}</value>
  </data>
  <data name="FilterConvention_NoProviderFound" xml:space="preserve">
    <value>There is no provider defined for the filter convention `{0}`.</value>
  </data>
  <data name="FilterConvention_TypeOfMemberIsUnknown" xml:space="preserve">
    <value>The type of the member {0} of the declaring type {1} is unknown</value>
  </data>
  <data name="FilterConvention_TypeIsUnknown" xml:space="preserve">
    <value>The type {0} is unknown. No `FilterType` could be created</value>
  </data>
  <data name="SortConvention_OperationNameNotFound" xml:space="preserve">
    <value>Operation with identifier {0} has no name defined. Add a name to the sort convention</value>
  </data>
  <data name="SortObjectFieldDescriptorExtensions_CannotInfer" xml:space="preserve">
    <value>The sort type cannot be inferred from `System.Object`.</value>
  </data>
  <data name="FilterConvention_OperationNameNotFound" xml:space="preserve">
    <value>Operation with identifier {0} has no name defined. Add a name to the filter convention</value>
  </data>
  <data name="FilterProvider_NoHandlersConfigured" xml:space="preserve">
    <value>The filter provider `{0}` does not specify and field handler.</value>
  </data>
  <data name="Filtering_FilteringWasNotFound" xml:space="preserve">
    <value>Filtering was not found. Register filtering with [UseFiltering] or descriptor.UseFiltering().</value>
  </data>
  <data name="Filtering_TypeMissmatch" xml:space="preserve">
    <value>Filtering is expected to be of type {0}, but was of type {1}</value>
  </data>
  <data name="FilterInterceptor_NoHandlerFoundForField" xml:space="preserve">
    <value>For the field {0} of type {1} was no handler found.</value>
  </data>
  <data name="FilterInterceptor_OperationHasNoTypeSpecified" xml:space="preserve">
    <value>For the operation {0} of type {1} was no type specified found.</value>
  </data>
  <data name="ErrorHelper_CreateNonNullError" xml:space="preserve">
    <value>The provided value for filter `{0}` of type {1} is invalid. Null values are not supported.</value>
  </data>
  <data name="FilterProvider_UnableToCreateFieldHandler" xml:space="preserve">
    <value>Unable to create field handler `{0}` for filter provider `{1}`.</value>
  </data>
  <data name="SortProvider_UnableToCreateFieldHandler" xml:space="preserve">
    <value>Unable to create field handler `{0}` for sort provider `{1}`.</value>
  </data>
  <data name="SortProvider_UnableToCreateOperationHandler" xml:space="preserve">
    <value>Unable to create operation handler `{0}` for sort provider `{1}`.</value>
  </data>
  <data name="SortEnumValue_ValueIsNull" xml:space="preserve">
    <value>The inner value of enum value cannot be null or empty</value>
  </data>
  <data name="SortVisitor_InvalidField" xml:space="preserve">
    <value>Sorting visitor encountered invalid field</value>
  </data>
  <data name="SortVisitor_InvalidType" xml:space="preserve">
    <value>Sorting visitor encountered invalid type</value>
  </data>
  <data name="FilterVisitor_InvalidType" xml:space="preserve">
    <value>Filter visitor encountered invalid type</value>
  </data>
  <data name="FilterVisitor_InvalidField" xml:space="preserve">
    <value>Filter visitor encountered invalid field</value>
  </data>
  <data name="ProjectionProvider_NoConfigurationSpecified" xml:space="preserve">
    <value>No configuration was specified.</value>
  </data>
  <data name="ProjectionProvider_UnableToCreateFieldHandler" xml:space="preserve">
    <value>Unable to create field handler `{0}` for projection convention `{1}`.</value>
  </data>
  <data name="ProjectionProvider_NoHandlersConfigured" xml:space="preserve">
    <value>The projection convention `{0}` does not specify and field handler.</value>
  </data>
  <data name="ProjectionConvention_NoConfigurationSpecified" xml:space="preserve">
    <value>No configuration was specified.</value>
  </data>
  <data name="ProjectionConvention_NoProviderFound" xml:space="preserve">
    <value>There is no provider defined for the projection convention `{0}`.</value>
  </data>
  <data name="ProjectionConventionDescriptor_MustImplementIProjectionProvider" xml:space="preserve">
    <value>A projection provider has to implement `IProjectionProvider`.</value>
  </data>
  <data name="ProjectionProvider_CreateMoreThanOneError" xml:space="preserve">
    <value>Sequence contains more than one element.</value>
  </data>
  <data name="ProjectionProvider_CouldNotProjectFiltering" xml:space="preserve">
    <value>Could not project filters on field</value>
  </data>
  <data name="ProjectionProvider_CouldNotProjectSorting" xml:space="preserve">
    <value>Could not project sorting on field</value>
  </data>
  <data name="ProjectionConvention_CouldNotProject" xml:space="preserve">
    <value>Projection Visitor is in invalid state. Projection failed!</value>
  </data>
  <data name="ProjectionVisitor_NodeFieldWasNotFound" xml:space="preserve">
    <value>Type {0} does not contain a valid node field. Only `items` and `nodes` are supported</value>
  </data>
  <data name="Projection_ProjectionWasNotFound" xml:space="preserve">
    <value>Projection was not found. Register projection with [UseProjection] or descriptor.UseProjection().</value>
  </data>
  <data name="Projection_TypeMissmatch" xml:space="preserve">
    <value>Projection is expected to be of type {0}, but was of type {1}</value>
  </data>
  <data name="FilterConvention_ProviderHasToBeInitializedByConvention" xml:space="preserve">
    <value>The filter provider {0} {1}was not initialized by a convention. It is only valid to register a provider over a FilterConvention</value>
  </data>
  <data name="UseProjection_CannotHandleType_" xml:space="preserve">
    <value>Cannot handle the specified type.</value>
  </data>
  <data name="PagingProjectionOptimizer_NotAPagingField" xml:space="preserve">
    <value>The paging projection optimizer was applied to a field that is not of IPageType. The problem encounter on {0}.{1} : {2}</value>
  </data>
  <data name="Filtering_CouldNotParseValue" xml:space="preserve">
    <value>The {0} could not parse the value of the filter. The value was {1}. The expected type was {2}. This error occured on {3}.{4}: {5}</value>
  </data>
  <data name="QueryableFiltering_MemberInvalid" xml:space="preserve">
    <value>Filtering needs a member of type PropertyInfo or MethodInfo but received {0}! This error occured on {1}.{2}: {3}</value>
  </data>
  <data name="QueryableFiltering_NoMemberDeclared" xml:space="preserve">
    <value>Filtering needs a member of type PropertyInfo or MethodInfo no member was found! This error occured on {0}.{1}: {2}</value>
  </data>
  <data name="Filtering_QueryableCombinator_QueueEmpty" xml:space="preserve">
    <value>QueryableCombinator {0} could not combine expressions. There were no expressions to combine.</value>
  </data>
  <data name="Filtering_QueryableCombinator_InvalidCombinator" xml:space="preserve">
    <value>QueryableCombinator {0} could not combine expression. {1} is a invalid combinator</value>
  </data>
  <data name="ProjectionVisitor_MemberInvalid" xml:space="preserve">
    <value>Projections needs a member of type PropertyInfo or MethodInfo but received {0}!</value>
  </data>
  <data name="ProjectionVisitor_NoMemberFound" xml:space="preserve">
    <value>Filtering needs a member of type PropertyInfo or MethodInfo no member was found!</value>
  </data>
  <data name="ProjectionVisitor_InvalidState_NoParentScope" xml:space="preserve">
    <value>The visitor is in a invalid state. No parent scope could be found</value>
  </data>
  <data name="ProjectionVisitor_NoConstructorFoundForSet" xml:space="preserve">
    <value>The expression {0} could not be projected. No constructor was found for `Set` type {1}.</value>
  </data>
  <data name="Sorting_InvalidState_ParentIsNoFieldSelector" xml:space="preserve">
    <value>Sorting is in a invalid state. The parent was no sort field selector. This error occured on {0}.{1}: {2}</value>
  </data>
  <data name="QueryableSorting_MemberInvalid" xml:space="preserve">
    <value>Sorting needs a member of type PropertyInfo or MethodInfo but received {0}! This error occured on {1}.{2}: {3}</value>
  </data>
  <data name="QueryableSorting_ExpressionParameterInvalid" xml:space="preserve">
    <value>Sorting needs a expression with exactly one parameter of type {0}! This error occured on {1}.{2}: {3}</value>
  </data>
  <data name="QueryableSortProvider_ExpressionParameterInvalid" xml:space="preserve">
    <value>Sorting needs a expression with exactly one parameter of type {0}! Check the expression on field {1}.</value>
  </data>
  <data name="QueryableSorting_NoMemberDeclared" xml:space="preserve">
    <value>Sorting needs a member of type PropertyInfo or MethodInfo no member was found! This error occured on {0}.{1}: {2}</value>
  </data>
  <data name="SortField_ArgumentInvalid_NoHandlerWasFound" xml:space="preserve">
    <value>Sort field could not be created. No handler was found!.</value>
  </data>
  <data name="ProjectionVisitor_CouldNotUnwrapType" xml:space="preserve">
    <value>Could not unwrap runtime type of type {0}.</value>
  </data>
  <data name="GlobalIdInputValueFormatter_SpecifiedValueIsNotAValidId" xml:space="preserve">
    <value>The specified value is not a valid ID value.</value>
  </data>
  <data name="GlobalIdInputValueFormatter_IdsHaveInvalidFormat" xml:space="preserve">
    <value>The IDs `{0}` have an invalid format.</value>
  </data>
<<<<<<< HEAD
  <data name="Filtering_InlineFilterTypeHadNoFields" xml:space="preserve">
    <value>The type ({0}) of the field {1} in type {2} does not defined any fields.
You most likely customized a type but did not allow any operations or fields on it.
Make sure to call e.g. `.Field(x => x.Example).AllowEq())` on the field, to whitelist the allowed operations or `.Field(x => x.Bar, descriptor => descriptor.Field(x => x.SubField))` to allow a field form the sub type.</value>
  </data>
  <data name="Filtering_FieldHadNoType" xml:space="preserve">
    <value>There was an issue creating the type of the field {0} in type {1}. The field {0} has not type defined. For customization the original field needs to declare a type.</value>
  </data>
  <data name="Filtering_DefinitionForTypeNotFound" xml:space="preserve">
    <value>There was an issue creating the type of the field {0} in type {1}. The type definiton of {2} was not found. Make sure you only call `AllowXYZ` on fields with a type that is either a FilterOperationInputType or a FilterInputType!</value>
  </data>
  <data name="Sorting_InlineFilterTypeHadNoFields" xml:space="preserve">
    <value>The type ({0}) of the field {1} in type {2} does not defined any fields.
You most likely customized a type but did not allow any fields on it.
Make sure to call `.Field(x => x.Bar, descriptor => descriptor.Field(x => x.SubField))` to allow a field of the sub type.</value>
  </data>
  <data name="Sorting_FieldHadNoType" xml:space="preserve">
    <value>There was an issue creating the type of the field {0} in type {1}. The field {0} has not type defined. For customization the original field needs to declare a type.</value>
  </data>
  <data name="Sorting_DefinitionForTypeNotFound" xml:space="preserve">
    <value>There was an issue creating the type of the field {0} in type {1}. The type definiton of {2} was not found. Make sure you only customize fields of type SortInputType!</value>
=======
  <data name="SelectionContext_NoTypeForAbstractFieldProvided" xml:space="preserve">
    <value>The type {0} is an abstract type. You need to provide a type for a selection of a interface or union. Possible types are: {1}</value>
>>>>>>> c6cf60cb
  </data>
</root><|MERGE_RESOLUTION|>--- conflicted
+++ resolved
@@ -293,7 +293,6 @@
   <data name="GlobalIdInputValueFormatter_IdsHaveInvalidFormat" xml:space="preserve">
     <value>The IDs `{0}` have an invalid format.</value>
   </data>
-<<<<<<< HEAD
   <data name="Filtering_InlineFilterTypeHadNoFields" xml:space="preserve">
     <value>The type ({0}) of the field {1} in type {2} does not defined any fields.
 You most likely customized a type but did not allow any operations or fields on it.
@@ -315,9 +314,8 @@
   </data>
   <data name="Sorting_DefinitionForTypeNotFound" xml:space="preserve">
     <value>There was an issue creating the type of the field {0} in type {1}. The type definiton of {2} was not found. Make sure you only customize fields of type SortInputType!</value>
-=======
+  </data>
   <data name="SelectionContext_NoTypeForAbstractFieldProvided" xml:space="preserve">
     <value>The type {0} is an abstract type. You need to provide a type for a selection of a interface or union. Possible types are: {1}</value>
->>>>>>> c6cf60cb
   </data>
 </root>