--- conflicted
+++ resolved
@@ -86,13 +86,8 @@
                         break;
 
                     case null:
-<<<<<<< HEAD
                         throw FilterProvider_UnableToCreateFieldHandler(this, handler.Type);
-=======
-                        throw new SchemaException(
-                            FilterProvider_UnableToCreateFieldHandler(this, handler.Type));
-
->>>>>>> a9e91a9b
+                        
                     case IFilterFieldHandler<TContext> casted:
                         _fieldHandlers.Add(casted);
                         break;
