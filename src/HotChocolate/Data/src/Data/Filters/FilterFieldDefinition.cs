<<<<<<< HEAD
using System.Linq.Expressions;
=======
using System;
using System.Collections.Generic;
>>>>>>> e7c55e01
using System.Reflection;
using HotChocolate.Internal;
using HotChocolate.Types;
using HotChocolate.Types.Descriptors;
using HotChocolate.Types.Descriptors.Definitions;

namespace HotChocolate.Data.Filters;

public class FilterFieldDefinition
    : InputFieldDefinition
    , IHasScope
    , IFilterFieldDefinition
{
    private List<int>? _allowedOperations;

    public MemberInfo? Member { get; set; }

    public IFilterFieldHandler? Handler { get; set; }

    public Expression? Expression { get; set; }

    internal IFilterMetadata? Metadata { get; set; }

    public string? Scope { get; set; }
<<<<<<< HEAD
=======

    public List<int> AllowedOperations => _allowedOperations ??= new List<int>();

    public bool HasAllowedOperations => _allowedOperations?.Count > 0;

    public Func<IDescriptorContext, string?, FilterInputTypeDefinition>? CreateFieldTypeDefinition
    {
        get;
        set;
    }

    internal void CopyTo(FilterFieldDefinition target)
    {
        base.CopyTo(target);

        target.Member = Member;
        target._allowedOperations = _allowedOperations;
        target.Handler = Handler;
        target.Scope = Scope;
        target.CreateFieldTypeDefinition = CreateFieldTypeDefinition;
    }

    internal void MergeInto(FilterFieldDefinition target)
    {
        base.MergeInto(target);

        if (Member is not null)
        {
            target.Member = Member;
        }
        if (_allowedOperations is { Count: > 0 })
        {
            target._allowedOperations = _allowedOperations;
        }
        if (Handler is not null)
        {
            target.Handler = Handler;
        }
        if (Scope is not null)
        {
            target.Scope = Scope;
        }
        if (CreateFieldTypeDefinition is not null)
        {
            target.CreateFieldTypeDefinition = CreateFieldTypeDefinition;
        }
    }
>>>>>>> e7c55e01
}<|MERGE_RESOLUTION|>--- conflicted
+++ resolved
@@ -1,9 +1,6 @@
-<<<<<<< HEAD
-using System.Linq.Expressions;
-=======
+using System.Linq.Expressions; 
 using System;
-using System.Collections.Generic;
->>>>>>> e7c55e01
+using System.Collections.Generic; 
 using System.Reflection;
 using HotChocolate.Internal;
 using HotChocolate.Types;
@@ -27,9 +24,7 @@
 
     internal IFilterMetadata? Metadata { get; set; }
 
-    public string? Scope { get; set; }
-<<<<<<< HEAD
-=======
+    public string? Scope { get; set; } 
 
     public List<int> AllowedOperations => _allowedOperations ??= new List<int>();
 
@@ -76,6 +71,5 @@
         {
             target.CreateFieldTypeDefinition = CreateFieldTypeDefinition;
         }
-    }
->>>>>>> e7c55e01
+    } 
 }