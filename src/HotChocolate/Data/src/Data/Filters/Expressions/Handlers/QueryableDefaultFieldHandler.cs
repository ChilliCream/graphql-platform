--- conflicted
+++ resolved
@@ -28,13 +28,8 @@
         ITypeCompletionContext context,
         IFilterInputTypeDefinition typeDefinition,
         IFilterFieldDefinition fieldDefinition) =>
-<<<<<<< HEAD
-        !(fieldDefinition is FilterOperationFieldDefinition) &&
+        fieldDefinition is not FilterOperationFieldDefinition &&
         (fieldDefinition.Member is not null || fieldDefinition.Expression is not null);
-=======
-        fieldDefinition is not FilterOperationFieldDefinition &&
-        fieldDefinition.Member is not null;
->>>>>>> d8f3d5e5
 
     public override bool TryHandleEnter(
         QueryableFilterContext context,
