--- conflicted
+++ resolved
@@ -12,14 +12,11 @@
     public class QueryableFilterProvider
         : FilterProvider<QueryableFilterContext>
     {
-<<<<<<< HEAD
         public const string ContextArgumentNameKey = "FilterArgumentName";
         public const string ContextVisitFilterArgumentKey = nameof(VisitFilterArgument);
         public const string SkipFilteringKey = "SkipFiltering";
 
-=======
-        public static readonly string ContextDataKeys = nameof(QueryableFilterProvider);
->>>>>>> f80ec34b
+        public static readonly string ContextValueNodeKey = nameof(QueryableFilterProvider);
 
         public QueryableFilterProvider()
         {
@@ -48,8 +45,8 @@
                 // next we get the filter argument. If the filter argument is already on the context
                 // we use this. This enabled overriding the context with LocalContextData
                 IInputField argument = context.Field.Arguments[argumentName];
-                IValueNode filter = context.LocalContextData.ContainsKey(ContextDataKeys) &&
-                    context.LocalContextData[ContextDataKeys] is IValueNode node
+                IValueNode filter = context.LocalContextData.ContainsKey(ContextValueNodeKey) &&
+                    context.LocalContextData[ContextValueNodeKey] is IValueNode node
                         ? node
                         : context.ArgumentLiteral<IValueNode>(argumentName);
 
@@ -82,19 +79,10 @@
                         out object? executorObj) &&
                     executorObj is VisitFilterArgument executor)
                 {
-<<<<<<< HEAD
                     QueryableFilterContext visitorContext = executor(
                         filter,
                         filterInput,
                         source is EnumerableQuery);
-=======
-                    var visitorContext = new QueryableFilterContext(
-                        filterInput,
-                        source is EnumerableQuery);
-
-                    // rewrite GraphQL input object into expression tree.
-                    Visitor.Visit(filter, visitorContext);
->>>>>>> f80ec34b
 
                     // compile expression tree
                     if (visitorContext.TryCreateLambda(
