--- conflicted
+++ resolved
@@ -1,8 +1,5 @@
-<<<<<<< HEAD
 using System.Linq.Expressions;
-=======
 using System.Collections.Generic;
->>>>>>> e7c55e01
 using System.Reflection;
 using HotChocolate.Types;
 using HotChocolate.Types.Descriptors.Definitions;
@@ -19,13 +16,11 @@
 
     IFilterFieldHandler? Handler { get; }
 
-<<<<<<< HEAD
     Expression? Expression { get; }
-=======
+    
     string? Scope { get; }
 
     List<int> AllowedOperations { get; }
 
     bool HasAllowedOperations { get; }
->>>>>>> e7c55e01
 }