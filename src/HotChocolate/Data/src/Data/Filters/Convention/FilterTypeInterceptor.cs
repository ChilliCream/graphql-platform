--- conflicted
+++ resolved
@@ -204,16 +204,12 @@
                         out IFilterFieldHandler? handler))
                     {
                         filterFieldDefinition.Handler = handler;
-                    }
-<<<<<<< HEAD
+                    } 
 
                     filterFieldDefinition.Metadata =
                         convention.CreateMetaData(completionContext, def, filterFieldDefinition);
 
                     if (filterFieldDefinition.Handler is null)
-=======
-                    else
->>>>>>> e7c55e01
                     {
                         throw ThrowHelper
                             .FilterInterceptor_NoHandlerFoundForField(def, filterFieldDefinition);
