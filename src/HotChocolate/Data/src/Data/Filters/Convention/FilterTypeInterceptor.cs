--- conflicted
+++ resolved
@@ -95,7 +95,6 @@
                 {
                     if (field is FilterFieldDefinition filterFieldDefinition)
                     {
-<<<<<<< HEAD
                         if (filterFieldDefinition.Type is null)
                         {
                             throw ThrowHelper.FilterInterceptor_OperationHasNoTypeSpecified(
@@ -103,10 +102,7 @@
                                 filterFieldDefinition);
                         }
 
-                        if (discoveryContext.TryPredictTypeKind(
-=======
                         if (completionContext.TryPredictTypeKind(
->>>>>>> 5d4771a1
                             filterFieldDefinition.Type,
                             out TypeKind kind) &&
                             kind != TypeKind.Scalar && kind != TypeKind.Enum)
