--- conflicted
+++ resolved
@@ -10,27 +10,15 @@
     private static readonly Foo[] _fooEntities =
     [
         new() { Bar = "testatest" },
-<<<<<<< HEAD
-        new() { Bar = "testbtest" }
+        new() { Bar = "testbtest" },
     ];
 
     private static readonly FooNullable[] _fooNullableEntities =
     [
-        new() { Bar = "testatest" },
-        new() { Bar = "testbtest" },
-        new() { Bar = null }
-    ];
-=======
-        new() { Bar = "testbtest" },
-    };
-
-    private static readonly FooNullable[] _fooNullableEntities =
-    {
         new() { Bar = "testatest" }, 
         new() { Bar = "testbtest" }, 
         new() { Bar = null },
-    };
->>>>>>> 8bf15584
+    ];
 
     private readonly SchemaCache _cache;
 
