using CookieCrumble;
using HotChocolate.Data.Filters;
using HotChocolate.Execution;

namespace HotChocolate.Data;

[Collection(SchemaCacheCollectionFixture.DefinitionName)]
public class QueryableFilterVisitorListTests
{
    private static readonly Foo[] _fooEntities =
    [
        new()
        {
            FooNested = new List<FooNested>()
            {
                new() { Bar = "a" },
                new() { Bar = "a" },
                new() { Bar = "a" },
            },
        },
        new()
        {
            FooNested = new List<FooNested>()
            {
                new() { Bar = "c" },
                new() { Bar = "a" },
                new() { Bar = "a" },
            },
        },
        new()
        {
            FooNested = new List<FooNested>()
            {
                new() { Bar = "a" },
                new() { Bar = "d" },
                new() { Bar = "b" },
            },
        },
        new()
        {
            FooNested = new List<FooNested>()
            {
                new() { Bar = "c" },
                new() { Bar = "d" },
                new() { Bar = "b" },
            },
        },
        new()
        {
            FooNested = new List<FooNested>()
            {
                new() { Bar = null! },
                new() { Bar = "d" },
<<<<<<< HEAD
                new() { Bar = "b" }
            }
        }
    ];
=======
                new() { Bar = "b" },
            },
        },
    };
>>>>>>> 8bf15584

    private readonly SchemaCache _cache;

    public QueryableFilterVisitorListTests(SchemaCache cache)
    {
        _cache = cache;
    }

    [Fact]
    public async Task Create_ArrayAllObjectStringEqual_Expression()
    {
        // arrange
        var tester = _cache.CreateSchema<Foo, FooFilterInput>(_fooEntities);

        // act
        var res1 = await tester.ExecuteAsync(
            QueryRequestBuilder.New()
                .SetQuery(
                    "{ root(where: { fooNested: { all: {bar: { eq: \"a\"}}}}){ fooNested {bar}}}")
                .Create());

        var res2 = await tester.ExecuteAsync(
            QueryRequestBuilder.New()
                .SetQuery(
                    "{ root(where: { fooNested: { all: {bar: { eq: \"d\"}}}}){ fooNested {bar}}}")
                .Create());

        var res3 = await tester.ExecuteAsync(
            QueryRequestBuilder.New()
                .SetQuery(
                    "{ root(where: { fooNested: { all: {bar: { eq: null}}}}){ fooNested {bar}}}")
                .Create());

        // assert
        await Snapshot
            .Create().AddResult(
                res1,
                "a").AddResult(
                res2,
                "d").AddResult(
                res3,
                "null")
            .MatchAsync();
    }

    [Fact]
    public async Task Create_ArraySomeObjectStringEqualWithNull_Expression()
    {
        // arrange
        var tester = _cache.CreateSchema<Foo, FooFilterInput>(_fooEntities);

        // act
        var res1 = await tester.ExecuteAsync(
            QueryRequestBuilder.New()
                .SetQuery(
                    @"{
                        root(where: {
                            fooNested: {
                                some: {
                                    bar: {
                                        eq: ""a""
                                    }
                                }
                            }
                        }){
                            fooNested {
                                bar
                            }
                        }
                    }")
                .Create());

        var res2 = await tester.ExecuteAsync(
            QueryRequestBuilder.New()
                .SetQuery(
                    "{ root(where: { fooNested: { some: {bar: { eq: \"d\"}}}}){ fooNested {bar}}}")
                .Create());

        var res3 = await tester.ExecuteAsync(
            QueryRequestBuilder.New()
                .SetQuery(
                    "{ root(where: { fooNested: { some: {bar: { eq: null}}}}){ fooNested {bar}}}")
                .Create());

        // assert
        await Snapshot.Create().AddResult(res1, "a").AddResult(
                res2,
                "d").AddResult(
                res3,
                "null")
            .MatchAsync();
    }

    [Fact]
    public async Task Create_ArrayNoneObjectStringEqual_Expression()
    {
        // arrange
        var tester = _cache.CreateSchema<Foo, FooFilterInput>(_fooEntities);

        // act
        var res1 = await tester.ExecuteAsync(
            QueryRequestBuilder.New()
                .SetQuery(
                    "{ root(where: { fooNested: { none: {bar: { eq: \"a\"}}}}){ fooNested {bar}}}")
                .Create());

        var res2 = await tester.ExecuteAsync(
            QueryRequestBuilder.New()
                .SetQuery(
                    "{ root(where: { fooNested: { none: {bar: { eq: \"d\"}}}}){ fooNested {bar}}}")
                .Create());

        var res3 = await tester.ExecuteAsync(
            QueryRequestBuilder.New()
                .SetQuery(
                    "{ root(where: { fooNested: { none: {bar: { eq: null}}}}){ fooNested {bar}}}")
                .Create());

        // assert
        await Snapshot.Create().AddResult(
                res1,
                "a").AddResult(
                res2,
                "d").AddResult(
                res3,
                "null")
            .MatchAsync();
    }

    [Fact]
    public async Task Create_ArrayAnyObjectStringEqual_Expression()
    {
        // arrange
        var tester = _cache.CreateSchema<Foo, FooFilterInput>(_fooEntities);

        // act
        var res1 = await tester.ExecuteAsync(
            QueryRequestBuilder.New()
                .SetQuery(
                    "{ root(where: { fooNested: { any: false}}){ fooNested {bar}}}")
                .Create());

        var res2 = await tester.ExecuteAsync(
            QueryRequestBuilder.New()
                .SetQuery(
                    "{ root(where: { fooNested: { any: true}}){ fooNested {bar}}}")
                .Create());

        // assert
        await Snapshot
            .Create().AddResult(
                res1,
                "false").AddResult(
                res2,
                    "true")
            .MatchAsync();
    }

    public class Foo
    {
        public Guid Id { get; set; }

        public List<FooNested> FooNested { get; set; } = new();
    }

    public class FooSimple
    {
        public List<string> Bar { get; set; } = new();
    }

    public class FooNested
    {
        public int Id { get; set; }

        public string? Bar { get; set; }
    }

    public class FooFilterInput : FilterInputType<Foo>
    {
        protected override void Configure(IFilterInputTypeDescriptor<Foo> descriptor)
        {
            descriptor.Field(t => t.FooNested);
        }
    }

    public class FooSimpleFilterInput : FilterInputType<FooSimple>
    {
        protected override void Configure(IFilterInputTypeDescriptor<FooSimple> descriptor)
        {
            descriptor.Field(t => t.Bar);
        }
    }
}<|MERGE_RESOLUTION|>--- conflicted
+++ resolved
@@ -51,17 +51,10 @@
             {
                 new() { Bar = null! },
                 new() { Bar = "d" },
-<<<<<<< HEAD
-                new() { Bar = "b" }
-            }
-        }
+                new() { Bar = "b" },
+            },
+        },
     ];
-=======
-                new() { Bar = "b" },
-            },
-        },
-    };
->>>>>>> 8bf15584
 
     private readonly SchemaCache _cache;
 
