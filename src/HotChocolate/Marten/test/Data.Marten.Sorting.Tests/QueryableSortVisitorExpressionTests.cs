using CookieCrumble;
using HotChocolate.Data.Sorting;
using HotChocolate.Execution;
using HotChocolate.Types;
using Microsoft.Extensions.DependencyInjection;

namespace HotChocolate.Data;

[Collection(SchemaCacheCollectionFixture.DefinitionName)]
public class QueryableSortVisitorExpressionTests
{
    private static readonly Foo[] _fooEntities =
    [
        new Foo { Name = "Sam", LastName = "Sampleman", Bars = new List<Bar>() },
        new Foo
        {
<<<<<<< HEAD
            Name = "Foo", LastName = "Galoo", Bars = new List<Bar>() { new() { Value = "A" } }
        }
    ];
=======
            Name = "Foo", LastName = "Galoo", Bars = new List<Bar>() { new() { Value = "A" } },
        },
    };
>>>>>>> 8bf15584

    private readonly SchemaCache _cache;

    public QueryableSortVisitorExpressionTests(SchemaCache cache)
    {
        _cache = cache;
    }

    [Fact]
    public async Task Expression_WithMoreThanOneParameter_ThrowsException()
    {
        // arrange
        var builder = new ServiceCollection()
            .AddGraphQL()
            .AddQueryType(x => x
                .Name("Query")
                .Field("Foo")
                .Resolve(Array.Empty<Foo>())
                .UseSorting())
            .AddType(new SortInputType<Foo>(x => x
                .Field(x => x.LastName)
                .Extend()
                .OnBeforeCreate(x => x.Expression = (Foo x, string bar) => x.LastName == bar)))
            .AddSorting();

        // act
        async Task<IRequestExecutor> Call() => await builder.BuildRequestExecutorAsync();

        // assert
        var ex = await Assert.ThrowsAsync<SchemaException>(Call);
        ex.Errors.MatchSnapshot();
    }

    [Fact]
    public async Task Create_CollectionLengthExpression()
    {
        // arrange
        var tester = _cache.CreateSchema<Foo, FooSortInputType>(_fooEntities);

        // act
        var res1 = await tester.ExecuteAsync(
            QueryRequestBuilder.New()
                .SetQuery("{ root(order: { barLength: ASC}){ name lastName}}")
                .Create());

        var res2 = await tester.ExecuteAsync(
            QueryRequestBuilder.New()
                .SetQuery("{ root(order: { barLength: DESC}){ name lastName}}")
                .Create());

        // assert
        await SnapshotExtensions.AddResult(
                SnapshotExtensions.AddResult(
                    Snapshot
                        .Create(),
                    res1,
                    "ASC"),
                res2,
                "DESC")
            .MatchAsync();
        ;
    }

    public class Foo
    {
        public int Id { get; set; }

        public string? Name { get; set; }

        public string? LastName { get; set; }

        public List<Bar>? Bars { get; set; }
    }

    public class Bar
    {
        public int Id { get; set; }

        public string? Value { get; set; }
    }

    public class FooSortInputType : SortInputType<Foo>
    {
        protected override void Configure(ISortInputTypeDescriptor<Foo> descriptor)
        {
            descriptor.Field(x => x.Bars!.Count).Name("barLength");
        }
    }
}<|MERGE_RESOLUTION|>--- conflicted
+++ resolved
@@ -14,15 +14,9 @@
         new Foo { Name = "Sam", LastName = "Sampleman", Bars = new List<Bar>() },
         new Foo
         {
-<<<<<<< HEAD
-            Name = "Foo", LastName = "Galoo", Bars = new List<Bar>() { new() { Value = "A" } }
-        }
-    ];
-=======
             Name = "Foo", LastName = "Galoo", Bars = new List<Bar>() { new() { Value = "A" } },
         },
-    };
->>>>>>> 8bf15584
+    ];
 
     private readonly SchemaCache _cache;
 
