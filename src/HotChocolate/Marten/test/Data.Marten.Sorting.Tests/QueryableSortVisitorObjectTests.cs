--- conflicted
+++ resolved
@@ -55,15 +55,9 @@
                 BarString = "testctest",
                 //ScalarArray = null,
                 ObjectArray = null,
-<<<<<<< HEAD
-            }
-        }
-    ];
-=======
             },
         },
-    };
->>>>>>> 8bf15584
+    ];
 
     private static readonly BarNullable[] _barNullableEntities =
     [
@@ -145,13 +139,8 @@
                 ObjectArray = null,
             },
         },
-<<<<<<< HEAD
-        new() { Foo = null }
+        new() { Foo = null },
     ];
-=======
-        new() { Foo = null },
-    };
->>>>>>> 8bf15584
 
     private readonly SchemaCache _cache;
 
