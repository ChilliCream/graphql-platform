--- conflicted
+++ resolved
@@ -26,13 +26,8 @@
     /// The <see cref="IServiceCollection"/> is <c>null</c>.
     /// </exception>
     public static IRequestExecutorBuilder AddGraphQLFunction(
-<<<<<<< HEAD
-        this IFunctionsHostBuilder builder,
-        int maxAllowedRequestSize = 20 * 1000 * 1000,
-=======
         this IFunctionsHostBuilder hostBuilder,
         int maxAllowedRequestSize = GraphQLAzureFunctionsConstants.DefaultMaxRequests,
->>>>>>> 252c6297
         string apiRoute = GraphQLAzureFunctionsConstants.DefaultGraphQLRoute)
     {
         if (hostBuilder is null)
