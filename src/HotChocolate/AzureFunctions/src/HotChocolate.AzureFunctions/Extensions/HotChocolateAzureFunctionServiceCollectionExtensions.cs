--- conflicted
+++ resolved
@@ -72,20 +72,12 @@
     {
         services.AddSingleton<IGraphQLRequestExecutor>(sp =>
         {
-<<<<<<< HEAD
             PathString path = apiRoute?.TrimEnd('/');
-            IFileProvider fileProvider = CreateFileProvider();
-            var options = new GraphQLServerOptions();
-
-            foreach (Action<GraphQLServerOptions> configure in sp.GetServices<Action<GraphQLServerOptions>>())
-=======
-            PathString path = apiRoute.TrimEnd('/');
             var fileProvider = CreateFileProvider();
             var options = new GraphQLServerOptions();
 
             foreach (var configure in
                 sp.GetServices<Action<GraphQLServerOptions>>())
->>>>>>> 9f447201
             {
                 configure(options);
             }
