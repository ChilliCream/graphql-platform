using HotChocolate.AspNetCore;
using HotChocolate.AzureFunctions;
using HotChocolate.Execution.Configuration;
using Microsoft.AspNetCore.Http;
using Microsoft.Azure.WebJobs.Host.Config;
using Microsoft.Extensions.DependencyInjection.Extensions;
using Microsoft.Extensions.FileProviders;

namespace Microsoft.Extensions.DependencyInjection;

/// <summary>
/// Provides DI extension methods to configure a GraphQL server.
/// </summary>
public static class HotChocolateAzureFunctionServiceCollectionExtensions
{
    /// <summary>
    /// Adds a GraphQL server and Azure Functions integration services to the DI.
    /// </summary>
    /// <param name="services">
    /// The <see cref="IServiceCollection"/>.
    /// </param>
    /// <param name="maxAllowedRequestSize">
    /// The max allowed GraphQL request size.
    /// </param>
    /// <param name="apiRoute">
    /// The API route that was used in the GraphQL Azure Function.
    /// </param>
    /// <returns>
    /// Returns the <see cref="IRequestExecutorBuilder"/> so that configuration can be chained.
    /// </returns>
    /// <exception cref="ArgumentNullException">
    /// The <see cref="IServiceCollection"/> is <c>null</c>.
    /// </exception>
    public static IRequestExecutorBuilder AddGraphQLFunction(
        this IServiceCollection services,
<<<<<<< HEAD
        int maxAllowedRequestSize = 20 * 1000 * 1000,
=======
        int maxAllowedRequestSize = GraphQLAzureFunctionsConstants.DefaultMaxRequests,
>>>>>>> 252c6297
        string apiRoute = GraphQLAzureFunctionsConstants.DefaultGraphQLRoute)
    {
        if (services is null)
            throw new ArgumentNullException(nameof(services));

        var executorBuilder =
            services.AddGraphQLServer(maxAllowedRequestSize: maxAllowedRequestSize);

        //Register AzFunc Custom Binding Extensions for In-Process Functions.
        //NOTE: This does not work for Isolated Process due to (but is not harmful at all of isolated process; it just remains dormant):
        //  1) Bindings always execute in-process and values must be marshaled between the Host Process & the Isolated Process Worker!
        //  2) Currently only String values are supported (obviously due to above complexities).
        //More Info. here (using Blob binding docs):
        //  https://docs.microsoft.com/en-us/azure/azure-functions/functions-bindings-storage-blob-input?tabs=isolated-process%2Cextensionv5&pivots=programming-language-csharp#usage
        services.TryAddEnumerable(
            ServiceDescriptor.Singleton<IExtensionConfigProvider, GraphQLExtensions>()
        );

        //Add the Request Executor Dependency...
        services.AddAzureFunctionsGraphQLRequestExecutorDependency(apiRoute);

        return executorBuilder;
    }

<<<<<<< HEAD
        //Add the Request Executor Dependency...
        services.AddAzureFunctionsGraphQLRequestExecutorDependency(apiRoute);

        return executorBuilder;
    }

=======
>>>>>>> 252c6297
    /// <summary>
    /// Internal method to adds the Request Executor dependency for Azure Functions both in-process and isolate-process.
    /// Normal configuration should use AddGraphQLFunction() extension instead which correctly call this internally.
    /// </summary>
    /// <param name="services"></param>
    /// <param name="apiRoute"></param>
    /// <returns></returns>
    public static IServiceCollection AddAzureFunctionsGraphQLRequestExecutorDependency(
        this IServiceCollection services,
        string apiRoute = GraphQLAzureFunctionsConstants.DefaultGraphQLRoute
    )
    {
        services.AddSingleton<IGraphQLRequestExecutor>(sp =>
        {
            PathString path = apiRoute?.TrimEnd('/');
<<<<<<< HEAD
            IFileProvider fileProvider = CreateFileProvider();
            var options = new GraphQLServerOptions();

            foreach (Action<GraphQLServerOptions> configure in
                     sp.GetServices<Action<GraphQLServerOptions>>())
=======
            var fileProvider = CreateFileProvider();
            var options = new GraphQLServerOptions();

            foreach (var configure in
                sp.GetServices<Action<GraphQLServerOptions>>())
>>>>>>> 252c6297
            {
                configure(options);
            }

            var pipeline =
                new PipelineBuilder()
                    .UseMiddleware<WebSocketSubscriptionMiddleware>()
                    .UseMiddleware<HttpPostMiddleware>()
                    .UseMiddleware<HttpMultipartMiddleware>()
                    .UseMiddleware<HttpGetSchemaMiddleware>()
                    .UseMiddleware<ToolDefaultFileMiddleware>(fileProvider, path)
                    .UseMiddleware<ToolOptionsFileMiddleware>(path)
                    .UseMiddleware<ToolStaticFileMiddleware>(fileProvider, path)
                    .UseMiddleware<HttpGetMiddleware>()
                    .Compile(sp);

            return new DefaultGraphQLRequestExecutor(pipeline, options);
        });

        return services;
    }

    /// <summary>
    /// Modifies the GraphQL functions options.
    /// </summary>
    /// <param name="builder">
    /// The <see cref="IRequestExecutorBuilder"/>.
    /// </param>
    /// <param name="configure">
    /// A delegate to modify the options.
    /// </param>
    /// <returns>
    /// Returns <see cref="IRequestExecutorBuilder"/> so that configuration can be chained.
    /// </returns>
    public static IRequestExecutorBuilder ModifyFunctionOptions(
        this IRequestExecutorBuilder builder,
        Action<GraphQLServerOptions> configure)
    {
        if (builder is null)
        {
            throw new ArgumentNullException(nameof(builder));
        }

        if (configure is null)
        {
            throw new ArgumentNullException(nameof(configure));
        }

        builder.Services.AddSingleton(configure);
        return builder;
    }

    private static IFileProvider CreateFileProvider()
    {
        var type = typeof(HttpMultipartMiddleware);
        var resourceNamespace = typeof(MiddlewareBase).Namespace + ".Resources";
        return new EmbeddedFileProvider(type.Assembly, resourceNamespace);
    }
}<|MERGE_RESOLUTION|>--- conflicted
+++ resolved
@@ -33,11 +33,7 @@
     /// </exception>
     public static IRequestExecutorBuilder AddGraphQLFunction(
         this IServiceCollection services,
-<<<<<<< HEAD
-        int maxAllowedRequestSize = 20 * 1000 * 1000,
-=======
         int maxAllowedRequestSize = GraphQLAzureFunctionsConstants.DefaultMaxRequests,
->>>>>>> 252c6297
         string apiRoute = GraphQLAzureFunctionsConstants.DefaultGraphQLRoute)
     {
         if (services is null)
@@ -62,15 +58,6 @@
         return executorBuilder;
     }
 
-<<<<<<< HEAD
-        //Add the Request Executor Dependency...
-        services.AddAzureFunctionsGraphQLRequestExecutorDependency(apiRoute);
-
-        return executorBuilder;
-    }
-
-=======
->>>>>>> 252c6297
     /// <summary>
     /// Internal method to adds the Request Executor dependency for Azure Functions both in-process and isolate-process.
     /// Normal configuration should use AddGraphQLFunction() extension instead which correctly call this internally.
@@ -86,19 +73,11 @@
         services.AddSingleton<IGraphQLRequestExecutor>(sp =>
         {
             PathString path = apiRoute?.TrimEnd('/');
-<<<<<<< HEAD
-            IFileProvider fileProvider = CreateFileProvider();
-            var options = new GraphQLServerOptions();
-
-            foreach (Action<GraphQLServerOptions> configure in
-                     sp.GetServices<Action<GraphQLServerOptions>>())
-=======
             var fileProvider = CreateFileProvider();
             var options = new GraphQLServerOptions();
 
             foreach (var configure in
                 sp.GetServices<Action<GraphQLServerOptions>>())
->>>>>>> 252c6297
             {
                 configure(options);
             }
