using CookieCrumble;
using HotChocolate.Data.Sorting;
using HotChocolate.Execution;
using MongoDB.Bson.Serialization.Attributes;
using Squadron;

namespace HotChocolate.Data.MongoDb.Sorting;

public class MongoDbSortVisitorComparableTests
    : SchemaCache,
      IClassFixture<MongoResource>
{
    private static readonly Foo[] _fooEntities =
    [
        new() { BarShort = 12 },
        new() { BarShort = 14 },
<<<<<<< HEAD
        new() { BarShort = 13 }
    ];
=======
        new() { BarShort = 13 },
    };
>>>>>>> 8bf15584

    private static readonly FooNullable[] _fooNullableEntities =
    [
        new() { BarShort = 12 },
        new() { BarShort = null },
        new() { BarShort = 14 },
<<<<<<< HEAD
        new() { BarShort = 13 }
    ];
=======
        new() { BarShort = 13 },
    };
>>>>>>> 8bf15584

    public MongoDbSortVisitorComparableTests(MongoResource resource)
    {
        Init(resource);
    }

    [Fact]
    public async Task Create_Short_OrderBy()
    {
        // arrange
        var tester = CreateSchema<Foo, FooSortType>(_fooEntities);

        // act
        var res1 = await tester.ExecuteAsync(
            QueryRequestBuilder.New()
                .SetQuery("{ root(order: { barShort: ASC}){ barShort}}")
                .Create());

        var res2 = await tester.ExecuteAsync(
            QueryRequestBuilder.New()
                .SetQuery("{ root(order: { barShort: DESC}){ barShort}}")
                .Create());

        // assert
        await SnapshotExtensions.AddResult(
                SnapshotExtensions.AddResult(
                    Snapshot
                        .Create(), res1, "ASC"), res2, "DESC")
            .MatchAsync();
    }

    [Fact]
    public async Task Create_Short_OrderBy_Nullable()
    {
        // arrange
        var tester = CreateSchema<FooNullable, FooNullableSortType>(
            _fooNullableEntities);

        // act
        var res1 = await tester.ExecuteAsync(
            QueryRequestBuilder.New()
                .SetQuery("{ root(order: { barShort: ASC}){ barShort}}")
                .Create());

        var res2 = await tester.ExecuteAsync(
            QueryRequestBuilder.New()
                .SetQuery("{ root(order: { barShort: DESC}){ barShort}}")
                .Create());

        // assert
        await SnapshotExtensions.AddResult(
                SnapshotExtensions.AddResult(
                    Snapshot
                        .Create(), res1, "ASC"), res2, "DESC")
            .MatchAsync();
    }

    public class Foo
    {
        [BsonId]
        public Guid Id { get; set; } = Guid.NewGuid();

        public short BarShort { get; set; }

        public int BarInt { get; set; }

        public long BarLong { get; set; }

        public float BarFloat { get; set; }

        public double BarDouble { get; set; }

        public decimal BarDecimal { get; set; }
    }

    public class FooNullable
    {
        [BsonId]
        public Guid Id { get; set; } = Guid.NewGuid();
        public short? BarShort { get; set; }
    }

    public class FooSortType : SortInputType<Foo>
    {
    }

    public class FooNullableSortType : SortInputType<FooNullable>
    {
    }
}<|MERGE_RESOLUTION|>--- conflicted
+++ resolved
@@ -14,26 +14,16 @@
     [
         new() { BarShort = 12 },
         new() { BarShort = 14 },
-<<<<<<< HEAD
-        new() { BarShort = 13 }
-    ];
-=======
         new() { BarShort = 13 },
     };
->>>>>>> 8bf15584
 
     private static readonly FooNullable[] _fooNullableEntities =
     [
         new() { BarShort = 12 },
         new() { BarShort = null },
         new() { BarShort = 14 },
-<<<<<<< HEAD
-        new() { BarShort = 13 }
-    ];
-=======
         new() { BarShort = 13 },
     };
->>>>>>> 8bf15584
 
     public MongoDbSortVisitorComparableTests(MongoResource resource)
     {
