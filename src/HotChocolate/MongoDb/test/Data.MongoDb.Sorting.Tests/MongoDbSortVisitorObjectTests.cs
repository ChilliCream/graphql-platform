using CookieCrumble;
using HotChocolate.Data.Sorting;
using HotChocolate.Execution;
using MongoDB.Bson.Serialization.Attributes;
using Squadron;

namespace HotChocolate.Data.MongoDb.Sorting;

public class MongoDbSortVisitorObjectTests
    : SchemaCache,
      IClassFixture<MongoResource>
{
    private static readonly Bar[] _barEntities =
    [
        new()
        {
            Foo = new Foo
            {
                BarShort = 12,
                BarBool = true,
                BarEnum = BarEnum.BAR,
                BarString = "testatest",
                ObjectArray = new List<Bar>
                {
                    new() { Foo = new Foo { BarShort = 12, BarString = "a" } },
                },
            },
        },
        new()
        {
            Foo = new Foo
            {
                BarShort = 14,
                BarBool = true,
                BarEnum = BarEnum.BAZ,
                BarString = "testbtest",
                ObjectArray = new List<Bar>
                {
                    new() { Foo = new Foo { BarShort = 14, BarString = "d" } },
                },
            },
        },
        new()
        {
            Foo = new Foo
            {
                BarShort = 13,
                BarBool = false,
                BarEnum = BarEnum.FOO,
                BarString = "testctest",
                ObjectArray = null!,
<<<<<<< HEAD
            }
        }
    ];
=======
            },
        },
    };
>>>>>>> 8bf15584

    private static readonly BarNullable?[] _barNullableEntities =
    [
        new()
        {
            Foo = new FooNullable
            {
                BarShort = 12,
                BarBool = true,
                BarEnum = BarEnum.BAR,
                BarString = "testatest",
                ObjectArray = new List<BarNullable>
                {
                    new() { Foo = new FooNullable { BarShort = 12 } },
                },
            },
        },
        new()
        {
            Foo = new FooNullable
            {
                BarShort = null,
                BarBool = null,
                BarEnum = BarEnum.BAZ,
                BarString = "testbtest",
                ObjectArray = new List<BarNullable>
                {
                    new() { Foo = new FooNullable { BarShort = null } },
                },
            },
        },
        new()
        {
            Foo = new FooNullable
            {
                BarShort = 14,
                BarBool = false,
                BarEnum = BarEnum.QUX,
                BarString = "testctest",
                ObjectArray = new List<BarNullable>
                {
                    new() { Foo = new FooNullable { BarShort = 14 } },
                },
            },
        },
        new()
        {
            Foo = new FooNullable
            {
                BarShort = 13,
                BarBool = false,
                BarEnum = BarEnum.FOO,
                BarString = "testdtest",
                ObjectArray = null,
            },
        },
<<<<<<< HEAD
        new() { Foo = null }
    ];
=======
        new() { Foo = null },
    };
>>>>>>> 8bf15584

    public MongoDbSortVisitorObjectTests(MongoResource resource)
    {
        Init(resource);
    }

    [Fact]
    public async Task Create_ObjectShort_OrderBy()
    {
        // arrange
        var tester = CreateSchema<Bar, BarSortType>(_barEntities);

        // act
        var res1 = await tester.ExecuteAsync(
            QueryRequestBuilder.New()
                .SetQuery(
                    "{ root(order: { foo: { barShort: ASC}}) " +
                    "{ foo{ barShort}}}")
                .Create());

        var res2 = await tester.ExecuteAsync(
            QueryRequestBuilder.New()
                .SetQuery(
                    "{ root(order: { foo: { barShort: DESC}}) " +
                    "{ foo{ barShort}}}")
                .Create());

        // assert
        await SnapshotExtensions.AddResult(
                SnapshotExtensions.AddResult(
                    Snapshot
                        .Create(), res1, "ASC"), res2, "DESC")
            .MatchAsync();
    }

    [Fact]
    public async Task Create_ObjectNullableShort_OrderBy()
    {
        // arrange
        var tester =
            CreateSchema<BarNullable, BarNullableSortType>(_barNullableEntities!);

        // act
        var res1 = await tester.ExecuteAsync(
            QueryRequestBuilder.New()
                .SetQuery(
                    "{ root(order: { foo: { barShort: ASC}}) " +
                    "{ foo{ barShort}}}")
                .Create());

        var res2 = await tester.ExecuteAsync(
            QueryRequestBuilder.New()
                .SetQuery(
                    "{ root(order: { foo: { barShort: DESC}}) " +
                    "{ foo{ barShort}}}")
                .Create());

        // assert
        await SnapshotExtensions.AddResult(
                SnapshotExtensions.AddResult(
                    Snapshot
                        .Create(), res1, "ASC"), res2, "13")
            .MatchAsync();
    }

    [Fact]
    public async Task Create_ObjectEnum_OrderBy()
    {
        // arrange
        var tester = CreateSchema<Bar, BarSortType>(_barEntities);

        // act
        var res1 = await tester.ExecuteAsync(
            QueryRequestBuilder.New()
                .SetQuery(
                    "{ root(order: { foo: { barEnum: ASC}}) " +
                    "{ foo{ barEnum}}}")
                .Create());

        var res2 = await tester.ExecuteAsync(
            QueryRequestBuilder.New()
                .SetQuery(
                    "{ root(order: { foo: { barEnum: DESC}}) " +
                    "{ foo{ barEnum}}}")
                .Create());

        // assert
        await SnapshotExtensions.AddResult(
                SnapshotExtensions.AddResult(
                    Snapshot
                        .Create(), res1, "ASC"), res2, "DESC")
            .MatchAsync();
    }

    [Fact]
    public async Task Create_ObjectNullableEnum_OrderBy()
    {
        // arrange
        var tester =
            CreateSchema<BarNullable, BarNullableSortType>(_barNullableEntities!);

        // act
        var res1 = await tester.ExecuteAsync(
            QueryRequestBuilder.New()
                .SetQuery(
                    "{ root(order: { foo: { barEnum: ASC}}) " +
                    "{ foo{ barEnum}}}")
                .Create());

        var res2 = await tester.ExecuteAsync(
            QueryRequestBuilder.New()
                .SetQuery(
                    "{ root(order: { foo: { barEnum: DESC}}) " +
                    "{ foo{ barEnum}}}")
                .Create());

        // assert
        await SnapshotExtensions.AddResult(
                SnapshotExtensions.AddResult(
                    Snapshot
                        .Create(), res1, "ASC"), res2, "13")
            .MatchAsync();
    }

    [Fact]
    public async Task Create_ObjectString_OrderBy()
    {
        // arrange
        var tester = CreateSchema<Bar, BarSortType>(_barEntities);

        // act
        var res1 = await tester.ExecuteAsync(
            QueryRequestBuilder.New()
                .SetQuery(
                    "{ root(order: { foo: { barString: ASC}}) " +
                    "{ foo{ barString}}}")
                .Create());

        var res2 = await tester.ExecuteAsync(
            QueryRequestBuilder.New()
                .SetQuery(
                    "{ root(order: { foo: { barString: DESC}}) " +
                    "{ foo{ barString}}}")
                .Create());

        // assert
        await SnapshotExtensions.AddResult(
                SnapshotExtensions.AddResult(
                    Snapshot
                        .Create(), res1, "ASC"), res2, "DESC")
            .MatchAsync();
    }

    [Fact]
    public async Task Create_ObjectNullableString_OrderBy()
    {
        // arrange
        var tester =
            CreateSchema<BarNullable, BarNullableSortType>(_barNullableEntities!);

        // act
        var res1 = await tester.ExecuteAsync(
            QueryRequestBuilder.New()
                .SetQuery(
                    "{ root(order: { foo: { barString: ASC}}) " +
                    "{ foo{ barString}}}")
                .Create());

        var res2 = await tester.ExecuteAsync(
            QueryRequestBuilder.New()
                .SetQuery(
                    "{ root(order: { foo: { barString: DESC}}) " +
                    "{ foo{ barString}}}")
                .Create());

        // assert
        await SnapshotExtensions.AddResult(
                SnapshotExtensions.AddResult(
                    Snapshot
                        .Create(), res1, "ASC"), res2, "13")
            .MatchAsync();
    }

    [Fact]
    public async Task Create_ObjectBool_OrderBy()
    {
        // arrange
        var tester = CreateSchema<Bar, BarSortType>(_barEntities);

        // act
        var res1 = await tester.ExecuteAsync(
            QueryRequestBuilder.New()
                .SetQuery(
                    "{ root(order: { foo: { barBool: ASC}}) " +
                    "{ foo{ barBool}}}")
                .Create());

        var res2 = await tester.ExecuteAsync(
            QueryRequestBuilder.New()
                .SetQuery(
                    "{ root(order: { foo: { barBool: DESC}}) " +
                    "{ foo{ barBool}}}")
                .Create());

        // assert
        await SnapshotExtensions.AddResult(
                SnapshotExtensions.AddResult(
                    Snapshot
                        .Create(), res1, "ASC"), res2, "DESC")
            .MatchAsync();
    }

    [Fact]
    public async Task Create_ObjectNullableBool_OrderBy()
    {
        // arrange
        var tester =
            CreateSchema<BarNullable, BarNullableSortType>(_barNullableEntities!);

        // act
        var res1 = await tester.ExecuteAsync(
            QueryRequestBuilder.New()
                .SetQuery(
                    "{ root(order: { foo: { barBool: ASC}}) " +
                    "{ foo{ barBool}}}")
                .Create());

        var res2 = await tester.ExecuteAsync(
            QueryRequestBuilder.New()
                .SetQuery(
                    "{ root(order: { foo: { barBool: DESC}}) " +
                    "{ foo{ barBool}}}")
                .Create());

        // assert
        await SnapshotExtensions.AddResult(
                SnapshotExtensions.AddResult(
                    Snapshot
                        .Create(), res1, "ASC"), res2, "13")
            .MatchAsync();
    }

    public class Foo
    {
        [BsonId]
        public Guid Id { get; set; } = Guid.NewGuid();

        public short BarShort { get; set; }

        public string BarString { get; set; } = "";

        public BarEnum BarEnum { get; set; }

        public bool BarBool { get; set; }

        //Not supported in SQL
        //public string[] ScalarArray { get; set; }

        public List<Bar> ObjectArray { get; set; } = new List<Bar>();
    }

    public class FooNullable
    {
        [BsonId]
        public Guid Id { get; set; } = Guid.NewGuid();

        public short? BarShort { get; set; }

        public string? BarString { get; set; }

        public BarEnum? BarEnum { get; set; }

        public bool? BarBool { get; set; }

        //Not supported in SQL
        //public string?[] ScalarArray { get; set; }

        public List<BarNullable>? ObjectArray { get; set; }
    }

    public class Bar
    {
        [BsonId]
        public Guid Id { get; set; } = Guid.NewGuid();

        public Foo Foo { get; set; } = null!;
    }

    public class BarNullable
    {
        [BsonId]
        public Guid Id { get; set; } = Guid.NewGuid();

        public FooNullable? Foo { get; set; }
    }

    public class BarSortType : SortInputType<Bar>
    {
    }

    public class BarNullableSortType : SortInputType<BarNullable>
    {
    }

    public enum BarEnum
    {
        FOO,
        BAR,
        BAZ,
        QUX,
    }
}<|MERGE_RESOLUTION|>--- conflicted
+++ resolved
@@ -49,15 +49,9 @@
                 BarEnum = BarEnum.FOO,
                 BarString = "testctest",
                 ObjectArray = null!,
-<<<<<<< HEAD
-            }
-        }
-    ];
-=======
             },
         },
     };
->>>>>>> 8bf15584
 
     private static readonly BarNullable?[] _barNullableEntities =
     [
@@ -114,13 +108,8 @@
                 ObjectArray = null,
             },
         },
-<<<<<<< HEAD
-        new() { Foo = null }
-    ];
-=======
         new() { Foo = null },
     };
->>>>>>> 8bf15584
 
     public MongoDbSortVisitorObjectTests(MongoResource resource)
     {
