using CookieCrumble;
using HotChocolate.Data.Sorting;
using HotChocolate.Execution;
using MongoDB.Bson.Serialization.Attributes;
using Squadron;

namespace HotChocolate.Data.MongoDb.Sorting;

public class MongoDbSortVisitorEnumTests
    : SchemaCache,
      IClassFixture<MongoResource>
{
    private static readonly Foo[] _fooEntities =
    [
        new() { BarEnum = FooEnum.BAR },
        new() { BarEnum = FooEnum.BAZ },
        new() { BarEnum = FooEnum.FOO },
<<<<<<< HEAD
        new() { BarEnum = FooEnum.QUX }
    ];
=======
        new() { BarEnum = FooEnum.QUX },
    };
>>>>>>> 8bf15584

    private static readonly FooNullable[] _fooNullableEntities =
    [
        new() { BarEnum = FooEnum.BAR },
        new() { BarEnum = FooEnum.BAZ },
        new() { BarEnum = FooEnum.FOO },
        new() { BarEnum = null },
<<<<<<< HEAD
        new() { BarEnum = FooEnum.QUX }
    ];
=======
        new() { BarEnum = FooEnum.QUX },
    };
>>>>>>> 8bf15584

    public MongoDbSortVisitorEnumTests(MongoResource resource)
    {
        Init(resource);
    }

    [Fact]
    public async Task Create_Enum_OrderBy()
    {
        // arrange
        var tester = CreateSchema<Foo, FooSortType>(_fooEntities);

        // act
        var res1 = await tester.ExecuteAsync(
            QueryRequestBuilder.New()
                .SetQuery("{ root(order: { barEnum: ASC}){ barEnum}}")
                .Create());

        var res2 = await tester.ExecuteAsync(
            QueryRequestBuilder.New()
                .SetQuery("{ root(order: { barEnum: DESC}){ barEnum}}")
                .Create());

        // assert
        await SnapshotExtensions.AddResult(
                SnapshotExtensions.AddResult(
                    Snapshot
                        .Create(), res1, "ASC"), res2, "DESC")
            .MatchAsync();
    }

    [Fact]
    public async Task Create_Enum_OrderBy_Nullable()
    {
        // arrange
        var tester = CreateSchema<FooNullable, FooNullableSortType>(
            _fooNullableEntities);

        // act
        var res1 = await tester.ExecuteAsync(
            QueryRequestBuilder.New()
                .SetQuery("{ root(order: { barEnum: ASC}){ barEnum}}")
                .Create());

        var res2 = await tester.ExecuteAsync(
            QueryRequestBuilder.New()
                .SetQuery("{ root(order: { barEnum: DESC}){ barEnum}}")
                .Create());

        // assert
        await SnapshotExtensions.AddResult(
                SnapshotExtensions.AddResult(
                    Snapshot
                        .Create(), res1, "ASC"), res2, "DESC")
            .MatchAsync();
    }

    public class Foo
    {
        [BsonId]
        public Guid Id { get; set; } = Guid.NewGuid();

        public FooEnum BarEnum { get; set; }
    }

    public class FooNullable
    {
        [BsonId]
        public Guid Id { get; set; } = Guid.NewGuid();

        public FooEnum? BarEnum { get; set; }
    }

    public enum FooEnum
    {
        FOO,
        BAR,
        BAZ,
        QUX,
    }

    public class FooSortType : SortInputType<Foo>
    {
    }

    public class FooNullableSortType : SortInputType<FooNullable>
    {
    }
}<|MERGE_RESOLUTION|>--- conflicted
+++ resolved
@@ -15,13 +15,8 @@
         new() { BarEnum = FooEnum.BAR },
         new() { BarEnum = FooEnum.BAZ },
         new() { BarEnum = FooEnum.FOO },
-<<<<<<< HEAD
-        new() { BarEnum = FooEnum.QUX }
-    ];
-=======
         new() { BarEnum = FooEnum.QUX },
     };
->>>>>>> 8bf15584
 
     private static readonly FooNullable[] _fooNullableEntities =
     [
@@ -29,13 +24,8 @@
         new() { BarEnum = FooEnum.BAZ },
         new() { BarEnum = FooEnum.FOO },
         new() { BarEnum = null },
-<<<<<<< HEAD
-        new() { BarEnum = FooEnum.QUX }
-    ];
-=======
         new() { BarEnum = FooEnum.QUX },
     };
->>>>>>> 8bf15584
 
     public MongoDbSortVisitorEnumTests(MongoResource resource)
     {
