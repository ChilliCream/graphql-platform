--- conflicted
+++ resolved
@@ -16,25 +16,15 @@
     private static readonly Foo[] _fooEntities =
     [
         new() { Bar = new DateOnly(2022, 01, 16) },
-<<<<<<< HEAD
-        new() { Bar = new DateOnly(2022, 01, 15) }
-    ];
-=======
         new() { Bar = new DateOnly(2022, 01, 15) },
     };
->>>>>>> 8bf15584
 
     private static readonly FooNullable[] _fooNullableEntities =
     [
         new() { Bar = new DateOnly(2022, 01, 16) },
         new() { Bar = null },
-<<<<<<< HEAD
-        new() { Bar = new DateOnly(2022, 01, 15) }
-    ];
-=======
         new() { Bar = new DateOnly(2022, 01, 15) },
     };
->>>>>>> 8bf15584
 
     public MongoDbFilterVisitorDateOnlyTests(MongoResource resource)
     {
