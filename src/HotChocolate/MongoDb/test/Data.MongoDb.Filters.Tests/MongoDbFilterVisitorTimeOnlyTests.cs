--- conflicted
+++ resolved
@@ -16,25 +16,15 @@
     private static readonly Foo[] _fooEntities =
     [
         new() { Bar = new TimeOnly(06, 30) },
-<<<<<<< HEAD
-        new() { Bar = new TimeOnly(16, 00) }
-    ];
-=======
         new() { Bar = new TimeOnly(16, 00) },
     };
->>>>>>> 8bf15584
 
     private static readonly FooNullable[] _fooNullableEntities =
     [
         new() { Bar = new TimeOnly(06, 30) },
         new() { Bar = null },
-<<<<<<< HEAD
-        new() { Bar = new TimeOnly(16, 00) }
-    ];
-=======
         new() { Bar = new TimeOnly(16, 00) },
     };
->>>>>>> 8bf15584
 
     public MongoDbFilterVisitorTimeOnlyTests(MongoResource resource)
     {
