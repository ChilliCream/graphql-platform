<Project Sdk="Microsoft.NET.Sdk">

  <PropertyGroup>
    <AssemblyName>HotChocolate.Data.MongoDb.Projections.Tests</AssemblyName>
    <RootNamespace>HotChocolate.Data.MongoDb</RootNamespace>
  </PropertyGroup>

  <ItemGroup>
    <ProjectReference Include="..\..\src\Data\HotChocolate.Data.MongoDb.csproj" />
  </ItemGroup>

  <ItemGroup>
<<<<<<< HEAD
    <PackageReference Include="Squadron.Mongo" Version="0.5.0" />
=======
    <PackageReference Include="Squadron.Mongo" Version="0.15.0" />
>>>>>>> 9f447201
    <PackageReference Include="MongoDB.Driver" Version="2.14.0" />
  </ItemGroup>
</Project><|MERGE_RESOLUTION|>--- conflicted
+++ resolved
@@ -10,11 +10,7 @@
   </ItemGroup>
 
   <ItemGroup>
-<<<<<<< HEAD
-    <PackageReference Include="Squadron.Mongo" Version="0.5.0" />
-=======
     <PackageReference Include="Squadron.Mongo" Version="0.15.0" />
->>>>>>> 9f447201
     <PackageReference Include="MongoDB.Driver" Version="2.14.0" />
   </ItemGroup>
 </Project>