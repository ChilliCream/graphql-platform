--- conflicted
+++ resolved
@@ -11,24 +11,14 @@
     private static readonly Foo[] _fooEntities =
     [
         new() { IsProjectedTrue = true, IsProjectedFalse = false },
-<<<<<<< HEAD
-        new() { IsProjectedTrue = true, IsProjectedFalse = false }
-    ];
-=======
         new() { IsProjectedTrue = true, IsProjectedFalse = false },
     };
->>>>>>> 8bf15584
 
     private static readonly Bar[] _barEntities =
     [
         new() { IsProjectedFalse = false },
-<<<<<<< HEAD
-        new() { IsProjectedFalse = false }
-    ];
-=======
         new() { IsProjectedFalse = false },
     };
->>>>>>> 8bf15584
 
     private readonly SchemaCache _cache;
 
