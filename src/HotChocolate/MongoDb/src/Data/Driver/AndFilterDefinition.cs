--- conflicted
+++ resolved
@@ -11,15 +11,6 @@
 /// </summary>
 public sealed class AndFilterDefinition : MongoDbFilterDefinition
 {
-<<<<<<< HEAD
-    private static readonly string[] __operatorsThatCannotBeCombined =
-    [
-        "$geoWithin",
-        "$near",
-        "$geoIntersects",
-        "$nearSphere"
-    ];
-=======
     private static readonly string[] __operatorsThatCannotBeCombined = new[]
     {
             "$geoWithin",
@@ -27,7 +18,6 @@
             "$geoIntersects",
             "$nearSphere",
     };
->>>>>>> 8bf15584
 
     private readonly MongoDbFilterDefinition[] _filters;
 
