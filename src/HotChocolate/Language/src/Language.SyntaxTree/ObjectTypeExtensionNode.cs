using System;
using System.Collections.Generic;
using HotChocolate.Language.Utilities;

namespace HotChocolate.Language;

public sealed class ObjectTypeExtensionNode
    : ComplexTypeDefinitionNodeBase
    , ITypeExtensionNode
    , IEquatable<ObjectTypeExtensionNode>
{
    /// <summary>
    /// Initializes a new instance of <see cref="ObjectTypeExtensionNode"/>.
    /// </summary>
    /// <param name="location">
    /// The location of the syntax node within the original source text.
    /// </param>
    /// <param name="name">
    /// The name that this syntax node holds.
    /// </param>
    /// <param name="directives">
    /// The directives that are annotated to this syntax node.
    /// </param>
    /// <param name="interfaces">
    /// The interfaces that this type implements.
    /// </param>
    /// <param name="fields">
    /// The fields that this type exposes.
    /// </param>
    public ObjectTypeExtensionNode(
        Location? location,
        NameNode name,
        IReadOnlyList<DirectiveNode> directives,
        IReadOnlyList<NamedTypeNode> interfaces,
        IReadOnlyList<FieldDefinitionNode> fields)
        : base(location, name, directives, interfaces, fields)
    {
    }

<<<<<<< HEAD
    /// <inheritdoc />
=======
>>>>>>> 3ac80ad7
    public override SyntaxKind Kind => SyntaxKind.ObjectTypeExtension;

    /// <inheritdoc />
    public override IEnumerable<ISyntaxNode> GetNodes()
    {
        yield return Name;

        foreach (NamedTypeNode interfaceName in Interfaces)
        {
            yield return interfaceName;
        }

        foreach (DirectiveNode directive in Directives)
        {
            yield return directive;
        }

        foreach (FieldDefinitionNode field in Fields)
        {
            yield return field;
        }
    }

    /// <summary>
    /// Returns the GraphQL syntax representation of this <see cref="ISyntaxNode"/>.
    /// </summary>
    /// <returns>
    /// Returns the GraphQL syntax representation of this <see cref="ISyntaxNode"/>.
    /// </returns>
    public override string ToString() => SyntaxPrinter.Print(this, true);

    /// <summary>
    /// Returns the GraphQL syntax representation of this <see cref="ISyntaxNode"/>.
    /// </summary>
    /// <param name="indented">
    /// A value that indicates whether the GraphQL output should be formatted,
    /// which includes indenting nested GraphQL tokens, adding
    /// new lines, and adding white space between property names and values.
    /// </param>
    /// <returns>
    /// Returns the GraphQL syntax representation of this <see cref="ISyntaxNode"/>.
    /// </returns>
    public override string ToString(bool indented) => SyntaxPrinter.Print(this, indented);

    /// <summary>
    /// Creates a new node from the current instance and replaces the
    /// <see cref="Location"/> with <paramref name="location"/>.
    /// </summary>
    /// <param name="location">
    /// The location that shall be used to replace the current location.
    /// </param>
    /// <returns>
    /// Returns the new node with the new <paramref name="location"/>
    /// </returns>
    public ObjectTypeExtensionNode WithLocation(Location? location) =>
        new(location, Name, Directives, Interfaces, Fields);

    /// <summary>
    /// Creates a new node from the current instance and replaces the
    /// <see cref="NameNode"/> with <paramref name="name"/>
    /// </summary>
    /// <param name="name">
    /// The name that shall be used to replace the current name.
    /// </param>
    /// <returns>
    /// Returns the new node with the new <paramref name="name"/>
    /// </returns>
    public ObjectTypeExtensionNode WithName(NameNode name) =>
        new(Location, name, Directives, Interfaces, Fields);

    /// <summary>
    /// Creates a new node from the current instance and replaces the
    /// <see cref="IReadOnlyList&lt;DirectiveNode&gt;"/> with <paramref name="directives"/>
    /// </summary>
    /// <param name="directives">
    /// The directives that shall be used to replace the current directives.
    /// </param>
    /// <returns>
    /// Returns the new node with the new <paramref name="directives"/>
    /// </returns>
    public ObjectTypeExtensionNode WithDirectives(IReadOnlyList<DirectiveNode> directives) =>
        new(Location, Name, directives, Interfaces, Fields);

    /// <summary>
    /// Creates a new node from the current instance and replaces the
    /// <see cref="IReadOnlyList&lt;NamedTypeNode&gt;"/> with <paramref name="interfaces"/>
    /// </summary>
    /// <param name="interfaces">
    /// The interfaces that shall be used to replace the current interfaces.
    /// </param>
    /// <returns>
    /// Returns the new node with the new <paramref name="interfaces"/>
    /// </returns>
    public ObjectTypeExtensionNode WithInterfaces(IReadOnlyList<NamedTypeNode> interfaces) =>
        new(Location, Name, Directives, interfaces, Fields);

    /// <summary>
    /// Creates a new node from the current instance and replaces the
    /// <see cref="IReadOnlyList&lt;FieldDefinitionNode&gt;"/> with <paramref name="fields"/>
    /// </summary>
    /// <param name="fields">
    /// The fields that shall be used to replace the current fields.
    /// </param>
    /// <returns>
    /// Returns the new node with the new <paramref name="fields"/>
    /// </returns>
    public ObjectTypeExtensionNode WithFields(IReadOnlyList<FieldDefinitionNode> fields) =>
        new(Location, Name, Directives, Interfaces, fields);

    /// <inheritdoc />
    public bool Equals(ObjectTypeExtensionNode? other) => base.Equals(other);

    /// <inheritdoc />
    public override bool Equals(object? obj) => ReferenceEquals(this, obj) ||
                                                obj is ObjectTypeExtensionNode other &&
                                                Equals(other);

    /// <inheritdoc />
    public override int GetHashCode() => base.GetHashCode();
}<|MERGE_RESOLUTION|>--- conflicted
+++ resolved
@@ -37,10 +37,7 @@
     {
     }
 
-<<<<<<< HEAD
     /// <inheritdoc />
-=======
->>>>>>> 3ac80ad7
     public override SyntaxKind Kind => SyntaxKind.ObjectTypeExtension;
 
     /// <inheritdoc />
