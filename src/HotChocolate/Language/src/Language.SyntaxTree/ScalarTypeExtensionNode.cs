using System;
using System.Collections.Generic;
using HotChocolate.Language.Utilities;

namespace HotChocolate.Language;

/// <summary>
/// Scalar type extensions are used to represent a scalar type which has been
/// extended from some original scalar type. For example, this might be used
/// by a GraphQL tool or service which adds directives to an existing scalar.
/// </summary>
public sealed class ScalarTypeExtensionNode
    : NamedSyntaxNode
    , ITypeExtensionNode
    , IEquatable<ScalarTypeExtensionNode>
{
    /// <summary>
    /// Initializes a new instance of <see cref="ScalarTypeExtensionNode"/>.
    /// </summary>
    /// <param name="location">
    /// The location of the syntax node within the original source text.
    /// </param>
    /// <param name="name">
    /// The name of the scalar.
    /// </param>
    /// <param name="description">
    /// The description of the scalar.
    /// </param>
    /// <param name="directives">
    /// The applied directives.
    /// </param>
    public ScalarTypeExtensionNode(
        Location? location,
        NameNode name,
        IReadOnlyList<DirectiveNode> directives)
        : base(location, name, directives)
    {
    }

    /// <inheritdoc />
    public override SyntaxKind Kind => SyntaxKind.ScalarTypeExtension;

    /// <inheritdoc />
    public override IEnumerable<ISyntaxNode> GetNodes()
    {
        yield return Name;

        foreach (DirectiveNode directive in Directives)
        {
            yield return directive;
        }
    }

    /// <summary>
    /// Returns the GraphQL syntax representation of this <see cref="ISyntaxNode"/>.
    /// </summary>
    /// <returns>
    /// Returns the GraphQL syntax representation of this <see cref="ISyntaxNode"/>.
    /// </returns>
    public override string ToString() => SyntaxPrinter.Print(this, true);

    /// <summary>
    /// Returns the GraphQL syntax representation of this <see cref="ISyntaxNode"/>.
    /// </summary>
    /// <param name="indented">
    /// A value that indicates whether the GraphQL output should be formatted,
    /// which includes indenting nested GraphQL tokens, adding
    /// new lines, and adding white space between property names and values.
    /// </param>
    /// <returns>
    /// Returns the GraphQL syntax representation of this <see cref="ISyntaxNode"/>.
    /// </returns>
    public override string ToString(bool indented) => SyntaxPrinter.Print(this, indented);

    /// <summary>
    /// Creates a new node from the current instance and replaces the
    /// <see cref="Location" /> with <paramref name="location" />.
    /// </summary>
    /// <param name="location">
    /// The location that shall be used to replace the current location.
    /// </param>
    /// <returns>
    /// Returns the new node with the new <paramref name="location" />.
    /// </returns>
    public ScalarTypeExtensionNode WithLocation(Location? location)
        => new(location, Name, Directives);

    /// <summary>
    /// Creates a new node from the current instance and replaces the
    /// <see cref="Name" /> with <paramref name="name" />.
    /// </summary>
    /// <param name="name">
    /// The name that shall be used to replace the current name.
    /// </param>
    /// <returns>
    /// Returns the new node with the new <paramref name="name" />.
    /// </returns>
    public ScalarTypeExtensionNode WithName(NameNode name)
        => new(Location, name, Directives);

    /// <summary>
    /// Creates a new node from the current instance and replaces the
    /// <see cref="NamedSyntaxNode.Directives" /> with <paramref name="directives" />.
    /// </summary>
    /// <param name="directives">
    /// The directives that shall be used to replace the current
    /// <see cref="NamedSyntaxNode.Directives" />.
    /// </param>
    /// <returns>
    /// Returns the new node with the new <paramref name="directives" />.
    /// </returns>
    public ScalarTypeExtensionNode WithDirectives(
        IReadOnlyList<DirectiveNode> directives)
<<<<<<< HEAD
    {
        return new ScalarTypeExtensionNode(
            Location, Name, directives);
    }

    /// <summary>
    /// Indicates whether the current object is equal to another object of the same type.
    /// </summary>
    /// <param name="other">
    /// An object to compare with this object.
    /// </param>
    /// <returns>
    /// true if the current object is equal to the <paramref name="other" /> parameter;
    /// otherwise, false.
    /// </returns>
    public bool Equals(ScalarTypeExtensionNode? other)
    {
        if (ReferenceEquals(null, other))
        {
            return false;
        }

        if (ReferenceEquals(this, other))
        {
            return true;
        }

        return base.Equals(other)
               && Kind == other.Kind;
    }

    /// <summary>
    /// Determines whether the specified object is equal to the current object.
    /// </summary>
    /// <param name="obj">
    /// The object to compare with the current object.
    /// </param>
    /// <returns>
    /// true if the specified object  is equal to the current object; otherwise, false.
    /// </returns>
    public override bool Equals(object? obj)
    {
        return ReferenceEquals(this, obj) || obj is ScalarTypeExtensionNode other
            && Equals(other);
    }

    /// <summary>
    /// Serves as the default hash function.
    /// </summary>
    /// <returns>
    /// A hash code for the current object.
    /// </returns>
    public override int GetHashCode()
        => HashCode.Combine(base.GetHashCode(), (int)Kind);

=======
        => new(Location, Name, directives);

    /// <summary>
    /// Determines whether the specified <see cref="ScalarTypeExtensionNode"/>
    /// is equal to the current <see cref="ScalarTypeExtensionNode"/>.
    /// </summary>
    /// <param name="other">
    /// The <see cref="ScalarTypeExtensionNode"/> to compare with the current
    /// <see cref="ScalarTypeExtensionNode"/>.
    /// </param>
    /// <returns>
    /// <c>true</c> if the specified <see cref="ScalarTypeExtensionNode"/> is equal
    /// to the current <see cref="ScalarTypeExtensionNode"/>;
    /// otherwise, <c>false</c>.
    /// </returns>
    public bool Equals(ScalarTypeExtensionNode? other) => base.Equals(other);

    /// <summary>
    /// Determines whether the specified <see cref="object"/> is equal to
    /// the current <see cref="ScalarTypeExtensionNode"/>.
    /// </summary>
    /// <param name="obj">
    /// The <see cref="object"/> to compare with the current
    /// <see cref="ScalarTypeExtensionNode"/>.
    /// </param>
    /// <returns>
    /// <c>true</c> if the specified <see cref="object"/> is equal to the
    /// current <see cref="ScalarTypeExtensionNode"/>; otherwise, <c>false</c>.
    /// </returns>
    public override bool Equals(object? obj)
        => Equals(obj as ScalarTypeExtensionNode);

    /// <summary>
    /// Serves as a hash function for a <see cref="ScalarTypeExtensionNode"/>
    /// object.
    /// </summary>
    /// <returns>
    /// A hash code for this instance that is suitable for use in
    /// hashing algorithms and data structures such as a hash table.
    /// </returns>
    public override int GetHashCode() => base.GetHashCode();

    /// <summary>
    /// The equal operator.
    /// </summary>
    /// <param name="left">The left parameter</param>
    /// <param name="right">The right parameter</param>
    /// <returns>
    /// <c>true</c> if <paramref name="left"/> and <paramref name="right"/> are equal.
    /// </returns>
>>>>>>> a5d4be3c
    public static bool operator ==(
        ScalarTypeExtensionNode? left,
        ScalarTypeExtensionNode? right)
        => Equals(left, right);

<<<<<<< HEAD
=======
    /// <summary>
    /// The not equal operator.
    /// </summary>
    /// <param name="left">The left parameter</param>
    /// <param name="right">The right parameter</param>
    /// <returns>
    /// <c>true</c> if <paramref name="left"/> and <paramref name="right"/> are not equal.
    /// </returns>
>>>>>>> a5d4be3c
    public static bool operator !=(
        ScalarTypeExtensionNode? left,
        ScalarTypeExtensionNode? right)
        => !Equals(left, right);
}<|MERGE_RESOLUTION|>--- conflicted
+++ resolved
@@ -111,63 +111,6 @@
     /// </returns>
     public ScalarTypeExtensionNode WithDirectives(
         IReadOnlyList<DirectiveNode> directives)
-<<<<<<< HEAD
-    {
-        return new ScalarTypeExtensionNode(
-            Location, Name, directives);
-    }
-
-    /// <summary>
-    /// Indicates whether the current object is equal to another object of the same type.
-    /// </summary>
-    /// <param name="other">
-    /// An object to compare with this object.
-    /// </param>
-    /// <returns>
-    /// true if the current object is equal to the <paramref name="other" /> parameter;
-    /// otherwise, false.
-    /// </returns>
-    public bool Equals(ScalarTypeExtensionNode? other)
-    {
-        if (ReferenceEquals(null, other))
-        {
-            return false;
-        }
-
-        if (ReferenceEquals(this, other))
-        {
-            return true;
-        }
-
-        return base.Equals(other)
-               && Kind == other.Kind;
-    }
-
-    /// <summary>
-    /// Determines whether the specified object is equal to the current object.
-    /// </summary>
-    /// <param name="obj">
-    /// The object to compare with the current object.
-    /// </param>
-    /// <returns>
-    /// true if the specified object  is equal to the current object; otherwise, false.
-    /// </returns>
-    public override bool Equals(object? obj)
-    {
-        return ReferenceEquals(this, obj) || obj is ScalarTypeExtensionNode other
-            && Equals(other);
-    }
-
-    /// <summary>
-    /// Serves as the default hash function.
-    /// </summary>
-    /// <returns>
-    /// A hash code for the current object.
-    /// </returns>
-    public override int GetHashCode()
-        => HashCode.Combine(base.GetHashCode(), (int)Kind);
-
-=======
         => new(Location, Name, directives);
 
     /// <summary>
@@ -218,14 +161,11 @@
     /// <returns>
     /// <c>true</c> if <paramref name="left"/> and <paramref name="right"/> are equal.
     /// </returns>
->>>>>>> a5d4be3c
     public static bool operator ==(
         ScalarTypeExtensionNode? left,
         ScalarTypeExtensionNode? right)
         => Equals(left, right);
 
-<<<<<<< HEAD
-=======
     /// <summary>
     /// The not equal operator.
     /// </summary>
@@ -234,7 +174,6 @@
     /// <returns>
     /// <c>true</c> if <paramref name="left"/> and <paramref name="right"/> are not equal.
     /// </returns>
->>>>>>> a5d4be3c
     public static bool operator !=(
         ScalarTypeExtensionNode? left,
         ScalarTypeExtensionNode? right)
