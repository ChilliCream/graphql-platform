using System;
using System.Collections.Generic;
using HotChocolate.Language.Utilities;

namespace HotChocolate.Language;

public sealed class SelectionSetNode
    : ISyntaxNode
    , IEquatable<SelectionSetNode>
{
    public SelectionSetNode(IReadOnlyList<ISelectionNode> selections)
        : this(null, selections)
    {
    }

    public SelectionSetNode(
        Location? location,
        IReadOnlyList<ISelectionNode> selections)
    {
        Location = location;
        Selections = selections
            ?? throw new ArgumentNullException(nameof(selections));
    }

    public SyntaxKind Kind { get; } = SyntaxKind.SelectionSet;

    public Location? Location { get; }

    public IReadOnlyList<ISelectionNode> Selections { get; }

    public IEnumerable<ISyntaxNode> GetNodes() => Selections;

    /// <summary>
    /// Returns the GraphQL syntax representation of this <see cref="ISyntaxNode"/>.
    /// </summary>
    /// <returns>
    /// Returns the GraphQL syntax representation of this <see cref="ISyntaxNode"/>.
    /// </returns>
    public override string ToString() => SyntaxPrinter.Print(this, true);

    /// <summary>
    /// Returns the GraphQL syntax representation of this <see cref="ISyntaxNode"/>.
    /// </summary>
    /// <param name="indented">
    /// A value that indicates whether the GraphQL output should be formatted,
    /// which includes indenting nested GraphQL tokens, adding
    /// new lines, and adding white space between property names and values.
    /// </param>
    /// <returns>
    /// Returns the GraphQL syntax representation of this <see cref="ISyntaxNode"/>.
    /// </returns>
    public string ToString(bool indented) => SyntaxPrinter.Print(this, indented);

    public SelectionSetNode WithLocation(Location? location)
    {
        return new SelectionSetNode(
            location, Selections);
    }

    public SelectionSetNode WithSelections(
        IReadOnlyList<ISelectionNode> selections!!)
    {
        return new SelectionSetNode(
            Location, selections);
    }

    public SelectionSetNode AddSelection(
        ISelectionNode selection)
    {
        if (selection == null)
        {
            throw new ArgumentNullException(nameof(selection));
        }

<<<<<<< HEAD
        var selections = new List<ISelectionNode>(Selections)
        {
            selection
        };
=======
        var selections = new List<ISelectionNode>(Selections) { selection };
>>>>>>> e7c55e01

        return new SelectionSetNode(
            Location, selections);
    }

    public SelectionSetNode AddSelections(
        params ISelectionNode[] selection)
    {
        if (selection == null)
        {
            throw new ArgumentNullException(nameof(selection));
        }

        var selections = new List<ISelectionNode>(Selections);
        selections.AddRange(selection);

        return new SelectionSetNode(
            Location, selections);
    }

    public SelectionSetNode RemoveSelection(
        ISelectionNode selection)
    {
        if (selection == null)
        {
            throw new ArgumentNullException(nameof(selection));
        }

        var selections = new List<ISelectionNode>(Selections);
        selections.Remove(selection);

        return new SelectionSetNode(
            Location, selections);
    }

    public SelectionSetNode RemoveSelections(
        params ISelectionNode[] selection)
    {
        if (selection == null)
        {
            throw new ArgumentNullException(nameof(selection));
        }

        var selections = new List<ISelectionNode>(Selections);
        foreach (ISelectionNode node in selection)
        {
            selections.Remove(node);
        }

        return new SelectionSetNode(
            Location, selections);
    }

    public bool Equals(SelectionSetNode? other)
    {
        if (other is null)
        {
            return false;
        }

        if (ReferenceEquals(this, other))
        {
            return true;
        }

        return Kind == other.Kind
               && Selections.IsEqualTo(other.Selections);
    }

    public override bool Equals(object? obj)
    {
        return ReferenceEquals(this, obj) || obj is SelectionSetNode other && Equals(other);
    }

    public override int GetHashCode()
    {
        var hashCode = new HashCode();
        hashCode.Add(Kind);
        hashCode.AddNodes(Selections);
        return hashCode.ToHashCode();
    }

    public static bool operator ==(SelectionSetNode? left, SelectionSetNode? right)
    {
        return Equals(left, right);
    }

    public static bool operator !=(SelectionSetNode? left, SelectionSetNode? right)
    {
        return !Equals(left, right);
    }
}<|MERGE_RESOLUTION|>--- conflicted
+++ resolved
@@ -72,14 +72,7 @@
             throw new ArgumentNullException(nameof(selection));
         }
 
-<<<<<<< HEAD
-        var selections = new List<ISelectionNode>(Selections)
-        {
-            selection
-        };
-=======
         var selections = new List<ISelectionNode>(Selections) { selection };
->>>>>>> e7c55e01
 
         return new SelectionSetNode(
             Location, selections);
