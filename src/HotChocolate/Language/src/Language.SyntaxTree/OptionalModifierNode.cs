--- conflicted
+++ resolved
@@ -4,13 +4,9 @@
 
 namespace HotChocolate.Language;
 
-<<<<<<< HEAD
-public sealed class OptionalModifierNode : INullabilityModifierNode, IEquatable<OptionalModifierNode>
-=======
 public sealed class OptionalModifierNode
     : INullabilityModifierNode
     , IEquatable<OptionalModifierNode>
->>>>>>> b1cac693
 {
     public OptionalModifierNode(ListNullabilityNode element) : this(null, element) { }
 
@@ -63,9 +59,6 @@
     /// </returns>
     public string ToString(bool indented) => SyntaxPrinter.Print(this, indented);
 
-<<<<<<< HEAD
-    /// <inheritdoc />
-=======
     /// <summary>
     /// Determines whether the specified <see cref="OptionalModifierNode"/>
     /// is equal to the current <see cref="OptionalModifierNode"/>.
@@ -79,7 +72,6 @@
     /// to the current <see cref="OptionalModifierNode"/>;
     /// otherwise, <c>false</c>.
     /// </returns>
->>>>>>> b1cac693
     public bool Equals(OptionalModifierNode? other)
     {
         if (other is null)
@@ -95,16 +87,6 @@
         return Element.IsEqualTo(other.Element);
     }
 
-<<<<<<< HEAD
-    public override bool Equals(object? obj)
-    {
-        return Equals(obj as OptionalModifierNode);
-    }
-
-    /// <inheritdoc />
-    public override int GetHashCode()
-       => HashCode.Combine(Element?.GetHashCode());
-=======
     /// <summary>
     /// Determines whether the specified <see cref="object"/> is equal to
     /// the current <see cref="OptionalModifierNode"/>.
@@ -130,7 +112,6 @@
     /// </returns>
     public override int GetHashCode()
        => HashCode.Combine(Kind, Element?.GetHashCode());
->>>>>>> b1cac693
 
     public static bool operator ==(
         OptionalModifierNode? left,
