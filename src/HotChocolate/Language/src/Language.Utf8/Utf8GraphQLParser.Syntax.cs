--- conflicted
+++ resolved
@@ -108,39 +108,16 @@
         public static FieldNode ParseField(
             Utf8GraphQLReader reader) =>
             new Utf8GraphQLParser(reader).ParseField();
-        
-        /// <summary>
-<<<<<<< HEAD
-        /// Parses a GraphQL operation definition string e.g. query($User_id: Int!) { userById(id: $User_id) }
-        /// </summary>
-        public static OperationDefinitionNode ParseOperationDefinition(
-=======
+
+        /// <summary>
         /// Parses a GraphQL field selection string e.g. field(arg: "abc")
         /// </summary>
         public static FragmentDefinitionNode ParseFragmentDefinition(
->>>>>>> 49080399
-#if NET7_0_OR_GREATER
-            [StringSyntax("graphql")] string sourceText) =>
-#else
-            string sourceText) =>
-#endif
-<<<<<<< HEAD
-            Parse(sourceText, parser => parser.ParseOperationDefinition());
-        
-        /// <summary>
-        /// Parses a GraphQL operation definition string e.g. query($User_id: Int!) { userById(id: $User_id) }
-        /// </summary>
-        public static OperationDefinitionNode ParseOperationDefinition(
-            ReadOnlySpan<byte> sourceText) =>
-            Parse(sourceText, parser => parser.ParseOperationDefinition());
-        
-        /// <summary>
-        /// Parses a GraphQL operation definition string e.g. query($User_id: Int!) { userById(id: $User_id) }
-        /// </summary>
-        public static OperationDefinitionNode ParseOperationDefinition(
-            Utf8GraphQLReader reader) =>
-            new Utf8GraphQLParser(reader).ParseOperationDefinition();
-=======
+#if NET7_0_OR_GREATER
+            [StringSyntax("graphql")] string sourceText) =>
+#else
+            string sourceText) =>
+#endif
             Parse(sourceText, parser => parser.ParseFragmentDefinition());
 
         /// <summary>
@@ -156,7 +133,6 @@
         public static FragmentDefinitionNode ParseFragmentDefinition(
             Utf8GraphQLReader reader) =>
             new Utf8GraphQLParser(reader).ParseFragmentDefinition();
->>>>>>> 49080399
 
         /// <summary>
         /// Parses a GraphQL selection set string e.g. { field(arg: "abc") }
