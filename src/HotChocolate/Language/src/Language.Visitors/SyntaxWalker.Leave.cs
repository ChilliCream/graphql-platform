using System;

namespace HotChocolate.Language.Visitors
{
    public partial class SyntaxWalker
    {
        protected sealed override ISyntaxVisitorAction Leave(
            ISyntaxNode node,
            ISyntaxVisitorContext context)
        {
            switch (node.Kind)
            {
<<<<<<< HEAD
                DocumentNode n => Leave(n, context),
                OperationDefinitionNode n => Leave(n, context),
                VariableDefinitionNode n => Leave(n, context),
                VariableNode n => Leave(n, context),
                SelectionSetNode n => Leave(n, context),
                FieldNode n => Leave(n, context),
                ArgumentNode n => Leave(n, context),
                FragmentSpreadNode n => Leave(n, context),
                InlineFragmentNode n => Leave(n, context),
                FragmentDefinitionNode n => Leave(n, context),
                DirectiveNode n => Leave(n, context),
                NamedTypeNode n => Leave(n, context),
                ListTypeNode n => Leave(n, context),
                NonNullTypeNode n => Leave(n, context),
                ListValueNode n => Leave(n, context),
                ObjectValueNode n => Leave(n, context),
                ObjectFieldNode n => Leave(n, context),
                IValueNode n => Leave(n, context),
                SchemaDefinitionNode n => Leave(n, context),
                OperationTypeDefinitionNode n => Leave(n, context),
                ScalarTypeDefinitionNode n => Leave(n, context),
                ObjectTypeDefinitionNode n => Leave(n, context),
                FieldDefinitionNode n => Leave(n, context),
                InputValueDefinitionNode n => Leave(n, context),
                InterfaceTypeDefinitionNode n => Leave(n, context),
                UnionTypeDefinitionNode n => Leave(n, context),
                EnumTypeDefinitionNode n => Leave(n, context),
                EnumValueDefinitionNode n => Leave(n, context),
                InputObjectTypeDefinitionNode n => Leave(n, context),
                DirectiveDefinitionNode n => Leave(n, context),
                SchemaExtensionNode n => Leave(n, context),
                ScalarTypeExtensionNode n => Leave(n, context),
                ObjectTypeExtensionNode n => Leave(n, context),
                InterfaceTypeExtensionNode n => Leave(n, context),
                UnionTypeExtensionNode n => Leave(n, context),
                EnumTypeExtensionNode n => Leave(n, context),
                InputObjectTypeExtensionNode n => Leave(n, context),
                NameNode n => Leave(n, context),
                _ => throw new NotSupportedException(node.GetType().FullName)
            };
=======
                case NodeKind.Name:
                    return Leave((NameNode)node, context);
                case NodeKind.Document:
                    return Leave((DocumentNode)node, context);
                case NodeKind.OperationDefinition:
                    return Leave((OperationDefinitionNode)node, context);
                case NodeKind.VariableDefinition:
                    return Leave((VariableDefinitionNode)node, context);
                case NodeKind.Variable:
                    return Leave((VariableNode)node, context);
                case NodeKind.SelectionSet:
                    return Leave((SelectionSetNode)node, context);
                case NodeKind.Field:
                    return Leave((FieldNode)node, context);
                case NodeKind.Argument:
                    return Leave((ArgumentNode)node, context);
                case NodeKind.FragmentSpread:
                    return Leave((FragmentSpreadNode)node, context);
                case NodeKind.InlineFragment:
                    return Leave((InlineFragmentNode)node, context);
                case NodeKind.FragmentDefinition:
                    return Leave((FragmentDefinitionNode)node, context);
                case NodeKind.Directive:
                    return Leave((DirectiveNode)node, context);
                case NodeKind.NamedType:
                    return Leave((NamedTypeNode)node, context);
                case NodeKind.ListType:
                    return Leave((ListTypeNode)node, context);
                case NodeKind.NonNullType:
                    return Leave((NonNullTypeNode)node, context);
                case NodeKind.ListValue:
                    return Leave((ListValueNode)node, context);
                case NodeKind.ObjectValue:
                    return Leave((ObjectValueNode)node, context);
                case NodeKind.ObjectField:
                    return Leave((ObjectFieldNode)node, context);
                case NodeKind.BooleanValue:
                case NodeKind.EnumValue:
                case NodeKind.FloatValue:
                case NodeKind.IntValue:
                case NodeKind.NullValue:
                case NodeKind.StringValue:
                    return Leave((IValueNode)node, context);
                case NodeKind.SchemaDefinition:
                    return Leave((SchemaDefinitionNode)node, context);
                case NodeKind.OperationTypeDefinition:
                    return Leave((OperationTypeDefinitionNode)node, context);
                case NodeKind.ScalarTypeDefinition:
                    return Leave((ScalarTypeDefinitionNode)node, context);
                case NodeKind.ObjectTypeDefinition:
                    return Leave((ObjectTypeDefinitionNode)node, context);
                case NodeKind.FieldDefinition:
                    return Leave((FieldDefinitionNode)node, context);
                case NodeKind.InputValueDefinition:
                    return Leave((InputValueDefinitionNode)node, context);
                case NodeKind.InterfaceTypeDefinition:
                    return Leave((InterfaceTypeDefinitionNode)node, context);
                case NodeKind.UnionTypeDefinition:
                    return Leave((UnionTypeDefinitionNode)node, context);
                case NodeKind.EnumTypeDefinition:
                    return Leave((EnumTypeDefinitionNode)node, context);
                case NodeKind.EnumValueDefinition:
                    return Leave((EnumValueDefinitionNode)node, context);
                case NodeKind.InputObjectTypeDefinition:
                    return Leave((InputObjectTypeDefinitionNode)node, context);
                case NodeKind.DirectiveDefinition:
                    return Leave((DirectiveDefinitionNode)node, context);
                case NodeKind.SchemaExtension:
                    return Leave((SchemaExtensionNode)node, context);
                case NodeKind.ScalarTypeExtension:
                    return Leave((ScalarTypeExtensionNode)node, context);
                case NodeKind.ObjectTypeExtension:
                    return Leave((ObjectTypeExtensionNode)node, context);
                case NodeKind.InterfaceTypeExtension:
                    return Leave((InterfaceTypeExtensionNode)node, context);
                case NodeKind.UnionTypeExtension:
                    return Leave((UnionTypeExtensionNode)node, context);
                case NodeKind.EnumTypeExtension:
                    return Leave((EnumTypeExtensionNode)node, context);
                case NodeKind.InputObjectTypeExtension:
                    return Leave((InputObjectTypeExtensionNode)node, context);
                default:
                    throw new NotSupportedException(node.GetType().FullName);
            }
>>>>>>> 04237803
        }

        protected virtual ISyntaxVisitorAction Leave(
            DocumentNode node,
            ISyntaxVisitorContext context) =>
            DefaultAction;

        protected virtual ISyntaxVisitorAction Leave(
            OperationDefinitionNode node,
            ISyntaxVisitorContext context) =>
            DefaultAction;

        protected virtual ISyntaxVisitorAction Leave(
            VariableDefinitionNode node,
            ISyntaxVisitorContext context) =>
            DefaultAction;

        protected virtual ISyntaxVisitorAction Leave(
            VariableNode node,
            ISyntaxVisitorContext context) =>
            DefaultAction;

        protected virtual ISyntaxVisitorAction Leave(
            SelectionSetNode node,
            ISyntaxVisitorContext context) =>
            DefaultAction;

        protected virtual ISyntaxVisitorAction Leave(
            FieldNode node,
            ISyntaxVisitorContext context) =>
            DefaultAction;

        protected virtual ISyntaxVisitorAction Leave(
            ArgumentNode node,
            ISyntaxVisitorContext context) =>
            DefaultAction;

        protected virtual ISyntaxVisitorAction Leave(
            FragmentSpreadNode node,
            ISyntaxVisitorContext context) =>
            DefaultAction;

        protected virtual ISyntaxVisitorAction Leave(
            InlineFragmentNode node,
            ISyntaxVisitorContext context) =>
            DefaultAction;

        protected virtual ISyntaxVisitorAction Leave(
            FragmentDefinitionNode node,
            ISyntaxVisitorContext context) =>
            DefaultAction;

        protected virtual ISyntaxVisitorAction Leave(
            DirectiveNode node,
            ISyntaxVisitorContext context) =>
            DefaultAction;

        protected virtual ISyntaxVisitorAction Leave(
            NamedTypeNode node,
            ISyntaxVisitorContext context) =>
            DefaultAction;

        protected virtual ISyntaxVisitorAction Leave(
            ListTypeNode node,
            ISyntaxVisitorContext context) =>
            DefaultAction;

        protected virtual ISyntaxVisitorAction Leave(
            NonNullTypeNode node,
            ISyntaxVisitorContext context) =>
            DefaultAction;

        protected virtual ISyntaxVisitorAction Leave(
            ListValueNode node,
            ISyntaxVisitorContext context) =>
            DefaultAction;

        protected virtual ISyntaxVisitorAction Leave(
            ObjectValueNode node,
            ISyntaxVisitorContext context) =>
            DefaultAction;

        protected virtual ISyntaxVisitorAction Leave(
            ObjectFieldNode node,
            ISyntaxVisitorContext context) =>
            DefaultAction;

        protected virtual ISyntaxVisitorAction Leave(
            IValueNode node,
            ISyntaxVisitorContext context) =>
            DefaultAction;

        protected virtual ISyntaxVisitorAction Leave(
            SchemaDefinitionNode node,
            ISyntaxVisitorContext context) =>
            DefaultAction;

        protected virtual ISyntaxVisitorAction Leave(
            OperationTypeDefinitionNode node,
            ISyntaxVisitorContext context) =>
            DefaultAction;

        protected virtual ISyntaxVisitorAction Leave(
            ScalarTypeDefinitionNode node,
            ISyntaxVisitorContext context) =>
            DefaultAction;

        protected virtual ISyntaxVisitorAction Leave(
            ObjectTypeDefinitionNode node,
            ISyntaxVisitorContext context) =>
            DefaultAction;

        protected virtual ISyntaxVisitorAction Leave(
            FieldDefinitionNode node,
            ISyntaxVisitorContext context) =>
            DefaultAction;

        protected virtual ISyntaxVisitorAction Leave(
            InputValueDefinitionNode node,
            ISyntaxVisitorContext context) =>
            DefaultAction;

        protected virtual ISyntaxVisitorAction Leave(
            InterfaceTypeDefinitionNode node,
            ISyntaxVisitorContext context) =>
            DefaultAction;

        protected virtual ISyntaxVisitorAction Leave(
            UnionTypeDefinitionNode node,
            ISyntaxVisitorContext context) =>
            DefaultAction;

        protected virtual ISyntaxVisitorAction Leave(
            EnumTypeDefinitionNode node,
            ISyntaxVisitorContext context) =>
            DefaultAction;

        protected virtual ISyntaxVisitorAction Leave(
            EnumValueDefinitionNode node,
            ISyntaxVisitorContext context) =>
            DefaultAction;

        protected virtual ISyntaxVisitorAction Leave(
            InputObjectTypeDefinitionNode node,
            ISyntaxVisitorContext context) =>
            DefaultAction;

        protected virtual ISyntaxVisitorAction Leave(
            DirectiveDefinitionNode node,
            ISyntaxVisitorContext context) =>
            DefaultAction;

        protected virtual ISyntaxVisitorAction Leave(
            SchemaExtensionNode node,
            ISyntaxVisitorContext context) =>
            DefaultAction;

        protected virtual ISyntaxVisitorAction Leave(
            ScalarTypeExtensionNode node,
            ISyntaxVisitorContext context) =>
            DefaultAction;

        protected virtual ISyntaxVisitorAction Leave(
            ObjectTypeExtensionNode node,
            ISyntaxVisitorContext context) =>
            DefaultAction;

        protected virtual ISyntaxVisitorAction Leave(
            InterfaceTypeExtensionNode node,
            ISyntaxVisitorContext context) =>
            DefaultAction;

        protected virtual ISyntaxVisitorAction Leave(
            UnionTypeExtensionNode node,
            ISyntaxVisitorContext context) =>
            DefaultAction;

        protected virtual ISyntaxVisitorAction Leave(
           EnumTypeExtensionNode node,
           ISyntaxVisitorContext context) =>
           DefaultAction;

        protected virtual ISyntaxVisitorAction Leave(
           InputObjectTypeExtensionNode node,
           ISyntaxVisitorContext context) =>
           DefaultAction;

        protected virtual ISyntaxVisitorAction Leave(
            NameNode node,
            ISyntaxVisitorContext context) =>
            DefaultAction;
<<<<<<< HEAD

=======
>>>>>>> 04237803
    }
}<|MERGE_RESOLUTION|>--- conflicted
+++ resolved
@@ -10,48 +10,6 @@
         {
             switch (node.Kind)
             {
-<<<<<<< HEAD
-                DocumentNode n => Leave(n, context),
-                OperationDefinitionNode n => Leave(n, context),
-                VariableDefinitionNode n => Leave(n, context),
-                VariableNode n => Leave(n, context),
-                SelectionSetNode n => Leave(n, context),
-                FieldNode n => Leave(n, context),
-                ArgumentNode n => Leave(n, context),
-                FragmentSpreadNode n => Leave(n, context),
-                InlineFragmentNode n => Leave(n, context),
-                FragmentDefinitionNode n => Leave(n, context),
-                DirectiveNode n => Leave(n, context),
-                NamedTypeNode n => Leave(n, context),
-                ListTypeNode n => Leave(n, context),
-                NonNullTypeNode n => Leave(n, context),
-                ListValueNode n => Leave(n, context),
-                ObjectValueNode n => Leave(n, context),
-                ObjectFieldNode n => Leave(n, context),
-                IValueNode n => Leave(n, context),
-                SchemaDefinitionNode n => Leave(n, context),
-                OperationTypeDefinitionNode n => Leave(n, context),
-                ScalarTypeDefinitionNode n => Leave(n, context),
-                ObjectTypeDefinitionNode n => Leave(n, context),
-                FieldDefinitionNode n => Leave(n, context),
-                InputValueDefinitionNode n => Leave(n, context),
-                InterfaceTypeDefinitionNode n => Leave(n, context),
-                UnionTypeDefinitionNode n => Leave(n, context),
-                EnumTypeDefinitionNode n => Leave(n, context),
-                EnumValueDefinitionNode n => Leave(n, context),
-                InputObjectTypeDefinitionNode n => Leave(n, context),
-                DirectiveDefinitionNode n => Leave(n, context),
-                SchemaExtensionNode n => Leave(n, context),
-                ScalarTypeExtensionNode n => Leave(n, context),
-                ObjectTypeExtensionNode n => Leave(n, context),
-                InterfaceTypeExtensionNode n => Leave(n, context),
-                UnionTypeExtensionNode n => Leave(n, context),
-                EnumTypeExtensionNode n => Leave(n, context),
-                InputObjectTypeExtensionNode n => Leave(n, context),
-                NameNode n => Leave(n, context),
-                _ => throw new NotSupportedException(node.GetType().FullName)
-            };
-=======
                 case NodeKind.Name:
                     return Leave((NameNode)node, context);
                 case NodeKind.Document:
@@ -136,8 +94,11 @@
                 default:
                     throw new NotSupportedException(node.GetType().FullName);
             }
->>>>>>> 04237803
         }
+        protected virtual ISyntaxVisitorAction Leave(
+            NameNode node,
+            ISyntaxVisitorContext context) =>
+            DefaultAction;
 
         protected virtual ISyntaxVisitorAction Leave(
             DocumentNode node,
@@ -323,14 +284,5 @@
            InputObjectTypeExtensionNode node,
            ISyntaxVisitorContext context) =>
            DefaultAction;
-
-        protected virtual ISyntaxVisitorAction Leave(
-            NameNode node,
-            ISyntaxVisitorContext context) =>
-            DefaultAction;
-<<<<<<< HEAD
-
-=======
->>>>>>> 04237803
     }
 }