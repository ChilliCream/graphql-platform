--- conflicted
+++ resolved
@@ -26,14 +26,13 @@
         public override bool TriggerAggregations { get; } = true;
 
         public override void OnAfterInitialize(
-<<<<<<< HEAD
             ITypeDiscoveryContext discoveryContext,
             DefinitionBase definition,
             IDictionary<string, object> contextData)
         {
             // Add types to union if they contain a key directive
-            if (definition is ObjectTypeDefinition objectTypeDefinition &&
-                discoveryContext.Type is ObjectType objectType)
+            if (discoveryContext.Type is ObjectType objectType  &&
+                definition is ObjectTypeDefinition objectTypeDefinition)
             {
                 var containsObjectLevelKeyDirective = objectTypeDefinition.Directives.Any(
                     directive => directive.Reference is NameDirectiveReference {Name: {Value: "key"}}
@@ -43,37 +42,22 @@
                     objectTypeDefinition.Fields.Any(field => field.ContextData.ContainsKey("key"));
 
                 if (containsObjectLevelKeyDirective || containsFieldLevelKeyDirective)
-=======
-            ITypeDiscoveryContext discoveryContext, 
-            DefinitionBase definition,
-            IDictionary<string, object> contextData)
-        {
-            if (discoveryContext.Type is ObjectType objectType && 
-                definition is ObjectTypeDefinition objectTypeDefinition)
-            {
-                if (objectTypeDefinition.Directives.Any(
-                    directive => directive.Reference is NameDirectiveReference { Name: { Value: "key" } }))
->>>>>>> 811e9545
                 {
                     typesToBeUnioned.Add(objectType);
                 }
             }
+
+            AggregatePropertyLevelKeyDefinitions(
+                discoveryContext,
+                definition
+            );
         }
 
         public override void OnBeforeCompleteType(
-<<<<<<< HEAD
             ITypeCompletionContext completionContext,
-=======
-            ITypeCompletionContext completionContext, 
->>>>>>> 811e9545
             DefinitionBase definition,
             IDictionary<string, object> contextData)
         {
-            AggregatePropertyLevelKeyDefinitions(
-                completionContext,
-                definition
-            );
-
             FillTypeUnionIfEntityType(
                 completionContext,
                 definition
@@ -81,10 +65,10 @@
         }
 
         private void AggregatePropertyLevelKeyDefinitions(
-            ITypeCompletionContext completionContext,
+            ITypeDiscoveryContext completionContext,
             DefinitionBase definition)
         {
-            if (completionContext.Type is ObjectType && definition is ObjectTypeDefinition objectTypeDefinition)
+            if (completionContext.Type is ObjectType objectType && definition is ObjectTypeDefinition objectTypeDefinition)
             {
                 if (objectTypeDefinition.Fields.Any(
                     field => field.ContextData.ContainsKey(FederationResources.KeyDirective_ContextDataMarkerName)
@@ -103,6 +87,7 @@
                     }
 
                     objectTypeDefinition.Key(strBuilder.ToString());
+                    typesToBeUnioned.Add(objectType);
                 }
             }
         }
