{
  "version": 1,
  "dependencies": {
<<<<<<< HEAD
=======
    "net6.0": {
      "Microsoft.SourceLink.GitHub": {
        "type": "Direct",
        "requested": "[1.1.1, )",
        "resolved": "1.1.1",
        "contentHash": "IaJGnOv/M7UQjRJks7B6p7pbPnOwisYGOIzqCz5ilGFTApZ3ktOR+6zJ12ZRPInulBmdAf1SrGdDG2MU8g6XTw==",
        "dependencies": {
          "Microsoft.Build.Tasks.Git": "1.1.1",
          "Microsoft.SourceLink.Common": "1.1.1"
        }
      },
      "Microsoft.Bcl.AsyncInterfaces": {
        "type": "Transitive",
        "resolved": "6.0.0",
        "contentHash": "UcSjPsst+DfAdJGVDsu346FX0ci0ah+lw3WRtn18NUwEqRt70HaOQ7lI72vy3+1LxtqI3T5GWwV39rQSrCzAeg=="
      },
      "Microsoft.Build.Tasks.Git": {
        "type": "Transitive",
        "resolved": "1.1.1",
        "contentHash": "AT3HlgTjsqHnWpBHSNeR0KxbLZD7bztlZVj7I8vgeYG9SYqbeFGh0TM/KVtC6fg53nrWHl3VfZFvb5BiQFcY6Q=="
      },
      "Microsoft.Extensions.DependencyInjection": {
        "type": "Transitive",
        "resolved": "6.0.0",
        "contentHash": "k6PWQMuoBDGGHOQTtyois2u4AwyVcIwL2LaSLlTZQm2CYcJ1pxbt6jfAnpWmzENA/wfrYRI/X9DTLoUkE4AsLw==",
        "dependencies": {
          "Microsoft.Extensions.DependencyInjection.Abstractions": "6.0.0",
          "System.Runtime.CompilerServices.Unsafe": "6.0.0"
        }
      },
      "Microsoft.Extensions.DependencyInjection.Abstractions": {
        "type": "Transitive",
        "resolved": "6.0.0",
        "contentHash": "xlzi2IYREJH3/m6+lUrQlujzX8wDitm4QGnUu6kUXTQAWPuZY8i+ticFJbzfqaetLA6KR/rO6Ew/HuYD+bxifg=="
      },
      "Microsoft.Extensions.ObjectPool": {
        "type": "Transitive",
        "resolved": "6.0.0",
        "contentHash": "7hR9FU0JJHOCLmn/Ary31pLLAhlzoMptBKs5CJmNUzD87dXjl+/NqVkyCTl6cT2JAfTK0G39HpvCOv1fhsX3BQ=="
      },
      "Microsoft.Extensions.Options": {
        "type": "Transitive",
        "resolved": "6.0.0",
        "contentHash": "dzXN0+V1AyjOe2xcJ86Qbo233KHuLEY0njf/P2Kw8SfJU+d45HNS2ctJdnEnrWbM9Ye2eFgaC5Mj9otRMU6IsQ==",
        "dependencies": {
          "Microsoft.Extensions.DependencyInjection.Abstractions": "6.0.0",
          "Microsoft.Extensions.Primitives": "6.0.0"
        }
      },
      "Microsoft.Extensions.Primitives": {
        "type": "Transitive",
        "resolved": "6.0.0",
        "contentHash": "9+PnzmQFfEFNR9J2aDTfJGGupShHjOuGw4VUv+JB044biSHrnmCIMD+mJHmb2H7YryrfBEXDurxQ47gJZdCKNQ==",
        "dependencies": {
          "System.Runtime.CompilerServices.Unsafe": "6.0.0"
        }
      },
      "Microsoft.SourceLink.Common": {
        "type": "Transitive",
        "resolved": "1.1.1",
        "contentHash": "WMcGpWKrmJmzrNeuaEb23bEMnbtR/vLmvZtkAP5qWu7vQsY59GqfRJd65sFpBszbd2k/bQ8cs8eWawQKAabkVg=="
      },
      "System.Collections.Immutable": {
        "type": "Transitive",
        "resolved": "6.0.0",
        "contentHash": "l4zZJ1WU2hqpQQHXz1rvC3etVZN+2DLmQMO79FhOTZHMn8tDRr+WU287sbomD0BETlmKDn0ygUgVy9k5xkkJdA==",
        "dependencies": {
          "System.Runtime.CompilerServices.Unsafe": "6.0.0"
        }
      },
      "System.ComponentModel.Annotations": {
        "type": "Transitive",
        "resolved": "5.0.0",
        "contentHash": "dMkqfy2el8A8/I76n2Hi1oBFEbG1SfxD2l5nhwXV3XjlnOmwxJlQbYpJH4W51odnU9sARCSAgv7S3CyAFMkpYg=="
      },
      "System.Diagnostics.DiagnosticSource": {
        "type": "Transitive",
        "resolved": "6.0.0",
        "contentHash": "frQDfv0rl209cKm1lnwTgFPzNigy2EKk1BS3uAvHvlBVKe5cymGyHO+Sj+NLv5VF/AhHsqPIUUwya5oV4CHMUw==",
        "dependencies": {
          "System.Runtime.CompilerServices.Unsafe": "6.0.0"
        }
      },
      "System.Runtime.CompilerServices.Unsafe": {
        "type": "Transitive",
        "resolved": "6.0.0",
        "contentHash": "/iUeP3tq1S0XdNNoMz5C9twLSrM/TH+qElHkXWaPvuNOt+99G75NrV0OS2EqHx5wMN7popYjpc8oTjC1y16DLg=="
      },
      "System.Text.Encodings.Web": {
        "type": "Transitive",
        "resolved": "6.0.0",
        "contentHash": "Vg8eB5Tawm1IFqj4TVK1czJX89rhFxJo9ELqc/Eiq0eXy13RK00eubyU6TJE6y+GQXjyV5gSfiewDUZjQgSE0w==",
        "dependencies": {
          "System.Runtime.CompilerServices.Unsafe": "6.0.0"
        }
      },
      "System.Text.Json": {
        "type": "Transitive",
        "resolved": "6.0.7",
        "contentHash": "/Tf/9XjprpHolbcDOrxsKVYy/mUG/FS7aGd9YUgBVEiHeQH4kAE0T1sMbde7q6B5xcrNUsJ5iW7D1RvHudQNqA==",
        "dependencies": {
          "System.Runtime.CompilerServices.Unsafe": "6.0.0",
          "System.Text.Encodings.Web": "6.0.0"
        }
      },
      "System.Threading.Channels": {
        "type": "Transitive",
        "resolved": "6.0.0",
        "contentHash": "TY8/9+tI0mNaUMgntOxxaq2ndTkdXqLSxvPmas7XEqOlv9lQtB7wLjYGd756lOaO7Dvb5r/WXhluM+0Xe87v5Q=="
      },
      "System.Threading.Tasks.Extensions": {
        "type": "Transitive",
        "resolved": "4.5.0",
        "contentHash": "csAJe24tWCOTO/rXoJAuBGuOq7ZdHY60XtC6b/hNMHT9tuX+2J9HK7nciLEtNvnrRLMxBACLXO3R4y5+kCduMA=="
      },
      "greendonut": {
        "type": "Project",
        "dependencies": {
          "Microsoft.Extensions.ObjectPool": "[6.0.0, )",
          "System.Diagnostics.DiagnosticSource": "[6.0.0, )",
          "System.Threading.Tasks.Extensions": "[4.5.0, )"
        }
      },
      "HotChocolate": {
        "type": "Project",
        "dependencies": {
          "HotChocolate.Authorization": "[0.0.0, )",
          "HotChocolate.Execution": "[0.0.0, )",
          "HotChocolate.Fetching": "[0.0.0, )",
          "HotChocolate.Types": "[0.0.0, )",
          "HotChocolate.Types.CursorPagination": "[0.0.0, )",
          "HotChocolate.Types.Mutations": "[0.0.0, )",
          "HotChocolate.Types.OffsetPagination": "[0.0.0, )",
          "HotChocolate.Validation": "[0.0.0, )"
        }
      },
      "hotchocolate.abstractions": {
        "type": "Project",
        "dependencies": {
          "HotChocolate.Language": "[0.0.0, )",
          "Microsoft.Bcl.AsyncInterfaces": "[6.0.0, )",
          "System.Collections.Immutable": "[6.0.0, )"
        }
      },
      "hotchocolate.authorization": {
        "type": "Project",
        "dependencies": {
          "HotChocolate.Execution": "[0.0.0, )"
        }
      },
      "hotchocolate.execution": {
        "type": "Project",
        "dependencies": {
          "HotChocolate.Abstractions": "[0.0.0, )",
          "HotChocolate.Execution.Abstractions": "[0.0.0, )",
          "HotChocolate.Fetching": "[0.0.0, )",
          "HotChocolate.Types": "[0.0.0, )",
          "HotChocolate.Utilities.DependencyInjection": "[0.0.0, )",
          "HotChocolate.Validation": "[0.0.0, )",
          "Microsoft.Extensions.DependencyInjection": "[6.0.0, )",
          "System.Threading.Channels": "[6.0.0, )"
        }
      },
      "hotchocolate.execution.abstractions": {
        "type": "Project",
        "dependencies": {
          "HotChocolate.Abstractions": "[0.0.0, )",
          "Microsoft.Extensions.DependencyInjection.Abstractions": "[6.0.0, )"
        }
      },
      "hotchocolate.fetching": {
        "type": "Project",
        "dependencies": {
          "GreenDonut": "[0.0.0, )",
          "HotChocolate.Types": "[0.0.0, )"
        }
      },
      "hotchocolate.language": {
        "type": "Project",
        "dependencies": {
          "HotChocolate.Language.SyntaxTree": "[0.0.0, )",
          "HotChocolate.Language.Utf8": "[0.0.0, )",
          "HotChocolate.Language.Visitors": "[0.0.0, )",
          "HotChocolate.Language.Web": "[0.0.0, )"
        }
      },
      "hotchocolate.language.syntaxtree": {
        "type": "Project",
        "dependencies": {
          "Microsoft.Extensions.ObjectPool": "[6.0.0, )"
        }
      },
      "hotchocolate.language.utf8": {
        "type": "Project",
        "dependencies": {
          "HotChocolate.Language.SyntaxTree": "[0.0.0, )"
        }
      },
      "hotchocolate.language.visitors": {
        "type": "Project",
        "dependencies": {
          "HotChocolate.Language.SyntaxTree": "[0.0.0, )"
        }
      },
      "hotchocolate.language.web": {
        "type": "Project",
        "dependencies": {
          "HotChocolate.Language.Utf8": "[0.0.0, )"
        }
      },
      "hotchocolate.types": {
        "type": "Project",
        "dependencies": {
          "HotChocolate.Abstractions": "[0.0.0, )",
          "HotChocolate.Types.Shared": "[0.0.0, )",
          "HotChocolate.Utilities": "[0.0.0, )",
          "Microsoft.Extensions.DependencyInjection.Abstractions": "[6.0.0, )",
          "Microsoft.Extensions.ObjectPool": "[6.0.0, )",
          "System.ComponentModel.Annotations": "[5.0.0, )",
          "System.Text.Json": "[6.0.7, )"
        }
      },
      "hotchocolate.types.cursorpagination": {
        "type": "Project",
        "dependencies": {
          "HotChocolate.Execution": "[0.0.0, )",
          "HotChocolate.Types": "[0.0.0, )"
        }
      },
      "hotchocolate.types.mutations": {
        "type": "Project",
        "dependencies": {
          "HotChocolate.Execution": "[0.0.0, )",
          "HotChocolate.Types": "[0.0.0, )"
        }
      },
      "hotchocolate.types.offsetpagination": {
        "type": "Project",
        "dependencies": {
          "HotChocolate.Execution": "[0.0.0, )",
          "HotChocolate.Types": "[0.0.0, )"
        }
      },
      "hotchocolate.types.shared": {
        "type": "Project",
        "dependencies": {
          "HotChocolate.Language.SyntaxTree": "[0.0.0, )"
        }
      },
      "hotchocolate.utilities": {
        "type": "Project"
      },
      "hotchocolate.utilities.dependencyinjection": {
        "type": "Project",
        "dependencies": {
          "Microsoft.Extensions.DependencyInjection": "[6.0.0, )"
        }
      },
      "hotchocolate.validation": {
        "type": "Project",
        "dependencies": {
          "HotChocolate.Types": "[0.0.0, )",
          "Microsoft.Extensions.DependencyInjection.Abstractions": "[6.0.0, )",
          "Microsoft.Extensions.Options": "[6.0.0, )"
        }
      }
    },
>>>>>>> d9cbd6b8
    "net7.0": {
      "Microsoft.SourceLink.GitHub": {
        "type": "Direct",
        "requested": "[1.1.1, )",
        "resolved": "1.1.1",
        "contentHash": "IaJGnOv/M7UQjRJks7B6p7pbPnOwisYGOIzqCz5ilGFTApZ3ktOR+6zJ12ZRPInulBmdAf1SrGdDG2MU8g6XTw==",
        "dependencies": {
          "Microsoft.Build.Tasks.Git": "1.1.1",
          "Microsoft.SourceLink.Common": "1.1.1"
        }
      },
      "Microsoft.Build.Tasks.Git": {
        "type": "Transitive",
        "resolved": "1.1.1",
        "contentHash": "AT3HlgTjsqHnWpBHSNeR0KxbLZD7bztlZVj7I8vgeYG9SYqbeFGh0TM/KVtC6fg53nrWHl3VfZFvb5BiQFcY6Q=="
      },
      "Microsoft.Extensions.DependencyInjection": {
        "type": "Transitive",
        "resolved": "7.0.0",
        "contentHash": "elNeOmkeX3eDVG6pYVeV82p29hr+UKDaBhrZyWvWLw/EVZSYEkZlQdkp0V39k/Xehs2Qa0mvoCvkVj3eQxNQ1Q==",
        "dependencies": {
          "Microsoft.Extensions.DependencyInjection.Abstractions": "7.0.0"
        }
      },
      "Microsoft.Extensions.DependencyInjection.Abstractions": {
        "type": "Transitive",
        "resolved": "7.0.0",
        "contentHash": "h3j/QfmFN4S0w4C2A6X7arXij/M/OVw3uQHSOFxnND4DyAzO1F9eMX7Eti7lU/OkSthEE0WzRsfT/Dmx86jzCw=="
      },
      "Microsoft.Extensions.ObjectPool": {
        "type": "Transitive",
        "resolved": "7.0.0",
        "contentHash": "udvKco0sAVgYGTBnHUb0tY9JQzJ/nPDiv/8PIyz69wl1AibeCDZOLVVI+6156dPfHmJH7ws5oUJRiW4ZmAvuuA=="
      },
      "Microsoft.Extensions.Options": {
        "type": "Transitive",
        "resolved": "7.0.0",
        "contentHash": "lP1yBnTTU42cKpMozuafbvNtQ7QcBjr/CcK3bYOGEMH55Fjt+iecXjT6chR7vbgCMqy3PG3aNQSZgo/EuY/9qQ==",
        "dependencies": {
          "Microsoft.Extensions.DependencyInjection.Abstractions": "7.0.0",
          "Microsoft.Extensions.Primitives": "7.0.0"
        }
      },
      "Microsoft.Extensions.Primitives": {
        "type": "Transitive",
        "resolved": "7.0.0",
        "contentHash": "um1KU5kxcRp3CNuI8o/GrZtD4AIOXDk+RLsytjZ9QPok3ttLUelLKpilVPuaFT3TFjOhSibUAso0odbOaCDj3Q=="
      },
      "Microsoft.SourceLink.Common": {
        "type": "Transitive",
        "resolved": "1.1.1",
        "contentHash": "WMcGpWKrmJmzrNeuaEb23bEMnbtR/vLmvZtkAP5qWu7vQsY59GqfRJd65sFpBszbd2k/bQ8cs8eWawQKAabkVg=="
      },
      "System.Collections.Immutable": {
        "type": "Transitive",
        "resolved": "7.0.0",
        "contentHash": "dQPcs0U1IKnBdRDBkrCTi1FoajSTBzLcVTpjO4MBCMC7f4pDOIPzgBoX8JjG7X6uZRJ8EBxsi8+DR1JuwjnzOQ=="
      },
      "System.ComponentModel.Annotations": {
        "type": "Transitive",
        "resolved": "5.0.0",
        "contentHash": "dMkqfy2el8A8/I76n2Hi1oBFEbG1SfxD2l5nhwXV3XjlnOmwxJlQbYpJH4W51odnU9sARCSAgv7S3CyAFMkpYg=="
      },
      "System.Diagnostics.DiagnosticSource": {
        "type": "Transitive",
        "resolved": "7.0.0",
        "contentHash": "9W0ewWDuAyDqS2PigdTxk6jDKonfgscY/hP8hm7VpxYhNHZHKvZTdRckberlFk3VnCmr3xBUyMBut12Q+T2aOw=="
      },
      "System.Text.Encodings.Web": {
        "type": "Transitive",
        "resolved": "7.0.0",
        "contentHash": "OP6umVGxc0Z0MvZQBVigj4/U31Pw72ITihDWP9WiWDm+q5aoe0GaJivsfYGq53o6dxH7DcXWiCTl7+0o2CGdmg=="
      },
      "System.Text.Json": {
        "type": "Transitive",
        "resolved": "7.0.0",
        "contentHash": "DaGSsVqKsn/ia6RG8frjwmJonfos0srquhw09TlT8KRw5I43E+4gs+/bZj4K0vShJ5H9imCuXupb4RmS+dBy3w==",
        "dependencies": {
          "System.Text.Encodings.Web": "7.0.0"
        }
      },
      "System.Threading.Channels": {
        "type": "Transitive",
        "resolved": "7.0.0",
        "contentHash": "qmeeYNROMsONF6ndEZcIQ+VxR4Q/TX/7uIVLJqtwIWL7dDWeh0l1UIqgo4wYyjG//5lUNhwkLDSFl+pAWO6oiA=="
      },
      "System.Threading.Tasks.Extensions": {
        "type": "Transitive",
        "resolved": "4.5.0",
        "contentHash": "csAJe24tWCOTO/rXoJAuBGuOq7ZdHY60XtC6b/hNMHT9tuX+2J9HK7nciLEtNvnrRLMxBACLXO3R4y5+kCduMA=="
      },
      "greendonut": {
        "type": "Project",
        "dependencies": {
          "Microsoft.Extensions.ObjectPool": "[7.0.0, )",
          "System.Diagnostics.DiagnosticSource": "[7.0.0, )",
          "System.Threading.Tasks.Extensions": "[4.5.0, )"
        }
      },
      "HotChocolate": {
        "type": "Project",
        "dependencies": {
          "HotChocolate.Authorization": "[0.0.0, )",
          "HotChocolate.Execution": "[0.0.0, )",
          "HotChocolate.Fetching": "[0.0.0, )",
          "HotChocolate.Types": "[0.0.0, )",
          "HotChocolate.Types.CursorPagination": "[0.0.0, )",
          "HotChocolate.Types.Mutations": "[0.0.0, )",
          "HotChocolate.Types.OffsetPagination": "[0.0.0, )",
          "HotChocolate.Validation": "[0.0.0, )"
        }
      },
      "hotchocolate.abstractions": {
        "type": "Project",
        "dependencies": {
          "HotChocolate.Language": "[0.0.0, )",
          "System.Collections.Immutable": "[7.0.0, )"
        }
      },
      "hotchocolate.authorization": {
        "type": "Project",
        "dependencies": {
          "HotChocolate.Execution": "[0.0.0, )"
        }
      },
      "hotchocolate.execution": {
        "type": "Project",
        "dependencies": {
          "HotChocolate.Abstractions": "[0.0.0, )",
          "HotChocolate.Execution.Abstractions": "[0.0.0, )",
          "HotChocolate.Fetching": "[0.0.0, )",
          "HotChocolate.Types": "[0.0.0, )",
          "HotChocolate.Utilities.DependencyInjection": "[0.0.0, )",
          "HotChocolate.Validation": "[0.0.0, )",
          "Microsoft.Extensions.DependencyInjection": "[7.0.0, )",
          "System.Threading.Channels": "[7.0.0, )"
        }
      },
      "hotchocolate.execution.abstractions": {
        "type": "Project",
        "dependencies": {
          "HotChocolate.Abstractions": "[0.0.0, )",
          "Microsoft.Extensions.DependencyInjection.Abstractions": "[7.0.0, )"
        }
      },
      "hotchocolate.fetching": {
        "type": "Project",
        "dependencies": {
          "GreenDonut": "[0.0.0, )",
          "HotChocolate.Types": "[0.0.0, )"
        }
      },
      "hotchocolate.language": {
        "type": "Project",
        "dependencies": {
          "HotChocolate.Language.SyntaxTree": "[0.0.0, )",
          "HotChocolate.Language.Utf8": "[0.0.0, )",
          "HotChocolate.Language.Visitors": "[0.0.0, )",
          "HotChocolate.Language.Web": "[0.0.0, )"
        }
      },
      "hotchocolate.language.syntaxtree": {
        "type": "Project",
        "dependencies": {
          "Microsoft.Extensions.ObjectPool": "[7.0.0, )"
        }
      },
      "hotchocolate.language.utf8": {
        "type": "Project",
        "dependencies": {
          "HotChocolate.Language.SyntaxTree": "[0.0.0, )"
        }
      },
      "hotchocolate.language.visitors": {
        "type": "Project",
        "dependencies": {
          "HotChocolate.Language.SyntaxTree": "[0.0.0, )"
        }
      },
      "hotchocolate.language.web": {
        "type": "Project",
        "dependencies": {
          "HotChocolate.Language.Utf8": "[0.0.0, )"
        }
      },
      "hotchocolate.types": {
        "type": "Project",
        "dependencies": {
          "HotChocolate.Abstractions": "[0.0.0, )",
          "HotChocolate.Types.Shared": "[0.0.0, )",
          "HotChocolate.Utilities": "[0.0.0, )",
          "Microsoft.Extensions.DependencyInjection.Abstractions": "[7.0.0, )",
          "Microsoft.Extensions.ObjectPool": "[7.0.0, )",
          "System.ComponentModel.Annotations": "[5.0.0, )",
          "System.Text.Json": "[7.0.0, )"
        }
      },
      "hotchocolate.types.cursorpagination": {
        "type": "Project",
        "dependencies": {
          "HotChocolate.Execution": "[0.0.0, )",
          "HotChocolate.Types": "[0.0.0, )"
        }
      },
      "hotchocolate.types.mutations": {
        "type": "Project",
        "dependencies": {
          "HotChocolate.Execution": "[0.0.0, )",
          "HotChocolate.Types": "[0.0.0, )"
        }
      },
      "hotchocolate.types.offsetpagination": {
        "type": "Project",
        "dependencies": {
          "HotChocolate.Execution": "[0.0.0, )",
          "HotChocolate.Types": "[0.0.0, )"
        }
      },
      "hotchocolate.types.shared": {
        "type": "Project",
        "dependencies": {
          "HotChocolate.Language.SyntaxTree": "[0.0.0, )"
        }
      },
      "hotchocolate.utilities": {
        "type": "Project"
      },
      "hotchocolate.utilities.dependencyinjection": {
        "type": "Project",
        "dependencies": {
          "Microsoft.Extensions.DependencyInjection": "[7.0.0, )"
        }
      },
      "hotchocolate.validation": {
        "type": "Project",
        "dependencies": {
          "HotChocolate.Types": "[0.0.0, )",
          "Microsoft.Extensions.DependencyInjection.Abstractions": "[7.0.0, )",
          "Microsoft.Extensions.Options": "[7.0.0, )"
        }
      }
    },
    "net8.0": {
      "Microsoft.SourceLink.GitHub": {
        "type": "Direct",
        "requested": "[1.1.1, )",
        "resolved": "1.1.1",
        "contentHash": "IaJGnOv/M7UQjRJks7B6p7pbPnOwisYGOIzqCz5ilGFTApZ3ktOR+6zJ12ZRPInulBmdAf1SrGdDG2MU8g6XTw==",
        "dependencies": {
          "Microsoft.Build.Tasks.Git": "1.1.1",
          "Microsoft.SourceLink.Common": "1.1.1"
        }
      },
      "Microsoft.Build.Tasks.Git": {
        "type": "Transitive",
        "resolved": "1.1.1",
        "contentHash": "AT3HlgTjsqHnWpBHSNeR0KxbLZD7bztlZVj7I8vgeYG9SYqbeFGh0TM/KVtC6fg53nrWHl3VfZFvb5BiQFcY6Q=="
      },
      "Microsoft.Extensions.DependencyInjection": {
        "type": "Transitive",
        "resolved": "8.0.0",
        "contentHash": "V8S3bsm50ig6JSyrbcJJ8bW2b9QLGouz+G1miK3UTaOWmMtFwNNNzUf4AleyDWUmTrWMLNnFSLEQtxmxgNQnNQ==",
        "dependencies": {
          "Microsoft.Extensions.DependencyInjection.Abstractions": "8.0.0"
        }
      },
      "Microsoft.Extensions.DependencyInjection.Abstractions": {
        "type": "Transitive",
        "resolved": "8.0.0",
        "contentHash": "cjWrLkJXK0rs4zofsK4bSdg+jhDLTaxrkXu4gS6Y7MAlCvRyNNgwY/lJi5RDlQOnSZweHqoyvgvbdvQsRIW+hg=="
      },
      "Microsoft.Extensions.ObjectPool": {
        "type": "Transitive",
        "resolved": "8.0.0",
        "contentHash": "4pm+XgxSukskwjzDDfSjG4KNUIOdFF2VaqZZDtTzoyQMOVSnlV6ZM8a9aVu5dg9LVZTB//utzSc8fOi0b0Mb2Q=="
      },
      "Microsoft.Extensions.Options": {
        "type": "Transitive",
        "resolved": "8.0.0",
        "contentHash": "JOVOfqpnqlVLUzINQ2fox8evY2SKLYJ3BV8QDe/Jyp21u1T7r45x/R/5QdteURMR5r01GxeJSBBUOCOyaNXA3g==",
        "dependencies": {
          "Microsoft.Extensions.DependencyInjection.Abstractions": "8.0.0",
          "Microsoft.Extensions.Primitives": "8.0.0"
        }
      },
      "Microsoft.Extensions.Primitives": {
        "type": "Transitive",
        "resolved": "8.0.0",
        "contentHash": "bXJEZrW9ny8vjMF1JV253WeLhpEVzFo1lyaZu1vQ4ZxWUlVvknZ/+ftFgVheLubb4eZPSwwxBeqS1JkCOjxd8g=="
      },
      "Microsoft.SourceLink.Common": {
        "type": "Transitive",
        "resolved": "1.1.1",
        "contentHash": "WMcGpWKrmJmzrNeuaEb23bEMnbtR/vLmvZtkAP5qWu7vQsY59GqfRJd65sFpBszbd2k/bQ8cs8eWawQKAabkVg=="
      },
      "System.Collections.Immutable": {
        "type": "Transitive",
        "resolved": "8.0.0",
        "contentHash": "AurL6Y5BA1WotzlEvVaIDpqzpIPvYnnldxru8oXJU2yFxFUy3+pNXjXd1ymO+RA0rq0+590Q8gaz2l3Sr7fmqg=="
      },
      "System.ComponentModel.Annotations": {
        "type": "Transitive",
        "resolved": "5.0.0",
        "contentHash": "dMkqfy2el8A8/I76n2Hi1oBFEbG1SfxD2l5nhwXV3XjlnOmwxJlQbYpJH4W51odnU9sARCSAgv7S3CyAFMkpYg=="
      },
      "System.Diagnostics.DiagnosticSource": {
        "type": "Transitive",
        "resolved": "8.0.0",
        "contentHash": "c9xLpVz6PL9lp/djOWtk5KPDZq3cSYpmXoJQY524EOtuFl5z9ZtsotpsyrDW40U1DRnQSYvcPKEUV0X//u6gkQ=="
      },
      "System.Text.Encodings.Web": {
        "type": "Transitive",
        "resolved": "8.0.0",
        "contentHash": "yev/k9GHAEGx2Rg3/tU6MQh4HGBXJs70y7j1LaM1i/ER9po+6nnQ6RRqTJn1E7Xu0fbIFK80Nh5EoODxrbxwBQ=="
      },
      "System.Text.Json": {
        "type": "Transitive",
        "resolved": "8.0.0",
        "contentHash": "OdrZO2WjkiEG6ajEFRABTRCi/wuXQPxeV6g8xvUJqdxMvvuCCEk86zPla8UiIQJz3durtUEbNyY/3lIhS0yZvQ==",
        "dependencies": {
          "System.Text.Encodings.Web": "8.0.0"
        }
      },
      "System.Threading.Channels": {
        "type": "Transitive",
        "resolved": "8.0.0",
        "contentHash": "CMaFr7v+57RW7uZfZkPExsPB6ljwzhjACWW1gfU35Y56rk72B/Wu+sTqxVmGSk4SFUlPc3cjeKND0zktziyjBA=="
      },
      "System.Threading.Tasks.Extensions": {
        "type": "Transitive",
        "resolved": "4.5.0",
        "contentHash": "csAJe24tWCOTO/rXoJAuBGuOq7ZdHY60XtC6b/hNMHT9tuX+2J9HK7nciLEtNvnrRLMxBACLXO3R4y5+kCduMA=="
      },
      "greendonut": {
        "type": "Project",
        "dependencies": {
          "Microsoft.Extensions.ObjectPool": "[8.0.0, )",
          "System.Diagnostics.DiagnosticSource": "[8.0.0, )",
          "System.Threading.Tasks.Extensions": "[4.5.0, )"
        }
      },
      "HotChocolate": {
        "type": "Project",
        "dependencies": {
          "HotChocolate.Authorization": "[0.0.0, )",
          "HotChocolate.Execution": "[0.0.0, )",
          "HotChocolate.Fetching": "[0.0.0, )",
          "HotChocolate.Types": "[0.0.0, )",
          "HotChocolate.Types.CursorPagination": "[0.0.0, )",
          "HotChocolate.Types.Mutations": "[0.0.0, )",
          "HotChocolate.Types.OffsetPagination": "[0.0.0, )",
          "HotChocolate.Validation": "[0.0.0, )"
        }
      },
      "hotchocolate.abstractions": {
        "type": "Project",
        "dependencies": {
          "HotChocolate.Language": "[0.0.0, )",
          "System.Collections.Immutable": "[8.0.0, )"
        }
      },
      "hotchocolate.authorization": {
        "type": "Project",
        "dependencies": {
          "HotChocolate.Execution": "[0.0.0, )"
        }
      },
      "hotchocolate.execution": {
        "type": "Project",
        "dependencies": {
          "HotChocolate.Abstractions": "[0.0.0, )",
          "HotChocolate.Execution.Abstractions": "[0.0.0, )",
          "HotChocolate.Fetching": "[0.0.0, )",
          "HotChocolate.Types": "[0.0.0, )",
          "HotChocolate.Utilities.DependencyInjection": "[0.0.0, )",
          "HotChocolate.Validation": "[0.0.0, )",
          "Microsoft.Extensions.DependencyInjection": "[8.0.0, )",
          "System.Threading.Channels": "[8.0.0, )"
        }
      },
      "hotchocolate.execution.abstractions": {
        "type": "Project",
        "dependencies": {
          "HotChocolate.Abstractions": "[0.0.0, )",
          "Microsoft.Extensions.DependencyInjection.Abstractions": "[8.0.0, )"
        }
      },
      "hotchocolate.fetching": {
        "type": "Project",
        "dependencies": {
          "GreenDonut": "[0.0.0, )",
          "HotChocolate.Types": "[0.0.0, )"
        }
      },
      "hotchocolate.language": {
        "type": "Project",
        "dependencies": {
          "HotChocolate.Language.SyntaxTree": "[0.0.0, )",
          "HotChocolate.Language.Utf8": "[0.0.0, )",
          "HotChocolate.Language.Visitors": "[0.0.0, )",
          "HotChocolate.Language.Web": "[0.0.0, )"
        }
      },
      "hotchocolate.language.syntaxtree": {
        "type": "Project",
        "dependencies": {
          "Microsoft.Extensions.ObjectPool": "[8.0.0, )"
        }
      },
      "hotchocolate.language.utf8": {
        "type": "Project",
        "dependencies": {
          "HotChocolate.Language.SyntaxTree": "[0.0.0, )"
        }
      },
      "hotchocolate.language.visitors": {
        "type": "Project",
        "dependencies": {
          "HotChocolate.Language.SyntaxTree": "[0.0.0, )"
        }
      },
      "hotchocolate.language.web": {
        "type": "Project",
        "dependencies": {
          "HotChocolate.Language.Utf8": "[0.0.0, )"
        }
      },
      "hotchocolate.types": {
        "type": "Project",
        "dependencies": {
          "HotChocolate.Abstractions": "[0.0.0, )",
          "HotChocolate.Types.Shared": "[0.0.0, )",
          "HotChocolate.Utilities": "[0.0.0, )",
          "Microsoft.Extensions.DependencyInjection.Abstractions": "[8.0.0, )",
          "Microsoft.Extensions.ObjectPool": "[8.0.0, )",
          "System.ComponentModel.Annotations": "[5.0.0, )",
          "System.Text.Json": "[8.0.0, )"
        }
      },
      "hotchocolate.types.cursorpagination": {
        "type": "Project",
        "dependencies": {
          "HotChocolate.Execution": "[0.0.0, )",
          "HotChocolate.Types": "[0.0.0, )"
        }
      },
      "hotchocolate.types.mutations": {
        "type": "Project",
        "dependencies": {
          "HotChocolate.Execution": "[0.0.0, )",
          "HotChocolate.Types": "[0.0.0, )"
        }
      },
      "hotchocolate.types.offsetpagination": {
        "type": "Project",
        "dependencies": {
          "HotChocolate.Execution": "[0.0.0, )",
          "HotChocolate.Types": "[0.0.0, )"
        }
      },
      "hotchocolate.types.shared": {
        "type": "Project",
        "dependencies": {
          "HotChocolate.Language.SyntaxTree": "[0.0.0, )"
        }
      },
      "hotchocolate.utilities": {
        "type": "Project"
      },
      "hotchocolate.utilities.dependencyinjection": {
        "type": "Project",
        "dependencies": {
          "Microsoft.Extensions.DependencyInjection": "[8.0.0, )"
        }
      },
      "hotchocolate.validation": {
        "type": "Project",
        "dependencies": {
          "HotChocolate.Types": "[0.0.0, )",
          "Microsoft.Extensions.DependencyInjection.Abstractions": "[8.0.0, )",
          "Microsoft.Extensions.Options": "[8.0.0, )"
        }
      }
    }
  }
}<|MERGE_RESOLUTION|>--- conflicted
+++ resolved
@@ -1,8 +1,6 @@
 {
   "version": 1,
   "dependencies": {
-<<<<<<< HEAD
-=======
     "net6.0": {
       "Microsoft.SourceLink.GitHub": {
         "type": "Direct",
@@ -270,7 +268,6 @@
         }
       }
     },
->>>>>>> d9cbd6b8
     "net7.0": {
       "Microsoft.SourceLink.GitHub": {
         "type": "Direct",
