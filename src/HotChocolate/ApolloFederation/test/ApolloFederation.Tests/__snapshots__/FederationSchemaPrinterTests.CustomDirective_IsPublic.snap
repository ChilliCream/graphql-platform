--- conflicted
+++ resolved
@@ -10,10 +10,4 @@
   deprecated2: EnumWithDeprecatedValue @custom @deprecated(reason: "deprecated")
 }
 
-<<<<<<< HEAD
-directive @custom on FIELD_DEFINITION | ENUM_VALUE
-
-directive @tag(name: String!) repeatable on SCHEMA | SCALAR | OBJECT | FIELD_DEFINITION | ARGUMENT_DEFINITION | INTERFACE | UNION | ENUM | ENUM_VALUE | INPUT_OBJECT | INPUT_FIELD_DEFINITION
-=======
-directive @custom on FIELD_DEFINITION | ENUM_VALUE
->>>>>>> d9cbd6b8
+directive @custom on FIELD_DEFINITION | ENUM_VALUE