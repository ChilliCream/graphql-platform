using CookieCrumble;
using HotChocolate.Data.Filters;
using HotChocolate.Execution;
using NetTopologySuite.Geometries;
using Squadron;

namespace HotChocolate.Data.Spatial.Filters;

[Collection("Postgres")]
public class QueryableFilterVisitorContainsTests : SchemaCache
{
    private static readonly Polygon _truePolygon = new(
        new LinearRing(new[]
        {
            new Coordinate(0, 0),
            new Coordinate(0, 2),
            new Coordinate(2, 2),
            new Coordinate(2, 0),
            new Coordinate(0, 0),
        }));

    private static readonly Polygon _falsePolygon = new(
        new LinearRing(new[]
        {
            new Coordinate(0, 0),
            new Coordinate(0, -2),
            new Coordinate(-2, -2),
            new Coordinate(-2, 0),
            new Coordinate(0, 0),
        }));

    private static readonly Foo[] _fooEntities =
    [
        new() { Id = 1, Bar = _truePolygon },
<<<<<<< HEAD
        new() { Id = 2, Bar = _falsePolygon }
    ];
=======
        new() { Id = 2, Bar = _falsePolygon },
    };
>>>>>>> 8bf15584

    public QueryableFilterVisitorContainsTests(PostgreSqlResource<PostgisConfig> resource)
        : base(resource)
    {
    }

    [Fact]
    public async Task Create_Contains_Expression()
    {
        // arrange
        var tester = await CreateSchemaAsync<Foo, FooFilterType>(_fooEntities);

        // act
        var res1 = await tester.ExecuteAsync(
            QueryRequestBuilder.New()
                .SetQuery(
                    @"{
                            root(where: {
                                bar: {
                                    contains: {
                                        geometry: {
                                            type: Point,
                                            coordinates: [1, 1]
                                        }
                                    }
                                }
                            }){
                                id
                            }
                        }")
                .Create());

        var res2 = await tester.ExecuteAsync(
            QueryRequestBuilder.New()
                .SetQuery(
                    @"{
                        root(where: {
                            bar: {
                                contains: {
                                    geometry: {
                                        type: Point,
                                        coordinates: [-1, -1]
                                    }
                                }
                            }}){
                                id
                            }
                        }")
                .Create());

        // assert
        await SnapshotExtensions.AddResult(
                SnapshotExtensions.AddResult(
                    Snapshot
                        .Create(), res1, "1"), res2, "2")
            .MatchAsync();
    }

    [Fact]
    public async Task Create_NotContains_Expression()
    {
        // arrange
        var tester = await CreateSchemaAsync<Foo, FooFilterType>(_fooEntities);

        // act
        var res1 = await tester.ExecuteAsync(
            QueryRequestBuilder.New()
                .SetQuery(
                    @"{
                        root(where: {
                            bar: {
                                ncontains: {
                                    geometry: {
                                        type: Point,
                                        coordinates: [1, 1]
                                    }
                                }
                            }
                        }){
                            id
                        }
                    }")
                .Create());

        var res2 = await tester.ExecuteAsync(
            QueryRequestBuilder.New()
                .SetQuery(
                    @"{
                        root(where: {
                            bar: {
                                ncontains: {
                                    geometry: {
                                        type: Point,
                                        coordinates: [-1, -1]
                                    }
                                }
                            }
                        }){
                            id
                        }
                    }")
                .Create());

        // assert
        await SnapshotExtensions.AddResult(
                SnapshotExtensions.AddResult(
                    Snapshot
                        .Create(), res1, "2"), res2, "1")
            .MatchAsync();
    }

    public class Foo
    {
        public int Id { get; set; }

        public Polygon Bar { get; set; } = null!;
    }

    public class FooFilterType
        : FilterInputType<Foo>
    {
    }
}<|MERGE_RESOLUTION|>--- conflicted
+++ resolved
@@ -32,13 +32,8 @@
     private static readonly Foo[] _fooEntities =
     [
         new() { Id = 1, Bar = _truePolygon },
-<<<<<<< HEAD
-        new() { Id = 2, Bar = _falsePolygon }
-    ];
-=======
         new() { Id = 2, Bar = _falsePolygon },
     };
->>>>>>> 8bf15584
 
     public QueryableFilterVisitorContainsTests(PostgreSqlResource<PostgisConfig> resource)
         : base(resource)
