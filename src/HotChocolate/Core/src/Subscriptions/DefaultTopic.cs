--- conflicted
+++ resolved
@@ -38,11 +38,7 @@
         Name = name ?? throw new ArgumentNullException(nameof(name));
         _channelOptions = new BoundedChannelOptions(capacity)
         {
-<<<<<<< HEAD
             FullMode = ConvertFullMode(fullMode)
-=======
-            FullMode = (BoundedChannelFullMode)(int)fullMode
->>>>>>> 803a58a4
         };
         _incoming = CreateUnbounded<TMessage>();
         _diagnosticEvents = diagnosticEvents;
@@ -58,11 +54,7 @@
         Name = name ?? throw new ArgumentNullException(nameof(name));
         _channelOptions = new BoundedChannelOptions(capacity)
         {
-<<<<<<< HEAD
             FullMode = ConvertFullMode(fullMode)
-=======
-            FullMode = (BoundedChannelFullMode)(int)fullMode
->>>>>>> 803a58a4
         };
         _incoming = incomingMessages;
         _diagnosticEvents = diagnosticEvents;
