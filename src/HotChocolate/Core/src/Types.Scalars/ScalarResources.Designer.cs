--- conflicted
+++ resolved
@@ -9,21 +9,21 @@
 
 namespace HotChocolate.Types.Scalars {
     using System;
-    
-    
+
+
     [System.CodeDom.Compiler.GeneratedCodeAttribute("System.Resources.Tools.StronglyTypedResourceBuilder", "4.0.0.0")]
     [System.Diagnostics.DebuggerNonUserCodeAttribute()]
     [System.Runtime.CompilerServices.CompilerGeneratedAttribute()]
     internal class ScalarResources {
-        
+
         private static System.Resources.ResourceManager resourceMan;
-        
+
         private static System.Globalization.CultureInfo resourceCulture;
-        
+
         [System.Diagnostics.CodeAnalysis.SuppressMessageAttribute("Microsoft.Performance", "CA1811:AvoidUncalledPrivateCode")]
         internal ScalarResources() {
         }
-        
+
         [System.ComponentModel.EditorBrowsableAttribute(System.ComponentModel.EditorBrowsableState.Advanced)]
         internal static System.Resources.ResourceManager ResourceManager {
             get {
@@ -34,7 +34,7 @@
                 return resourceMan;
             }
         }
-        
+
         [System.ComponentModel.EditorBrowsableAttribute(System.ComponentModel.EditorBrowsableState.Advanced)]
         internal static System.Globalization.CultureInfo Culture {
             get {
@@ -44,157 +44,154 @@
                 resourceCulture = value;
             }
         }
-        
+
         internal static string EmailAddress_Description {
             get {
                 return ResourceManager.GetString("EmailAddress_Description", resourceCulture);
             }
         }
-        
+
         internal static string EmailAddress_IsInvalid_ParseLiteral {
             get {
                 return ResourceManager.GetString("EmailAddress_IsInvalid_ParseLiteral", resourceCulture);
             }
         }
-        
+
         internal static string EmailAddress_IsInvalid_ParseValue {
             get {
                 return ResourceManager.GetString("EmailAddress_IsInvalid_ParseValue", resourceCulture);
             }
         }
-        
+
         internal static string EmailAddress_ValidationPattern {
             get {
                 return ResourceManager.GetString("EmailAddress_ValidationPattern", resourceCulture);
             }
         }
-        
+
         internal static string NegativeIntType_Description {
             get {
                 return ResourceManager.GetString("NegativeIntType_Description", resourceCulture);
             }
         }
-        
+
         internal static string NegativeIntType_IsNotNegative_ParseLiteral {
             get {
                 return ResourceManager.GetString("NegativeIntType_IsNotNegative_ParseLiteral", resourceCulture);
             }
         }
-        
+
         internal static string NegativeIntType_IsNotNegative_ParseValue {
             get {
                 return ResourceManager.GetString("NegativeIntType_IsNotNegative_ParseValue", resourceCulture);
             }
         }
-        
+
         internal static string NonEmptyStringType_Description {
             get {
                 return ResourceManager.GetString("NonEmptyStringType_Description", resourceCulture);
             }
         }
-        
+
         internal static string NonEmptyStringType_IsEmpty_ParseLiteral {
             get {
                 return ResourceManager.GetString("NonEmptyStringType_IsEmpty_ParseLiteral", resourceCulture);
             }
         }
-        
+
         internal static string NonEmptyStringType_IsEmpty_ParseValue {
             get {
                 return ResourceManager.GetString("NonEmptyStringType_IsEmpty_ParseValue", resourceCulture);
             }
         }
-        
-<<<<<<< HEAD
+
         internal static string NonPositiveFloatType_Description {
             get {
                 return ResourceManager.GetString("NonPositiveFloatType_Description", resourceCulture);
             }
         }
-        
+
         internal static string NonPositiveFloatType_IsNotNonPositive_ParseLiteral {
             get {
                 return ResourceManager.GetString("NonPositiveFloatType_IsNotNonPositive_ParseLiteral", resourceCulture);
             }
         }
-        
+
         internal static string NonPositiveFloatType_IsNotNonPositive_ParseValue {
             get {
                 return ResourceManager.GetString("NonPositiveFloatType_IsNotNonPositive_ParseValue", resourceCulture);
-=======
         internal static string NonPositiveIntType_Description {
             get {
                 return ResourceManager.GetString("NonPositiveIntType_Description", resourceCulture);
             }
         }
-        
+
         internal static string NonPositiveIntType_IsNotNonPositive_ParseLiteral {
             get {
                 return ResourceManager.GetString("NonPositiveIntType_IsNotNonPositive_ParseLiteral", resourceCulture);
             }
         }
-        
+
         internal static string NonPositiveIntType_IsNotNonPositive_ParseValue {
             get {
                 return ResourceManager.GetString("NonPositiveIntType_IsNotNonPositive_ParseValue", resourceCulture);
             }
         }
-        
+
         internal static string NonNegativeFloatType_Description {
             get {
                 return ResourceManager.GetString("NonNegativeFloatType_Description", resourceCulture);
             }
         }
-        
+
         internal static string NonNegativeFloatType_IsNotNonNegative_ParseLiteral {
             get {
                 return ResourceManager.GetString("NonNegativeFloatType_IsNotNonNegative_ParseLiteral", resourceCulture);
             }
         }
-        
+
         internal static string NonNegativeFloatType_IsNotNonNegative_ParseValue {
             get {
                 return ResourceManager.GetString("NonNegativeFloatType_IsNotNonNegative_ParseValue", resourceCulture);
->>>>>>> e623b9f3
-            }
-        }
-        
+            }
+        }
+
         internal static string PhoneNumber_Description {
             get {
                 return ResourceManager.GetString("PhoneNumber_Description", resourceCulture);
             }
         }
-        
+
         internal static string PhoneNumber_IsInvalid_ParseLiteral {
             get {
                 return ResourceManager.GetString("PhoneNumber_IsInvalid_ParseLiteral", resourceCulture);
             }
         }
-        
+
         internal static string PhoneNumber_IsInvalid_ParseValue {
             get {
                 return ResourceManager.GetString("PhoneNumber_IsInvalid_ParseValue", resourceCulture);
             }
         }
-        
+
         internal static string PhoneNumber_ValidationPattern {
             get {
                 return ResourceManager.GetString("PhoneNumber_ValidationPattern", resourceCulture);
             }
         }
-        
+
         internal static string PositiveIntType_Description {
             get {
                 return ResourceManager.GetString("PositiveIntType_Description", resourceCulture);
             }
         }
-        
+
         internal static string PositiveIntType_ZeroOrLess_ParseLiteral {
             get {
                 return ResourceManager.GetString("PositiveIntType_ZeroOrLess_ParseLiteral", resourceCulture);
             }
         }
-        
+
         internal static string PositiveIntType_ZeroOrLess_ParseValue {
             get {
                 return ResourceManager.GetString("PositiveIntType_ZeroOrLess_ParseValue", resourceCulture);
