using System;
using System.Text.RegularExpressions;
using HotChocolate.Language;

namespace HotChocolate.Types.Scalars
{
    /// <summary>
    /// The `PhoneNumber` scalar type scalar type represents a value that conforms to the standard
    /// E.164 format. <a href="https://en.wikipedia.org/wiki/E.164">See More</a>.
    /// </summary>
    public class PhoneNumberType : RegexType
    {
        /// <summary>
        /// Regex that validates the standard E.164 format
        /// </summary>
<<<<<<< HEAD
        private static readonly string _validationPattern = "^\\+[1-9]\\d{1,14}$";
=======
        private const string _validationPattern = "^\\+[1-9]\\d{1,14}$";
>>>>>>> d90963b8


        /// <summary>
        /// Initializes a new instance of the <see cref="PhoneNumberType"/>
        /// </summary>
        public PhoneNumberType()
<<<<<<< HEAD
            : base(WellKnownScalarTypes.PhoneNumber,
=======
            : base(
                WellKnownScalarTypes.PhoneNumber,
>>>>>>> d90963b8
                _validationPattern,
                ScalarResources.PhoneNumberType_Description,
                RegexOptions.Compiled | RegexOptions.IgnoreCase)
        {
        }

        protected override Exception CreateParseLiteralError(StringValueNode valueSyntax)
        {
            return ThrowHelper.PhoneNumber_ParseLiteral_IsInvalid(this);
        }

        protected override Exception CreateParseValueError(string runtimeValue)
        {
            return ThrowHelper.PhoneNumber_ParseValue_IsInvalid(this);
        }
    }
}<|MERGE_RESOLUTION|>--- conflicted
+++ resolved
@@ -13,23 +13,14 @@
         /// <summary>
         /// Regex that validates the standard E.164 format
         /// </summary>
-<<<<<<< HEAD
-        private static readonly string _validationPattern = "^\\+[1-9]\\d{1,14}$";
-=======
         private const string _validationPattern = "^\\+[1-9]\\d{1,14}$";
->>>>>>> d90963b8
-
 
         /// <summary>
         /// Initializes a new instance of the <see cref="PhoneNumberType"/>
         /// </summary>
         public PhoneNumberType()
-<<<<<<< HEAD
-            : base(WellKnownScalarTypes.PhoneNumber,
-=======
             : base(
                 WellKnownScalarTypes.PhoneNumber,
->>>>>>> d90963b8
                 _validationPattern,
                 ScalarResources.PhoneNumberType_Description,
                 RegexOptions.Compiled | RegexOptions.IgnoreCase)
