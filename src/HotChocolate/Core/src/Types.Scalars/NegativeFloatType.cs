--- conflicted
+++ resolved
@@ -4,11 +4,7 @@
 namespace HotChocolate.Types.Scalars
 {
     /// <summary>
-<<<<<<< HEAD
-    /// The NegativeFloatType scalar represents a real number with a value less than 0.
-=======
     /// The NegativeFloatType scalar represents double‐precision fractional value less than 0.
->>>>>>> 816dafc0
     /// </summary>
     public class NegativeFloatType : FloatType
     {
@@ -54,7 +50,6 @@
             return base.ParseLiteral(valueSyntax);
         }
 
-        /// <inheritdoc />
         protected override FloatValueNode ParseValue(double runtimeValue)
         {
             if (runtimeValue >= MaxValue)
