--- conflicted
+++ resolved
@@ -10,29 +10,6 @@
     /// </summary>
     public class HslaType : RegexType
     {
-<<<<<<< HEAD
-        private static readonly string _validationPattern =
-            "^(?:hsla?)\\((?:\\d+%?(?:deg|rad|grad|turn)?(?:,|\\s)+){2,3}[\\s\\/]*[\\d\\.]+%?\\)";
-
-        /// <summary>
-        /// Initializes a new instance of the <see cref="HslaType"/> class.
-        /// </summary>
-        public HslaType()
-            : base(WellKnownScalarTypes.Hsla,
-                _validationPattern,
-                ScalarResources.HslaType_Description,
-                RegexOptions.Compiled | RegexOptions.IgnoreCase)
-        {
-        }
-
-        protected override Exception CreateParseLiteralError(StringValueNode valueSyntax)
-        {
-            return ThrowHelper.HslaType_ParseLiteral_IsInvalid(this);
-        }
-
-        protected override Exception CreateParseValueError(string runtimeValue)
-        {
-=======
         private const string _validationPattern =
             "^(?:hsla?)\\((?:\\d+%?(?:deg|rad|grad|turn)?(?:,|\\s)+){2,3}[\\s\\/]*[\\d\\.]+%?\\)";
 
@@ -55,7 +32,6 @@
 
         protected override Exception CreateParseValueError(string runtimeValue)
         {
->>>>>>> d90963b8
             return ThrowHelper.HslaType_ParseValue_IsInvalid(this);
         }
     }
