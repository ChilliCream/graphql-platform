--- conflicted
+++ resolved
@@ -12,10 +12,7 @@
         public const string NonNegativeFloat = nameof(NonNegativeFloat);
         public const string PhoneNumber = nameof(PhoneNumber);
         public const string PositiveInt = nameof(PositiveInt);
-<<<<<<< HEAD
         public const string UnsignedInt = nameof(UnsignedInt);
-=======
         public const string PostalCode = nameof(PostalCode);
->>>>>>> 664c9044
     }
 }