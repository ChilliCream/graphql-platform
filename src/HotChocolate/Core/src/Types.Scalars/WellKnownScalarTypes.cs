--- conflicted
+++ resolved
@@ -23,10 +23,5 @@
         public const string PostalCode = nameof(PostalCode);
         public const string Rgb = nameof(Rgb);
         public const string UnsignedInt = nameof(UnsignedInt);
-<<<<<<< HEAD
-        public const string IPv4 = nameof(IPv4);
-        public const string Currency = nameof(Currency);
-=======
->>>>>>> bd9eed5f
     }
 }