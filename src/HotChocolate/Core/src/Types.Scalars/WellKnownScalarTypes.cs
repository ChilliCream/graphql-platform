namespace HotChocolate.Types
{
    internal static class WellKnownScalarTypes
    {
        public const string EmailAddress = nameof(EmailAddress);
        public const string HexColor = nameof(HexColor);
        public const string Hsl = nameof(Hsl);
        public const string Hsla = nameof(Hsla);
        public const string IPv4 = nameof(IPv4);
        public const string IPv6 = nameof(IPv6);
<<<<<<< HEAD
        public const string LocalDate = nameof(LocalDate);
=======
        public const string Isbn = nameof(Isbn);
        public const string LocalTime = nameof(LocalTime);
>>>>>>> 261c5fa3
        public const string MacAddress = nameof(MacAddress);
        public const string NegativeFloat = nameof(NegativeFloat);
        public const string NegativeInt = nameof(NegativeInt);
        public const string NonEmptyString = nameof(NonEmptyString);
        public const string NonNegativeInt = nameof(NonNegativeInt);
        public const string NonPositiveFloat = nameof(NonPositiveFloat);
        public const string NonPositiveInt = nameof(NonPositiveInt);
        public const string NonNegativeFloat = nameof(NonNegativeFloat);
        public const string PhoneNumber = nameof(PhoneNumber);
        public const string Port = nameof(Port);
        public const string PositiveInt = nameof(PositiveInt);
        public const string PostalCode = nameof(PostalCode);
        public const string Rgb = nameof(Rgb);
        public const string Rgba = nameof(Rgba);
        public const string UnsignedInt = nameof(UnsignedInt);
        public const string UnsignedLong = nameof(UnsignedLong);
    }
}<|MERGE_RESOLUTION|>--- conflicted
+++ resolved
@@ -8,12 +8,9 @@
         public const string Hsla = nameof(Hsla);
         public const string IPv4 = nameof(IPv4);
         public const string IPv6 = nameof(IPv6);
-<<<<<<< HEAD
+        public const string Isbn = nameof(Isbn);
         public const string LocalDate = nameof(LocalDate);
-=======
-        public const string Isbn = nameof(Isbn);
         public const string LocalTime = nameof(LocalTime);
->>>>>>> 261c5fa3
         public const string MacAddress = nameof(MacAddress);
         public const string NegativeFloat = nameof(NegativeFloat);
         public const string NegativeInt = nameof(NegativeInt);
