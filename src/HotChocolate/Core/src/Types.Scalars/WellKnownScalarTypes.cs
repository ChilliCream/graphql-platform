namespace HotChocolate.Types
{
    internal static class WellKnownScalarTypes
    {
        public const string NonEmptyString = nameof(NonEmptyString);
<<<<<<< HEAD

        public const string PositiveIntType = nameof(PositiveIntType);
=======
        public const string NegativeInt = nameof(NegativeInt);
>>>>>>> f3118eba
    }
}<|MERGE_RESOLUTION|>--- conflicted
+++ resolved
@@ -3,11 +3,7 @@
     internal static class WellKnownScalarTypes
     {
         public const string NonEmptyString = nameof(NonEmptyString);
-<<<<<<< HEAD
-
         public const string PositiveIntType = nameof(PositiveIntType);
-=======
         public const string NegativeInt = nameof(NegativeInt);
->>>>>>> f3118eba
     }
 }