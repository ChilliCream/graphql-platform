namespace HotChocolate.Types
{
    internal static class WellKnownScalarTypes
    {
        public const string EmailAddress = nameof(EmailAddress);
        public const string HexColor = nameof(HexColor);
        public const string Hsl = nameof(Hsl);
        public const string Hsla = nameof(Hsla);
        public const string IPv4 = nameof(IPv4);
        public const string NegativeFloat = nameof(NegativeFloat);
        public const string NegativeInt = nameof(NegativeInt);
        public const string NonEmptyString = nameof(NonEmptyString);
        public const string NonNegativeInt = nameof(NonNegativeInt);
        public const string NonPositiveFloat = nameof(NonPositiveFloat);
        public const string NonPositiveInt = nameof(NonPositiveInt);
        public const string NonNegativeFloat = nameof(NonNegativeFloat);
        public const string PhoneNumber = nameof(PhoneNumber);
        public const string PositiveInt = nameof(PositiveInt);
        public const string PostalCode = nameof(PostalCode);
        public const string UnsignedInt = nameof(UnsignedInt);
<<<<<<< HEAD
        public const string IPv4 = nameof(IPv4);
        public const string MacAddress = nameof(MacAddress);
=======
>>>>>>> 5ad3cd96
    }
}<|MERGE_RESOLUTION|>--- conflicted
+++ resolved
@@ -18,10 +18,6 @@
         public const string PositiveInt = nameof(PositiveInt);
         public const string PostalCode = nameof(PostalCode);
         public const string UnsignedInt = nameof(UnsignedInt);
-<<<<<<< HEAD
-        public const string IPv4 = nameof(IPv4);
         public const string MacAddress = nameof(MacAddress);
-=======
->>>>>>> 5ad3cd96
     }
 }