using HotChocolate.Types.Scalars;

namespace HotChocolate.Types
{
    internal static class WellKnownScalarTypes
    {
        public const string EmailAddress = nameof(EmailAddress);
        public const string NegativeInt = nameof(NegativeInt);
        public const string NonEmptyString = nameof(NonEmptyString);
<<<<<<< HEAD
        public const string NonPositiveFloat = nameof(NonPositiveFloat);
=======
        public const string NonPositiveInt = nameof(NonPositiveInt);
        public const string NonNegativeFloat = nameof(NonNegativeFloat);
>>>>>>> e623b9f3
        public const string PhoneNumber = nameof(PhoneNumber);
        public const string PositiveInt = nameof(PositiveInt);
    }
}<|MERGE_RESOLUTION|>--- conflicted
+++ resolved
@@ -7,12 +7,9 @@
         public const string EmailAddress = nameof(EmailAddress);
         public const string NegativeInt = nameof(NegativeInt);
         public const string NonEmptyString = nameof(NonEmptyString);
-<<<<<<< HEAD
         public const string NonPositiveFloat = nameof(NonPositiveFloat);
-=======
         public const string NonPositiveInt = nameof(NonPositiveInt);
         public const string NonNegativeFloat = nameof(NonNegativeFloat);
->>>>>>> e623b9f3
         public const string PhoneNumber = nameof(PhoneNumber);
         public const string PositiveInt = nameof(PositiveInt);
     }
