using HotChocolate.Types.Scalars;

namespace HotChocolate.Types
{
    internal static class ThrowHelper
    {
        public static SerializationException EmailAddressType_ParseLiteral_IsInvalid(IType type)
        {
            return new SerializationException(
                ErrorBuilder.New()
                    .SetMessage(ScalarResources.EmailAddressType_IsInvalid_ParseLiteral)
                    .SetCode(ErrorCodes.Scalars.InvalidSyntaxFormat)
                    .SetExtension("actualType", WellKnownScalarTypes.EmailAddress)
                    .Build(),
                type);
        }

        public static SerializationException EmailAddressType_ParseValue_IsInvalid(IType type)
        {
            return new SerializationException(
                ErrorBuilder.New()
                    .SetMessage(ScalarResources.EmailAddressType_IsInvalid_ParseValue)
                    .SetCode(ErrorCodes.Scalars.InvalidRuntimeType)
                    .SetExtension("actualType", WellKnownScalarTypes.EmailAddress)
                    .Build(),
                type);
        }

        public static SerializationException HexColorType_ParseValue_IsInvalid(IType type)
        {
            return new SerializationException(
                ErrorBuilder.New()
                    .SetMessage(ScalarResources.HexColorType_IsInvalid_ParseValue)
                    .SetCode(ErrorCodes.Scalars.InvalidRuntimeType)
                    .SetExtension("actualType", WellKnownScalarTypes.HexColor)
                    .Build(),
                type);
        }

        public static SerializationException HexColorType_ParseLiteral_IsInvalid(IType type)
        {
            return new SerializationException(
                ErrorBuilder.New()
                    .SetMessage(ScalarResources.HexColorType_IsInvalid_ParseLiteral)
                    .SetCode(ErrorCodes.Scalars.InvalidSyntaxFormat)
                    .SetExtension("actualType", WellKnownScalarTypes.HexColor)
                    .Build(),
                type);
        }

        public static SerializationException HslType_ParseValue_IsInvalid(IType type)
        {
            return new SerializationException(
                ErrorBuilder.New()
                    .SetMessage(ScalarResources.HslType_IsInvalid_ParseValue)
                    .SetCode(ErrorCodes.Scalars.InvalidRuntimeType)
                    .SetExtension("actualType", WellKnownScalarTypes.Hsl)
                    .Build(),
                type);
        }

        public static SerializationException HslType_ParseLiteral_IsInvalid(IType type)
        {
            return new SerializationException(
                ErrorBuilder.New()
                    .SetMessage(ScalarResources.HslType_IsInvalid_ParseLiteral)
                    .SetCode(ErrorCodes.Scalars.InvalidSyntaxFormat)
                    .SetExtension("actualType", WellKnownScalarTypes.Hsl)
                    .Build(),
                type);
        }

        public static SerializationException HslaType_ParseValue_IsInvalid(IType type)
        {
            return new SerializationException(
                ErrorBuilder.New()
                    .SetMessage(ScalarResources.HslaType_IsInvalid_ParseValue)
                    .SetCode(ErrorCodes.Scalars.InvalidRuntimeType)
                    .SetExtension("actualType", WellKnownScalarTypes.Hsla)
                    .Build(),
                type);
        }

        public static SerializationException HslaType_ParseLiteral_IsInvalid(IType type)
        {
            return new SerializationException(
                ErrorBuilder.New()
                    .SetMessage(ScalarResources.HslaType_IsInvalid_ParseLiteral)
                    .SetCode(ErrorCodes.Scalars.InvalidSyntaxFormat)
                    .SetExtension("actualType", WellKnownScalarTypes.Hsla)
                    .Build(),
                type);
        }

        public static SerializationException IPv4Type_ParseValue_IsInvalid(IType type)
        {
            return new SerializationException(
                ErrorBuilder.New()
                    .SetMessage(ScalarResources.IPv4Type_IsInvalid_ParseValue)
                    .SetCode(ErrorCodes.Scalars.InvalidRuntimeType)
                    .SetExtension("actualType", WellKnownScalarTypes.IPv4)
                    .Build(),
                type);
        }

        public static SerializationException IPv4Type_ParseLiteral_IsInvalid(IType type)
        {
            return new SerializationException(
                ErrorBuilder.New()
                    .SetMessage(ScalarResources.IPv4Type_IsInvalid_ParseLiteral)
                    .SetCode(ErrorCodes.Scalars.InvalidSyntaxFormat)
                    .SetExtension("actualType", WellKnownScalarTypes.IPv4)
                    .Build(),
                type);
        }

        public static SerializationException IPv6Type_ParseValue_IsInvalid(IType type)
        {
            return new SerializationException(
                ErrorBuilder.New()
                    .SetMessage(ScalarResources.IPv6Type_IsInvalid_ParseValue)
                    .SetCode(ErrorCodes.Scalars.InvalidRuntimeType)
                    .SetExtension("actualType", WellKnownScalarTypes.IPv6)
                    .Build(),
                type);
        }

        public static SerializationException IPv6Type_ParseLiteral_IsInvalid(IType type)
        {
            return new SerializationException(
                ErrorBuilder.New()
                    .SetMessage(ScalarResources.IPv6Type_IsInvalid_ParseLiteral)
                    .SetCode(ErrorCodes.Scalars.InvalidSyntaxFormat)
                    .SetExtension("actualType", WellKnownScalarTypes.IPv6)
                    .Build(),
                type);
        }

        public static SerializationException IsbnType_ParseValue_IsInvalid(IType type)
        {
            return new SerializationException(
                ErrorBuilder.New()
                    .SetMessage(ScalarResources.IsbnType_IsInvalid_ParseValue)
                    .SetCode(ErrorCodes.Scalars.InvalidRuntimeType)
                    .SetExtension("actualType", WellKnownScalarTypes.Isbn)
                    .Build(),
                type);
        }

        public static SerializationException IsbnType_ParseLiteral_IsInvalid(IType type)
        {
            return new SerializationException(
                ErrorBuilder.New()
                    .SetMessage(ScalarResources.IsbnType_IsInvalid_ParseLiteral)
                    .SetCode(ErrorCodes.Scalars.InvalidSyntaxFormat)
                    .SetExtension("actualType", WellKnownScalarTypes.Isbn)
                    .Build(),
                type);
        }

<<<<<<< HEAD
        public static SerializationException LocalDateType_ParseValue_IsInvalid(IType type)
        {
            return new SerializationException(
                ErrorBuilder.New()
                    .SetMessage(ScalarResources.LocalDateType_IsInvalid_ParseValue)
                    .SetCode(ErrorCodes.Scalars.InvalidRuntimeType)
                    .SetExtension("actualType", WellKnownScalarTypes.LocalDate)
=======
        public static SerializationException LocalTimeType_ParseValue_IsInvalid(IType type)
        {
            return new SerializationException(
                ErrorBuilder.New()
                    .SetMessage(ScalarResources.LocalTimeType_IsInvalid_ParseValue)
                    .SetCode(ErrorCodes.Scalars.InvalidRuntimeType)
                    .SetExtension("actualType", WellKnownScalarTypes.LocalTime)
>>>>>>> 261c5fa3
                    .Build(),
                type);
        }

<<<<<<< HEAD
        public static SerializationException LocalDateType_ParseLiteral_IsInvalid(IType type)
        {
            return new SerializationException(
                ErrorBuilder.New()
                    .SetMessage(ScalarResources.LocalDateType_IsInvalid_ParseLiteral)
                    .SetCode(ErrorCodes.Scalars.InvalidSyntaxFormat)
                    .SetExtension("actualType", WellKnownScalarTypes.LocalDate)
=======
        public static SerializationException LocalTimeType_ParseLiteral_IsInvalid(IType type)
        {
            return new SerializationException(
                ErrorBuilder.New()
                    .SetMessage(ScalarResources.LocalTimeType_IsInvalid_ParseLiteral)
                    .SetCode(ErrorCodes.Scalars.InvalidSyntaxFormat)
                    .SetExtension("actualType", WellKnownScalarTypes.LocalTime)
>>>>>>> 261c5fa3
                    .Build(),
                type);
        }

        public static SerializationException MacAddressType_ParseValue_IsInvalid(IType type)
        {
            return new SerializationException(
                ErrorBuilder.New()
                    .SetMessage(ScalarResources.MacAddressType_IsInvalid_ParseValue)
                    .SetCode(ErrorCodes.Scalars.InvalidRuntimeType)
                    .SetExtension("actualType", WellKnownScalarTypes.MacAddress)
                    .Build(),
                type);
        }

        public static SerializationException MacAddressType_ParseLiteral_IsInvalid(IType type)
        {
            return new SerializationException(
                ErrorBuilder.New()
                    .SetMessage(ScalarResources.MacAddressType_IsInvalid_ParseLiteral)
                    .SetCode(ErrorCodes.Scalars.InvalidSyntaxFormat)
                    .SetExtension("actualType", WellKnownScalarTypes.MacAddress)
                    .Build(),
                type);
        }

        public static SerializationException NegativeFloatType_ParseLiteral_IsNotNegative(
            IType type)
        {
            return new SerializationException(
                ErrorBuilder.New()
                    .SetMessage(ScalarResources.NegativeFloatType_IsNotNegative_ParseLiteral)
                    .SetCode(ErrorCodes.Scalars.InvalidSyntaxFormat)
                    .SetExtension("actualType", WellKnownScalarTypes.NegativeFloat)
                    .Build(),
                type);
        }

        public static SerializationException NegativeFloatType_ParseValue_IsNotNegative(IType type)
        {
            return new SerializationException(
                ErrorBuilder.New()
                    .SetMessage(ScalarResources.NegativeFloatType_IsNotNegative_ParseValue)
                    .SetCode(ErrorCodes.Scalars.InvalidRuntimeType)
                    .SetExtension("actualType", WellKnownScalarTypes.NegativeFloat)
                    .Build(),
                type);
        }

        public static SerializationException NegativeIntType_ParseLiteral_IsNotNegative(IType type)
        {
            return new SerializationException(
                ErrorBuilder.New()
                    .SetMessage(ScalarResources.NegativeIntType_IsNotNegative_ParseLiteral)
                    .SetCode(ErrorCodes.Scalars.InvalidSyntaxFormat)
                    .SetExtension("actualType", WellKnownScalarTypes.NegativeInt)
                    .Build(),
                type);
        }

        public static SerializationException NegativeIntType_ParseValue_IsNotNegative(IType type)
        {
            return new SerializationException(
                ErrorBuilder.New()
                    .SetMessage(ScalarResources.NegativeIntType_IsNotNegative_ParseValue)
                    .SetCode(ErrorCodes.Scalars.InvalidRuntimeType)
                    .SetExtension("actualType", WellKnownScalarTypes.NegativeInt)
                    .Build(),
                type);
        }

        public static SerializationException NonEmptyStringType_ParseLiteral_IsEmpty(IType type)
        {
            return new SerializationException(
                ErrorBuilder.New()
                    .SetMessage(ScalarResources.NonEmptyStringType_IsEmpty_ParseLiteral)
                    .SetCode(ErrorCodes.Scalars.InvalidSyntaxFormat)
                    .SetExtension("actualType", WellKnownScalarTypes.NonEmptyString)
                    .Build(),
                type);
        }

        public static SerializationException NonEmptyStringType_ParseValue_IsEmpty(IType type)
        {
            return new SerializationException(
                ErrorBuilder.New()
                    .SetMessage(ScalarResources.NonEmptyStringType_IsEmpty_ParseValue)
                    .SetCode(ErrorCodes.Scalars.InvalidRuntimeType)
                    .SetExtension("actualType", WellKnownScalarTypes.NonEmptyString)
                    .Build(),
                type);
        }

        public static SerializationException NonNegativeIntType_ParseLiteral_IsNotNonNegative(
            IType type)
        {
            return new SerializationException(
                ErrorBuilder.New()
                    .SetMessage(ScalarResources.NonNegativeIntType_IsNotNonNegative_ParseLiteral)
                    .SetCode(ErrorCodes.Scalars.InvalidSyntaxFormat)
                    .SetExtension("actualType", WellKnownScalarTypes.NonNegativeInt)
                    .Build(),
                type);
        }

        public static SerializationException NonNegativeIntType_ParseValue_IsNotNonNegative(
            IType type)
        {
            return new SerializationException(
                ErrorBuilder.New()
                    .SetMessage(ScalarResources.NonNegativeIntType_IsNotNonNegative_ParseValue)
                    .SetCode(ErrorCodes.Scalars.InvalidRuntimeType)
                    .SetExtension("actualType", WellKnownScalarTypes.NonNegativeInt)
                    .Build(),
                type);
        }

        public static SerializationException NonPositiveIntType_ParseLiteral_IsNotNonPositive(
            IType type)
        {
            return new SerializationException(
                ErrorBuilder.New()
                    .SetMessage(ScalarResources.NonPositiveIntType_IsNotNonPositive_ParseLiteral)
                    .SetCode(ErrorCodes.Scalars.InvalidSyntaxFormat)
                    .SetExtension("actualType", WellKnownScalarTypes.NonPositiveInt)
                    .Build(),
                type);
        }

        public static SerializationException NonPositiveFloatType_ParseLiteral_IsNotNonPositive(
            IType type)
        {
            return new SerializationException(
                ErrorBuilder.New()
                    .SetMessage(ScalarResources.NonPositiveFloatType_IsNotNonPositive_ParseLiteral)
                    .SetCode(ErrorCodes.Scalars.InvalidSyntaxFormat)
                    .SetExtension("actualType", WellKnownScalarTypes.NonPositiveFloat)
                    .Build(),
                type);
        }

        public static SerializationException NonPositiveFloatType_ParseValue_IsNotNonPositive(
            IType type)
        {
            return new SerializationException(
                ErrorBuilder.New()
                    .SetMessage(ScalarResources.NonPositiveFloatType_IsNotNonPositive_ParseValue)
                    .SetCode(ErrorCodes.Scalars.InvalidRuntimeType)
                    .SetExtension("actualType", WellKnownScalarTypes.NonPositiveFloat)
                    .Build(),
                type);
        }

        public static SerializationException NonPositiveIntType_ParseValue_IsNotNonPositive(
            IType type)
        {
            return new SerializationException(
                ErrorBuilder.New()
                    .SetMessage(ScalarResources.NonPositiveIntType_IsNotNonPositive_ParseValue)
                    .SetCode(ErrorCodes.Scalars.InvalidRuntimeType)
                    .SetExtension("actualType", WellKnownScalarTypes.NonPositiveInt)
                    .Build(),
                type);
        }

        public static SerializationException NonNegativeFloatType_ParseLiteral_IsNotNonNegative(
            IType type)
        {
            return new SerializationException(
                ErrorBuilder.New()
                    .SetMessage(ScalarResources.NonNegativeFloatType_IsNotNonNegative_ParseLiteral)
                    .SetCode(ErrorCodes.Scalars.InvalidSyntaxFormat)
                    .SetExtension("actualType", WellKnownScalarTypes.NonNegativeFloat)
                    .Build(),
                type);
        }

        public static SerializationException NonNegativeFloatType_ParseValue_IsNotNonNegative(
            IType type)
        {
            return new SerializationException(
                ErrorBuilder.New()
                    .SetMessage(ScalarResources.NonNegativeFloatType_IsNotNonNegative_ParseValue)
                    .SetCode(ErrorCodes.Scalars.InvalidRuntimeType)
                    .SetExtension("actualType", WellKnownScalarTypes.NonNegativeFloat)
                    .Build(),
                type);
        }

        public static SerializationException PhoneNumber_ParseLiteral_IsInvalid(IType type)
        {
            return new SerializationException(
                ErrorBuilder.New()
                    .SetMessage(ScalarResources.PhoneNumberType_IsInvalid_ParseLiteral)
                    .SetCode(ErrorCodes.Scalars.InvalidSyntaxFormat)
                    .SetExtension("actualType", WellKnownScalarTypes.PhoneNumber)
                    .Build(),
                type);
        }

        public static SerializationException PhoneNumber_ParseValue_IsInvalid(IType type)
        {
            return new SerializationException(
                ErrorBuilder.New()
                    .SetMessage(ScalarResources.PhoneNumberType_IsInvalid_ParseValue)
                    .SetCode(ErrorCodes.Scalars.InvalidRuntimeType)
                    .SetExtension("actualType", WellKnownScalarTypes.PhoneNumber)
                    .Build(),
                type);
        }

        public static SerializationException PortType_ParseLiteral_OutOfRange(IType type)
        {
            return new SerializationException(
                ErrorBuilder.New()
                    .SetMessage(ScalarResources.PortType_OutOfRange_ParseLiteral)
                    .SetCode(ErrorCodes.Scalars.InvalidSyntaxFormat)
                    .SetExtension("actualType", WellKnownScalarTypes.Port)
                    .Build(),
                type);
        }

        public static SerializationException PortType_ParseValue_OutOfRange(IType type)
        {
            return new SerializationException(
                ErrorBuilder.New()
                    .SetMessage(ScalarResources.PortType_OutOfRange_ParseValue)
                    .SetCode(ErrorCodes.Scalars.InvalidRuntimeType)
                    .SetExtension("actualType", WellKnownScalarTypes.Port)
                    .Build(),
                type);
        }

        public static SerializationException PositiveIntType_ParseLiteral_ZeroOrLess(IType type)
        {
            return new SerializationException(
                ErrorBuilder.New()
                    .SetMessage(ScalarResources.PositiveIntType_ZeroOrLess_ParseLiteral)
                    .SetCode(ErrorCodes.Scalars.InvalidSyntaxFormat)
                    .SetExtension("actualType", WellKnownScalarTypes.PositiveInt)
                    .Build(),
                type);
        }

        public static SerializationException PositiveIntType_ParseValue_ZeroOrLess(IType type)
        {
            return new SerializationException(
                ErrorBuilder.New()
                    .SetMessage(ScalarResources.PositiveIntType_ZeroOrLess_ParseValue)
                    .SetCode(ErrorCodes.Scalars.InvalidRuntimeType)
                    .SetExtension("actualType", WellKnownScalarTypes.PositiveInt)
                    .Build(),
                type);
        }

        public static SerializationException PostalCodeType_ParseLiteral_IsInvalid(IType type)
        {
            return new SerializationException(
                ErrorBuilder.New()
                    .SetMessage(ScalarResources.PostalCodeType_IsInvalid_ParseLiteral)
                    .SetCode(ErrorCodes.Scalars.InvalidSyntaxFormat)
                    .SetExtension("actualType", WellKnownScalarTypes.PostalCode)
                    .Build(),
                type);
        }

        public static SerializationException PostalCodeType_ParseValue_IsInvalid(IType type)
        {
            return new SerializationException(
                ErrorBuilder.New()
                    .SetMessage(ScalarResources.PostalCodeType_IsInvalid_ParseValue)
                    .SetCode(ErrorCodes.Scalars.InvalidRuntimeType)
                    .SetExtension("actualType", WellKnownScalarTypes.PostalCode)
                    .Build(),
                type);
        }

        public static SerializationException RegexType_ParseValue_IsInvalid(
            IType type,
            string name)
        {
            return new SerializationException(
                ErrorBuilder.New()
                    .SetMessage(
                        string.Format(
                            ScalarResources.RegexType_IsInvalid_ParseValue,
                            name))
                    .SetCode(ErrorCodes.Scalars.InvalidRuntimeType)
                    .Build(),
                type);
        }

        public static SerializationException RegexType_ParseLiteral_IsInvalid(
            IType type,
            string name)
        {
            return new SerializationException(
                ErrorBuilder.New()
                    .SetMessage(
                        string.Format(
                            ScalarResources.RegexType_IsInvalid_ParseLiteral,
                            name))
                    .SetCode(ErrorCodes.Scalars.InvalidSyntaxFormat)
                    .Build(),
                type);
        }

        public static SerializationException RgbType_ParseLiteral_IsInvalid(IType type)
        {
            return new SerializationException(
                ErrorBuilder.New()
                    .SetMessage(ScalarResources.RgbType_IsInvalid_ParseLiteral)
                    .SetCode(ErrorCodes.Scalars.InvalidSyntaxFormat)
                    .SetExtension("actualType", WellKnownScalarTypes.Rgb)
                    .Build(),
                type);
        }

        public static SerializationException RgbType_ParseValue_IsInvalid(IType type)
        {
            return new SerializationException(
                ErrorBuilder.New()
                    .SetMessage(ScalarResources.RgbType_IsInvalid_ParseValue)
                    .SetCode(ErrorCodes.Scalars.InvalidRuntimeType)
                    .SetExtension("actualType", WellKnownScalarTypes.Rgb)
                    .Build(),
                type);
        }

        public static SerializationException RgbaType_ParseValue_IsInvalid(IType type)
        {
            return new SerializationException(
                ErrorBuilder.New()
                    .SetMessage(ScalarResources.RgbaType_IsInvalid_ParseValue)
                    .SetCode(ErrorCodes.Scalars.InvalidRuntimeType)
                    .SetExtension("actualType", WellKnownScalarTypes.Rgba)
                    .Build(),
                type);
        }

        public static SerializationException RgbaType_ParseLiteral_IsInvalid(IType type)
        {
            return new SerializationException(
                ErrorBuilder.New()
                    .SetMessage(ScalarResources.RgbaType_IsInvalid_ParseLiteral)
                    .SetCode(ErrorCodes.Scalars.InvalidSyntaxFormat)
                    .SetExtension("actualType", WellKnownScalarTypes.Rgba)
                    .Build(),
                type);
        }

        public static SerializationException UnsignedIntType_ParseValue_IsNotUnsigned(IType type)
        {
            return new SerializationException(
                ErrorBuilder.New()
                    .SetMessage(ScalarResources.RgbType_IsInvalid_ParseValue)
                    .SetCode(ErrorCodes.Scalars.InvalidRuntimeType)
                    .SetExtension("actualType", WellKnownScalarTypes.Rgb)
                    .Build(),
                type);
        }

        public static SerializationException UnsignedIntType_ParseLiteral_IsNotUnsigned(IType type)
        {
            return new SerializationException(
                ErrorBuilder.New()
                    .SetMessage(ScalarResources.UnsignedIntType_IsNotUnsigned_ParseLiteral)
                    .SetCode(ErrorCodes.Scalars.InvalidSyntaxFormat)
                    .SetExtension("actualType", WellKnownScalarTypes.UnsignedInt)
                    .Build(),
                type);
        }

        public static SerializationException UnsignedLongType_ParseValue_IsNotUnsigned(IType type)
        {
            return new SerializationException(
                ErrorBuilder.New()
                    .SetMessage(ScalarResources.UnsignedLongType_IsNotUnsigned_ParseValue)
                    .SetCode(ErrorCodes.Scalars.InvalidRuntimeType)
                    .SetExtension("actualType", WellKnownScalarTypes.UnsignedLong)
                    .Build(),
                type);
        }

        public static SerializationException UnsignedLongType_ParseLiteral_IsNotUnsigned(IType type)
        {
            return new SerializationException(
                ErrorBuilder.New()
                    .SetMessage(ScalarResources.UnsignedLongType_IsNotUnsigned_ParseLiteral)
                    .SetCode(ErrorCodes.Scalars.InvalidSyntaxFormat)
                    .SetExtension("actualType", WellKnownScalarTypes.UnsignedLong)
                    .Build(),
                type);
        }
    }
}<|MERGE_RESOLUTION|>--- conflicted
+++ resolved
@@ -158,7 +158,6 @@
                 type);
         }
 
-<<<<<<< HEAD
         public static SerializationException LocalDateType_ParseValue_IsInvalid(IType type)
         {
             return new SerializationException(
@@ -166,7 +165,21 @@
                     .SetMessage(ScalarResources.LocalDateType_IsInvalid_ParseValue)
                     .SetCode(ErrorCodes.Scalars.InvalidRuntimeType)
                     .SetExtension("actualType", WellKnownScalarTypes.LocalDate)
-=======
+                    .Build(),
+                type);
+        }
+
+        public static SerializationException LocalDateType_ParseLiteral_IsInvalid(IType type)
+        {
+            return new SerializationException(
+                ErrorBuilder.New()
+                    .SetMessage(ScalarResources.LocalDateType_IsInvalid_ParseLiteral)
+                    .SetCode(ErrorCodes.Scalars.InvalidSyntaxFormat)
+                    .SetExtension("actualType", WellKnownScalarTypes.LocalDate)
+                    .Build(),
+                type);
+        }
+
         public static SerializationException LocalTimeType_ParseValue_IsInvalid(IType type)
         {
             return new SerializationException(
@@ -174,20 +187,10 @@
                     .SetMessage(ScalarResources.LocalTimeType_IsInvalid_ParseValue)
                     .SetCode(ErrorCodes.Scalars.InvalidRuntimeType)
                     .SetExtension("actualType", WellKnownScalarTypes.LocalTime)
->>>>>>> 261c5fa3
-                    .Build(),
-                type);
-        }
-
-<<<<<<< HEAD
-        public static SerializationException LocalDateType_ParseLiteral_IsInvalid(IType type)
-        {
-            return new SerializationException(
-                ErrorBuilder.New()
-                    .SetMessage(ScalarResources.LocalDateType_IsInvalid_ParseLiteral)
-                    .SetCode(ErrorCodes.Scalars.InvalidSyntaxFormat)
-                    .SetExtension("actualType", WellKnownScalarTypes.LocalDate)
-=======
+                    .Build(),
+                type);
+        }
+
         public static SerializationException LocalTimeType_ParseLiteral_IsInvalid(IType type)
         {
             return new SerializationException(
@@ -195,7 +198,6 @@
                     .SetMessage(ScalarResources.LocalTimeType_IsInvalid_ParseLiteral)
                     .SetCode(ErrorCodes.Scalars.InvalidSyntaxFormat)
                     .SetExtension("actualType", WellKnownScalarTypes.LocalTime)
->>>>>>> 261c5fa3
                     .Build(),
                 type);
         }
