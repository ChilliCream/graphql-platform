namespace HotChocolate.Types.Scalars
{
    internal static class ThrowHelper
    {
        public static SerializationException EmailAddressType_ParseLiteral_IsInvalid(IType type)
        {
            return new SerializationException(
                ErrorBuilder.New()
                    .SetMessage(ScalarResources.EmailAddress_IsInvalid_ParseLiteral)
                    .SetCode(ErrorCodes.Scalars.InvalidSyntaxFormat)
                    .SetExtension("actualType", WellKnownScalarTypes.EmailAddress)
                    .Build(),
                type);
        }

        public static SerializationException EmailAddressType_ParseValue_IsInvalid(IType type)
        {
            return new SerializationException(
                ErrorBuilder.New()
                    .SetMessage(ScalarResources.EmailAddress_IsInvalid_ParseValue)
                    .SetCode(ErrorCodes.Scalars.InvalidRuntimeType)
                    .SetExtension("actualType", WellKnownScalarTypes.EmailAddress)
                    .Build(),
                type);
        }

        public static SerializationException NegativeFloatType_ParseLiteral_IsNotNegative(
            IType type)
        {
            return new SerializationException(
                ErrorBuilder.New()
                    .SetMessage(ScalarResources.NegativeFloatType_IsNotNegative_ParseLiteral)
                    .SetCode(ErrorCodes.Scalars.InvalidSyntaxFormat)
                    .SetExtension("actualType", WellKnownScalarTypes.NegativeFloat)
                    .Build(),
                type);
        }

        public static SerializationException NegativeFloatType_ParseValue_IsNotNegative(IType type)
        {
            return new SerializationException(
                ErrorBuilder.New()
                    .SetMessage(ScalarResources.NegativeFloatType_IsNotNegative_ParseValue)
                    .SetCode(ErrorCodes.Scalars.InvalidRuntimeType)
                    .SetExtension("actualType", WellKnownScalarTypes.NegativeFloat)
                    .Build(),
                type);
        }

        public static SerializationException NegativeIntType_ParseLiteral_IsNotNegative(IType type)
        {
            return new SerializationException(
                ErrorBuilder.New()
                    .SetMessage(ScalarResources.NegativeIntType_IsNotNegative_ParseLiteral)
                    .SetCode(ErrorCodes.Scalars.InvalidSyntaxFormat)
                    .SetExtension("actualType", WellKnownScalarTypes.NegativeInt)
                    .Build(),
                type);
        }

        public static SerializationException NegativeIntType_ParseValue_IsNotNegative(IType type)
        {
            return new SerializationException(
                ErrorBuilder.New()
                    .SetMessage(ScalarResources.NegativeIntType_IsNotNegative_ParseValue)
                    .SetCode(ErrorCodes.Scalars.InvalidRuntimeType)
                    .SetExtension("actualType", WellKnownScalarTypes.NegativeInt)
                    .Build(),
                type);
        }

        public static SerializationException NonEmptyStringType_ParseLiteral_IsEmpty(IType type)
        {
            return new SerializationException(
                ErrorBuilder.New()
                    .SetMessage(ScalarResources.NonEmptyStringType_IsEmpty_ParseLiteral)
                    .SetCode(ErrorCodes.Scalars.InvalidSyntaxFormat)
                    .SetExtension("actualType", WellKnownScalarTypes.NonEmptyString)
                    .Build(),
                type);
        }

        public static SerializationException NonEmptyStringType_ParseValue_IsEmpty(IType type)
        {
            return new SerializationException(
                ErrorBuilder.New()
                    .SetMessage(ScalarResources.NonEmptyStringType_IsEmpty_ParseValue)
                    .SetCode(ErrorCodes.Scalars.InvalidRuntimeType)
                    .SetExtension("actualType", WellKnownScalarTypes.NonEmptyString)
                    .Build(),
                type);
        }

        public static SerializationException NonNegativeIntType_ParseLiteral_IsNotNonNegative(
            IType type)
        {
            return new SerializationException(
                ErrorBuilder.New()
                    .SetMessage(ScalarResources.NonNegativeIntType_IsNotNonNegative_ParseLiteral)
                    .SetCode(ErrorCodes.Scalars.InvalidSyntaxFormat)
                    .SetExtension("actualType", WellKnownScalarTypes.NonNegativeInt)
                    .Build(),
                type);
        }

        public static SerializationException NonNegativeIntType_ParseValue_IsNotNonNegative(
            IType type)
        {
            return new SerializationException(
                ErrorBuilder.New()
                    .SetMessage(ScalarResources.NonNegativeIntType_IsNotNonNegative_ParseValue)
                    .SetCode(ErrorCodes.Scalars.InvalidRuntimeType)
                    .SetExtension("actualType", WellKnownScalarTypes.NonNegativeInt)
                    .Build(),
                type);
        }

        public static SerializationException NonPositiveIntType_ParseLiteral_IsNotNonPositive(
            IType type)
        {
            return new SerializationException(
                ErrorBuilder.New()
                    .SetMessage(ScalarResources.NonPositiveIntType_IsNotNonPositive_ParseLiteral)
                    .SetCode(ErrorCodes.Scalars.InvalidSyntaxFormat)
                    .SetExtension("actualType", WellKnownScalarTypes.NonPositiveInt)
                    .Build(),
                type);
        }

        public static SerializationException NonPositiveFloatType_ParseLiteral_IsNotNonPositive(
            IType type)
        {
            return new SerializationException(
                ErrorBuilder.New()
                    .SetMessage(ScalarResources.NonPositiveFloatType_IsNotNonPositive_ParseLiteral)
                    .SetCode(ErrorCodes.Scalars.InvalidSyntaxFormat)
                    .SetExtension("actualType", WellKnownScalarTypes.NonPositiveFloat)
                    .Build(),
                type);
        }

        public static SerializationException NonPositiveFloatType_ParseValue_IsNotNonPositive(
            IType type)
        {
            return new SerializationException(
                ErrorBuilder.New()
                    .SetMessage(ScalarResources.NonPositiveFloatType_IsNotNonPositive_ParseValue)
                    .SetCode(ErrorCodes.Scalars.InvalidRuntimeType)
                    .SetExtension("actualType", WellKnownScalarTypes.NonPositiveFloat)
                    .Build(),
                type);
        }

        public static SerializationException NonPositiveIntType_ParseValue_IsNotNonPositive(
            IType type)
        {
            return new SerializationException(
                ErrorBuilder.New()
                    .SetMessage(ScalarResources.NonPositiveIntType_IsNotNonPositive_ParseValue)
                    .SetCode(ErrorCodes.Scalars.InvalidRuntimeType)
                    .SetExtension("actualType", WellKnownScalarTypes.NonPositiveInt)
                    .Build(),
                type);
        }

        public static SerializationException NonNegativeFloatType_ParseLiteral_IsNotNonNegative(
            IType type)
        {
            return new SerializationException(
                ErrorBuilder.New()
                    .SetMessage(ScalarResources.NonNegativeFloatType_IsNotNonNegative_ParseLiteral)
                    .SetCode(ErrorCodes.Scalars.InvalidSyntaxFormat)
                    .SetExtension("actualType", WellKnownScalarTypes.NonNegativeFloat)
                    .Build(),
                type);
        }

        public static SerializationException NonNegativeFloatType_ParseValue_IsNotNonNegative(
            IType type)
        {
            return new SerializationException(
                ErrorBuilder.New()
                    .SetMessage(ScalarResources.NonNegativeFloatType_IsNotNonNegative_ParseValue)
                    .SetCode(ErrorCodes.Scalars.InvalidRuntimeType)
                    .SetExtension("actualType", WellKnownScalarTypes.NonNegativeFloat)
                    .Build(),
                type);
        }

        public static SerializationException PhoneNumber_ParseLiteral_IsInvalid(IType type)
        {
            return new SerializationException(
                ErrorBuilder.New()
                    .SetMessage(ScalarResources.PhoneNumber_IsInvalid_ParseLiteral)
                    .SetCode(ErrorCodes.Scalars.InvalidSyntaxFormat)
                    .SetExtension("actualType", WellKnownScalarTypes.PhoneNumber)
                    .Build(),
                type);
        }

        public static SerializationException PhoneNumber_ParseValue_IsInvalid(IType type)
        {
            return new SerializationException(
                ErrorBuilder.New()
                    .SetMessage(ScalarResources.PhoneNumber_IsInvalid_ParseValue)
                    .SetCode(ErrorCodes.Scalars.InvalidRuntimeType)
                    .SetExtension("actualType", WellKnownScalarTypes.PhoneNumber)
                    .Build(),
                type);
        }

        public static SerializationException PositiveIntType_ParseLiteral_ZeroOrLess(IType type)
        {
            return new SerializationException(
                ErrorBuilder.New()
                    .SetMessage(ScalarResources.PositiveIntType_ZeroOrLess_ParseLiteral)
                    .SetCode(ErrorCodes.Scalars.InvalidSyntaxFormat)
                    .SetExtension("actualType", WellKnownScalarTypes.PositiveInt)
                    .Build(),
                type);
        }

        public static SerializationException PositiveIntType_ParseValue_ZeroOrLess(IType type)
        {
            return new SerializationException(
                ErrorBuilder.New()
                    .SetMessage(ScalarResources.PositiveIntType_ZeroOrLess_ParseValue)
                    .SetCode(ErrorCodes.Scalars.InvalidRuntimeType)
                    .SetExtension("actualType", WellKnownScalarTypes.PositiveInt)
                    .Build(),
                type);
        }

<<<<<<< HEAD
        public static SerializationException UnsignedIntType_ParseLiteral_IsNotUnsigned(
            IType type)
        {
            return new SerializationException(
                ErrorBuilder.New()
                    .SetMessage(ScalarResources.UnsignedIntType_IsNotUnsigned_ParseLiteral)
                    .SetCode(ErrorCodes.Scalars.InvalidSyntaxFormat)
                    .SetExtension("actualType", WellKnownScalarTypes.UnsignedInt)
=======
        public static SerializationException PostalCodeType_ParseLiteral_IsInvalid(IType type)
        {
            return new SerializationException(
                ErrorBuilder.New()
                    .SetMessage(ScalarResources.PostalCodeType_IsInvalid_ParseLiteral)
                    .SetCode(ErrorCodes.Scalars.InvalidSyntaxFormat)
                    .SetExtension("actualType", WellKnownScalarTypes.PostalCode)
>>>>>>> 664c9044
                    .Build(),
                type);
        }

<<<<<<< HEAD
        public static SerializationException UnsignedIntType_ParseValue_IsNotUnsigned(
            IType type)
        {
            return new SerializationException(
                ErrorBuilder.New()
                    .SetMessage(ScalarResources.UnsignedIntType_IsNotUnsigned_ParseValue)
                    .SetCode(ErrorCodes.Scalars.InvalidRuntimeType)
                    .SetExtension("actualType", WellKnownScalarTypes.UnsignedInt)
=======
        public static SerializationException PostalCodeType_ParseValue_IsInvalid(IType type)
        {
            return new SerializationException(
                ErrorBuilder.New()
                    .SetMessage(ScalarResources.PostalCodeType_IsInvalid_ParseValue)
                    .SetCode(ErrorCodes.Scalars.InvalidRuntimeType)
                    .SetExtension("actualType", WellKnownScalarTypes.PostalCode)
>>>>>>> 664c9044
                    .Build(),
                type);
        }
    }
}<|MERGE_RESOLUTION|>--- conflicted
+++ resolved
@@ -231,16 +231,28 @@
                 type);
         }
 
-<<<<<<< HEAD
-        public static SerializationException UnsignedIntType_ParseLiteral_IsNotUnsigned(
-            IType type)
+        public static SerializationException UnsignedIntType_ParseLiteral_IsNotUnsigned(IType type)
         {
             return new SerializationException(
                 ErrorBuilder.New()
                     .SetMessage(ScalarResources.UnsignedIntType_IsNotUnsigned_ParseLiteral)
                     .SetCode(ErrorCodes.Scalars.InvalidSyntaxFormat)
                     .SetExtension("actualType", WellKnownScalarTypes.UnsignedInt)
-=======
+                    .Build(),
+                type);
+        }
+
+        public static SerializationException UnsignedIntType_ParseValue_IsNotUnsigned(IType type)
+        {
+            return new SerializationException(
+                ErrorBuilder.New()
+                    .SetMessage(ScalarResources.UnsignedIntType_IsNotUnsigned_ParseValue)
+                    .SetCode(ErrorCodes.Scalars.InvalidRuntimeType)
+                    .SetExtension("actualType", WellKnownScalarTypes.UnsignedInt)
+                    .Build(),
+                type);
+        }
+
         public static SerializationException PostalCodeType_ParseLiteral_IsInvalid(IType type)
         {
             return new SerializationException(
@@ -248,21 +260,10 @@
                     .SetMessage(ScalarResources.PostalCodeType_IsInvalid_ParseLiteral)
                     .SetCode(ErrorCodes.Scalars.InvalidSyntaxFormat)
                     .SetExtension("actualType", WellKnownScalarTypes.PostalCode)
->>>>>>> 664c9044
-                    .Build(),
-                type);
-        }
-
-<<<<<<< HEAD
-        public static SerializationException UnsignedIntType_ParseValue_IsNotUnsigned(
-            IType type)
-        {
-            return new SerializationException(
-                ErrorBuilder.New()
-                    .SetMessage(ScalarResources.UnsignedIntType_IsNotUnsigned_ParseValue)
-                    .SetCode(ErrorCodes.Scalars.InvalidRuntimeType)
-                    .SetExtension("actualType", WellKnownScalarTypes.UnsignedInt)
-=======
+                    .Build(),
+                type);
+        }
+
         public static SerializationException PostalCodeType_ParseValue_IsInvalid(IType type)
         {
             return new SerializationException(
@@ -270,7 +271,6 @@
                     .SetMessage(ScalarResources.PostalCodeType_IsInvalid_ParseValue)
                     .SetCode(ErrorCodes.Scalars.InvalidRuntimeType)
                     .SetExtension("actualType", WellKnownScalarTypes.PostalCode)
->>>>>>> 664c9044
                     .Build(),
                 type);
         }
