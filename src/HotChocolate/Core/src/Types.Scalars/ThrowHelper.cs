namespace HotChocolate.Types.Scalars
{
    internal static class ThrowHelper
    {
        public static SerializationException EmailAddressType_ParseLiteral_IsInvalid(IType type)
        {
            return new SerializationException(
                ErrorBuilder.New()
                    .SetMessage(ScalarResources.EmailAddress_IsInvalid_ParseLiteral)
                    .SetCode(ErrorCodes.Scalars.InvalidSyntaxFormat)
                    .SetExtension("actualType", WellKnownScalarTypes.EmailAddress)
                    .Build(),
                type);
        }

        public static SerializationException EmailAddressType_ParseValue_IsInvalid(IType type)
        {
            return new SerializationException(
                ErrorBuilder.New()
                    .SetMessage(ScalarResources.EmailAddress_IsInvalid_ParseValue)
                    .SetCode(ErrorCodes.Scalars.InvalidRuntimeType)
                    .SetExtension("actualType", WellKnownScalarTypes.EmailAddress)
                    .Build(),
                type);
        }

        public static SerializationException NegativeIntType_ParseLiteral_IsNotNegative(IType type)
        {
            return new SerializationException(
                ErrorBuilder.New()
                    .SetMessage(ScalarResources.NegativeIntType_IsNotNegative_ParseLiteral)
                    .SetCode(ErrorCodes.Scalars.InvalidSyntaxFormat)
                    .SetExtension("actualType", WellKnownScalarTypes.NegativeInt)
                    .Build(),
                type);
        }
        public static SerializationException NegativeIntType_ParseValue_IsNotNegative(IType type)
        {
            return new SerializationException(
                ErrorBuilder.New()
                    .SetMessage(ScalarResources.NegativeIntType_IsNotNegative_ParseValue)
                    .SetCode(ErrorCodes.Scalars.InvalidRuntimeType)
                    .SetExtension("actualType", WellKnownScalarTypes.NegativeInt)
                    .Build(),
                type);
        }
        public static SerializationException NonEmptyStringType_ParseLiteral_IsEmpty(IType type)
        {
            return new SerializationException(
                ErrorBuilder.New()
                    .SetMessage(ScalarResources.NonEmptyStringType_IsEmpty_ParseLiteral)
                    .SetCode(ErrorCodes.Scalars.InvalidSyntaxFormat)
                    .SetExtension("actualType", WellKnownScalarTypes.NonEmptyString)
                    .Build(),
                type);
        }

        public static SerializationException NonEmptyStringType_ParseValue_IsEmpty(IType type)
        {
            return new SerializationException(
                ErrorBuilder.New()
                    .SetMessage(ScalarResources.NonEmptyStringType_IsEmpty_ParseValue)
                    .SetCode(ErrorCodes.Scalars.InvalidRuntimeType)
                    .SetExtension("actualType", WellKnownScalarTypes.NonEmptyString)
                    .Build(),
                type);
        }

<<<<<<< HEAD
        public static SerializationException NonNegativeIntType_ParseLiteral_IsNotNonNegative(IType type)
        {
            return new SerializationException(
                ErrorBuilder.New()
                    .SetMessage(ScalarResources.NonNegativeIntType_IsNotNonNegative_ParseLiteral)
                    .SetCode(ErrorCodes.Scalars.InvalidSyntaxFormat)
                    .SetExtension("actualType", WellKnownScalarTypes.NonNegativeInt)
=======
        public static SerializationException NonPositiveIntType_ParseLiteral_IsNotNonPositive(
            IType type)
        {
            return new SerializationException(
                ErrorBuilder.New()
                    .SetMessage(ScalarResources.NonPositiveIntType_IsNotNonPositive_ParseLiteral)
                    .SetCode(ErrorCodes.Scalars.InvalidSyntaxFormat)
                    .SetExtension("actualType", WellKnownScalarTypes.NonPositiveInt)
>>>>>>> 00b63b92
                    .Build(),
                type);
        }

<<<<<<< HEAD
        public static SerializationException NonNegativeIntType_ParseValue_IsNotNonNegative(IType type)
        {
            return new SerializationException(
                ErrorBuilder.New()
                    .SetMessage(ScalarResources.NonNegativeIntType_IsNotNonNegative_ParseValue)
                    .SetCode(ErrorCodes.Scalars.InvalidRuntimeType)
                    .SetExtension("actualType", WellKnownScalarTypes.NonNegativeInt)
=======
        public static SerializationException NonPositiveFloatType_ParseLiteral_IsNotNonPositive(IType type)
        {
            return new SerializationException(
                ErrorBuilder.New()
                    .SetMessage(ScalarResources.NonPositiveFloatType_IsNotNonPositive_ParseLiteral)
                    .SetCode(ErrorCodes.Scalars.InvalidSyntaxFormat)
                    .SetExtension("actualType", WellKnownScalarTypes.NonPositiveFloat)
                    .Build(),
                type);
        }

        public static SerializationException NonPositiveFloatType_ParseValue_IsNotNonPositive(IType type)
        {
            return new SerializationException(
                ErrorBuilder.New()
                    .SetMessage(ScalarResources.NonPositiveFloatType_IsNotNonPositive_ParseValue)
                    .SetCode(ErrorCodes.Scalars.InvalidRuntimeType)
                    .SetExtension("actualType", WellKnownScalarTypes.NonPositiveFloat)
                    .Build(),
                type);
        }

        public static SerializationException NonPositiveIntType_ParseValue_IsNotNonPositive(
            IType type)
        {
            return new SerializationException(
                ErrorBuilder.New()
                    .SetMessage(ScalarResources.NonPositiveIntType_IsNotNonPositive_ParseValue)
                    .SetCode(ErrorCodes.Scalars.InvalidRuntimeType)
                    .SetExtension("actualType", WellKnownScalarTypes.NonPositiveInt)
                    .Build(),
                type);
        }

        public static SerializationException NonNegativeFloatType_ParseLiteral_IsNotNonNegative(
            IType type)
        {
            return new SerializationException(
                ErrorBuilder.New()
                    .SetMessage(ScalarResources.NonNegativeFloatType_IsNotNonNegative_ParseLiteral)
                    .SetCode(ErrorCodes.Scalars.InvalidSyntaxFormat)
                    .SetExtension("actualType", WellKnownScalarTypes.NonNegativeFloat)
                    .Build(),
                type);
        }

        public static SerializationException NonNegativeFloatType_ParseValue_IsNotNonNegative(
            IType type)
        {
            return new SerializationException(
                ErrorBuilder.New()
                    .SetMessage(ScalarResources.NonNegativeFloatType_IsNotNonNegative_ParseValue)
                    .SetCode(ErrorCodes.Scalars.InvalidRuntimeType)
                    .SetExtension("actualType", WellKnownScalarTypes.NonNegativeFloat)
>>>>>>> 00b63b92
                    .Build(),
                type);
        }

        public static SerializationException PhoneNumber_ParseLiteral_IsInvalid(IType type)
        {
            return new SerializationException(
                ErrorBuilder.New()
                    .SetMessage(ScalarResources.PhoneNumber_IsInvalid_ParseLiteral)
                    .SetCode(ErrorCodes.Scalars.InvalidSyntaxFormat)
                    .SetExtension("actualType", WellKnownScalarTypes.PhoneNumber)
                    .Build(),
                type);
        }

        public static SerializationException PhoneNumber_ParseValue_IsInvalid(IType type)
        {
            return new SerializationException(
                ErrorBuilder.New()
                    .SetMessage(ScalarResources.PhoneNumber_IsInvalid_ParseValue)
                    .SetCode(ErrorCodes.Scalars.InvalidRuntimeType)
                    .SetExtension("actualType", WellKnownScalarTypes.PhoneNumber)
                    .Build(),
                type);
        }

        public static SerializationException PositiveIntType_ParseLiteral_ZeroOrLess(IType type)
        {
            return new SerializationException(
                ErrorBuilder.New()
                    .SetMessage(ScalarResources.PositiveIntType_ZeroOrLess_ParseLiteral)
                    .SetCode(ErrorCodes.Scalars.InvalidSyntaxFormat)
                    .SetExtension("actualType", WellKnownScalarTypes.PositiveInt)
                    .Build(),
                type);
        }

        public static SerializationException PositiveIntType_ParseValue_ZeroOrLess(IType type)
        {
            return new SerializationException(
                ErrorBuilder.New()
                    .SetMessage(ScalarResources.PositiveIntType_ZeroOrLess_ParseValue)
                    .SetCode(ErrorCodes.Scalars.InvalidRuntimeType)
                    .SetExtension("actualType", WellKnownScalarTypes.PositiveInt)
                    .Build(),
                type);
        }
    }
}<|MERGE_RESOLUTION|>--- conflicted
+++ resolved
@@ -66,7 +66,6 @@
                 type);
         }
 
-<<<<<<< HEAD
         public static SerializationException NonNegativeIntType_ParseLiteral_IsNotNonNegative(IType type)
         {
             return new SerializationException(
@@ -74,7 +73,10 @@
                     .SetMessage(ScalarResources.NonNegativeIntType_IsNotNonNegative_ParseLiteral)
                     .SetCode(ErrorCodes.Scalars.InvalidSyntaxFormat)
                     .SetExtension("actualType", WellKnownScalarTypes.NonNegativeInt)
-=======
+                    .Build(),
+                type);
+        }
+
         public static SerializationException NonPositiveIntType_ParseLiteral_IsNotNonPositive(
             IType type)
         {
@@ -83,12 +85,10 @@
                     .SetMessage(ScalarResources.NonPositiveIntType_IsNotNonPositive_ParseLiteral)
                     .SetCode(ErrorCodes.Scalars.InvalidSyntaxFormat)
                     .SetExtension("actualType", WellKnownScalarTypes.NonPositiveInt)
->>>>>>> 00b63b92
-                    .Build(),
-                type);
-        }
-
-<<<<<<< HEAD
+                    .Build(),
+                type);
+        }
+
         public static SerializationException NonNegativeIntType_ParseValue_IsNotNonNegative(IType type)
         {
             return new SerializationException(
@@ -96,7 +96,10 @@
                     .SetMessage(ScalarResources.NonNegativeIntType_IsNotNonNegative_ParseValue)
                     .SetCode(ErrorCodes.Scalars.InvalidRuntimeType)
                     .SetExtension("actualType", WellKnownScalarTypes.NonNegativeInt)
-=======
+                    .Build(),
+                type);
+        }
+
         public static SerializationException NonPositiveFloatType_ParseLiteral_IsNotNonPositive(IType type)
         {
             return new SerializationException(
@@ -151,7 +154,6 @@
                     .SetMessage(ScalarResources.NonNegativeFloatType_IsNotNonNegative_ParseValue)
                     .SetCode(ErrorCodes.Scalars.InvalidRuntimeType)
                     .SetExtension("actualType", WellKnownScalarTypes.NonNegativeFloat)
->>>>>>> 00b63b92
                     .Build(),
                 type);
         }
