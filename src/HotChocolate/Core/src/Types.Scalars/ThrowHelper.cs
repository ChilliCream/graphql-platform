--- conflicted
+++ resolved
@@ -371,7 +371,6 @@
                 type);
         }
 
-<<<<<<< HEAD
         public static SerializationException MacAddressType_ParseValue_IsInvalid(IType type)
         {
             return new SerializationException(
@@ -379,7 +378,32 @@
                     .SetMessage(ScalarResources.MacAddressType_IsInvalid_ParseValue)
                     .SetCode(ErrorCodes.Scalars.InvalidRuntimeType)
                     .SetExtension("actualType", WellKnownScalarTypes.MacAddress)
-=======
+                    .Build(),
+                type);
+        }
+
+        public static SerializationException MacAddressType_ParseLiteral_IsInvalid(IType type)
+        {
+            return new SerializationException(
+                ErrorBuilder.New()
+                    .SetMessage(ScalarResources.MacAddressType_IsInvalid_ParseLiteral)
+                    .SetCode(ErrorCodes.Scalars.InvalidSyntaxFormat)
+                    .SetExtension("actualType", WellKnownScalarTypes.MacAddress)
+                    .Build(),
+                type);
+        }
+
+        public static SerializationException UnsignedIntType_ParseValue_IsNotUnsigned(IType type)
+        {
+            return new SerializationException(
+                ErrorBuilder.New()
+                    .SetMessage(ScalarResources.UnsignedIntType_IsNotUnsigned_ParseValue)
+                    .SetCode(ErrorCodes.Scalars.InvalidRuntimeType)
+                    .SetExtension("actualType", WellKnownScalarTypes.UnsignedInt)
+                    .Build(),
+                type);
+        }
+
         public static SerializationException UnsignedIntType_ParseLiteral_IsNotUnsigned(IType type)
         {
             return new SerializationException(
@@ -387,28 +411,6 @@
                     .SetMessage(ScalarResources.UnsignedIntType_IsNotUnsigned_ParseLiteral)
                     .SetCode(ErrorCodes.Scalars.InvalidSyntaxFormat)
                     .SetExtension("actualType", WellKnownScalarTypes.UnsignedInt)
->>>>>>> 5ad3cd96
-                    .Build(),
-                type);
-        }
-
-<<<<<<< HEAD
-        public static SerializationException MacAddressType_ParseLiteral_IsInvalid(IType type)
-        {
-            return new SerializationException(
-                ErrorBuilder.New()
-                    .SetMessage(ScalarResources.MacAddressType_IsInvalid_ParseLiteral)
-                    .SetCode(ErrorCodes.Scalars.InvalidSyntaxFormat)
-                    .SetExtension("actualType", WellKnownScalarTypes.MacAddress)
-=======
-        public static SerializationException UnsignedIntType_ParseValue_IsNotUnsigned(IType type)
-        {
-            return new SerializationException(
-                ErrorBuilder.New()
-                    .SetMessage(ScalarResources.UnsignedIntType_IsNotUnsigned_ParseValue)
-                    .SetCode(ErrorCodes.Scalars.InvalidRuntimeType)
-                    .SetExtension("actualType", WellKnownScalarTypes.UnsignedInt)
->>>>>>> 5ad3cd96
                     .Build(),
                 type);
         }
