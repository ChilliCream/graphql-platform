namespace HotChocolate.Types.Scalars
{
    internal static class ThrowHelper
    {
        public static SerializationException EmailAddressType_ParseLiteral_IsInvalid(IType type)
        {
            return new SerializationException(
                ErrorBuilder.New()
                    .SetMessage(ScalarResources.EmailAddress_IsInvalid_ParseLiteral)
                    .SetCode(ErrorCodes.Scalars.InvalidSyntaxFormat)
                    .SetExtension("actualType", WellKnownScalarTypes.EmailAddress)
                    .Build(),
                type);
        }

        public static SerializationException EmailAddressType_ParseValue_IsInvalid(IType type)
        {
            return new SerializationException(
                ErrorBuilder.New()
                    .SetMessage(ScalarResources.EmailAddress_IsInvalid_ParseValue)
                    .SetCode(ErrorCodes.Scalars.InvalidRuntimeType)
                    .SetExtension("actualType", WellKnownScalarTypes.EmailAddress)
                    .Build(),
                type);
        }

<<<<<<< HEAD
        public static SerializationException NegativeFloatType_ParseLiteral_IsNotNegative(IType type)
=======
        public static SerializationException NegativeIntType_ParseLiteral_IsNotNegative(IType type)
        {
            return new SerializationException(
                ErrorBuilder.New()
                    .SetMessage(ScalarResources.NegativeIntType_IsNotNegative_ParseLiteral)
                    .SetCode(ErrorCodes.Scalars.InvalidSyntaxFormat)
                    .SetExtension("actualType", WellKnownScalarTypes.NegativeInt)
                    .Build(),
                type);
        }

        public static SerializationException NegativeIntType_ParseValue_IsNotNegative(IType type)
        {
            return new SerializationException(
                ErrorBuilder.New()
                    .SetMessage(ScalarResources.NegativeIntType_IsNotNegative_ParseValue)
                    .SetCode(ErrorCodes.Scalars.InvalidRuntimeType)
                    .SetExtension("actualType", WellKnownScalarTypes.NegativeInt)
                    .Build(),
                type);
        }

        public static SerializationException NonEmptyStringType_ParseLiteral_IsEmpty(IType type)
>>>>>>> 74d370e6
        {
            return new SerializationException(
                ErrorBuilder.New()
                    .SetMessage(ScalarResources.NegativeFloatType_IsNotNegative_ParseLiteral)
                    .SetCode(ErrorCodes.Scalars.InvalidSyntaxFormat)
                    .SetExtension("actualType", WellKnownScalarTypes.NegativeFloat)
                    .Build(),
                type);
        }

        public static SerializationException NegativeFloatType_ParseValue_IsNotNegative(IType type)
        {
            return new SerializationException(
                ErrorBuilder.New()
                    .SetMessage(ScalarResources.NegativeFloatType_IsNotNegative_ParseValue)
                    .SetCode(ErrorCodes.Scalars.InvalidRuntimeType)
                    .SetExtension("actualType", WellKnownScalarTypes.NegativeFloat)
                    .Build(),
                type);
        }

<<<<<<< HEAD
        public static SerializationException NegativeIntType_ParseLiteral_IsNotNegative(IType type)
        {
            return new SerializationException(
                ErrorBuilder.New()
                    .SetMessage(ScalarResources.NegativeIntType_IsNotNegative_ParseLiteral)
                    .SetCode(ErrorCodes.Scalars.InvalidSyntaxFormat)
                    .SetExtension("actualType", WellKnownScalarTypes.NegativeInt)
=======
        public static SerializationException PhoneNumber_ParseLiteral_IsInvalid(IType type)
        {
            return new SerializationException(
                ErrorBuilder.New()
                    .SetMessage(ScalarResources.PhoneNumber_IsInvalid_ParseLiteral)
                    .SetCode(ErrorCodes.Scalars.InvalidSyntaxFormat)
                    .SetExtension("actualType", WellKnownScalarTypes.PhoneNumber)
>>>>>>> 74d370e6
                    .Build(),
                type);
        }

<<<<<<< HEAD
        public static SerializationException NegativeIntType_ParseValue_IsNotNegative(IType type)
        {
            return new SerializationException(
                ErrorBuilder.New()
                    .SetMessage(ScalarResources.NegativeIntType_IsNotNegative_ParseValue)
                    .SetCode(ErrorCodes.Scalars.InvalidRuntimeType)
                    .SetExtension("actualType", WellKnownScalarTypes.NegativeInt)
=======
        public static SerializationException PhoneNumber_ParseValue_IsInvalid(IType type)
        {
            return new SerializationException(
                ErrorBuilder.New()
                    .SetMessage(ScalarResources.PhoneNumber_IsInvalid_ParseValue)
                    .SetCode(ErrorCodes.Scalars.InvalidRuntimeType)
                    .SetExtension("actualType", WellKnownScalarTypes.PhoneNumber)
>>>>>>> 74d370e6
                    .Build(),
                type);
        }

<<<<<<< HEAD
        public static SerializationException NonEmptyStringType_ParseLiteral_IsEmpty(IType type)
        {
            return new SerializationException(
                ErrorBuilder.New()
                    .SetMessage(ScalarResources.NonEmptyStringType_IsEmpty_ParseLiteral)
                    .SetCode(ErrorCodes.Scalars.InvalidSyntaxFormat)
                    .SetExtension("actualType", WellKnownScalarTypes.NonEmptyString)
=======
        public static SerializationException PositiveIntType_ParseLiteral_ZeroOrLess(IType type)
        {
            return new SerializationException(
                ErrorBuilder.New()
                    .SetMessage(ScalarResources.PositiveIntType_ZeroOrLess_ParseLiteral)
                    .SetCode(ErrorCodes.Scalars.InvalidSyntaxFormat)
                    .SetExtension("actualType", WellKnownScalarTypes.PositiveInt)
>>>>>>> 74d370e6
                    .Build(),
                type);
        }

<<<<<<< HEAD
        public static SerializationException NonEmptyStringType_ParseValue_IsEmpty(IType type)
        {
            return new SerializationException(
                ErrorBuilder.New()
                    .SetMessage(ScalarResources.NonEmptyStringType_IsEmpty_ParseValue)
                    .SetCode(ErrorCodes.Scalars.InvalidRuntimeType)
                    .SetExtension("actualType", WellKnownScalarTypes.NonEmptyString)
                    .Build(),
                type);
        }
        public static SerializationException PositiveIntType_ParseLiteral_ZeroOrLess(IType type)
        {
            return new SerializationException(
                ErrorBuilder.New()
                    .SetMessage(ScalarResources.PositiveIntType_ZeroOrLess_ParseLiteral)
                    .SetCode(ErrorCodes.Scalars.InvalidRuntimeType)
                    .SetExtension("actualType", WellKnownScalarTypes.PositiveInt)
                    .Build(),
                type);
        }

        public static SerializationException PositiveIntType_ParseValue_ZeroOrLess(IType type)
        {
            return new SerializationException(
                ErrorBuilder.New()
                    .SetMessage(ScalarResources.PositiveIntType_ZeroOrLess_ParseValue)
                    .SetCode(ErrorCodes.Scalars.InvalidRuntimeType)
=======
        public static SerializationException PositiveIntType_ParseValue_ZeroOrLess(IType type)
        {
            return new SerializationException(
                ErrorBuilder.New()
                    .SetMessage(ScalarResources.PositiveIntType_ZeroOrLess_ParseValue)
                    .SetCode(ErrorCodes.Scalars.InvalidRuntimeType)
>>>>>>> 74d370e6
                    .SetExtension("actualType", WellKnownScalarTypes.PositiveInt)
                    .Build(),
                type);
        }
    }
}<|MERGE_RESOLUTION|>--- conflicted
+++ resolved
@@ -24,9 +24,28 @@
                 type);
         }
 
-<<<<<<< HEAD
         public static SerializationException NegativeFloatType_ParseLiteral_IsNotNegative(IType type)
-=======
+        {
+            return new SerializationException(
+                ErrorBuilder.New()
+                    .SetMessage(ScalarResources.NegativeFloatType_IsNotNegative_ParseLiteral)
+                    .SetCode(ErrorCodes.Scalars.InvalidSyntaxFormat)
+                    .SetExtension("actualType", WellKnownScalarTypes.NegativeFloat)
+                    .Build(),
+                type);
+        }
+
+        public static SerializationException NegativeFloatType_ParseValue_IsNotNegative(IType type)
+        {
+            return new SerializationException(
+                ErrorBuilder.New()
+                    .SetMessage(ScalarResources.NegativeFloatType_IsNotNegative_ParseValue)
+                    .SetCode(ErrorCodes.Scalars.InvalidRuntimeType)
+                    .SetExtension("actualType", WellKnownScalarTypes.NegativeFloat)
+                    .Build(),
+                type);
+        }
+
         public static SerializationException NegativeIntType_ParseLiteral_IsNotNegative(IType type)
         {
             return new SerializationException(
@@ -50,92 +69,16 @@
         }
 
         public static SerializationException NonEmptyStringType_ParseLiteral_IsEmpty(IType type)
->>>>>>> 74d370e6
-        {
-            return new SerializationException(
-                ErrorBuilder.New()
-                    .SetMessage(ScalarResources.NegativeFloatType_IsNotNegative_ParseLiteral)
-                    .SetCode(ErrorCodes.Scalars.InvalidSyntaxFormat)
-                    .SetExtension("actualType", WellKnownScalarTypes.NegativeFloat)
-                    .Build(),
-                type);
-        }
-
-        public static SerializationException NegativeFloatType_ParseValue_IsNotNegative(IType type)
-        {
-            return new SerializationException(
-                ErrorBuilder.New()
-                    .SetMessage(ScalarResources.NegativeFloatType_IsNotNegative_ParseValue)
-                    .SetCode(ErrorCodes.Scalars.InvalidRuntimeType)
-                    .SetExtension("actualType", WellKnownScalarTypes.NegativeFloat)
-                    .Build(),
-                type);
-        }
-
-<<<<<<< HEAD
-        public static SerializationException NegativeIntType_ParseLiteral_IsNotNegative(IType type)
-        {
-            return new SerializationException(
-                ErrorBuilder.New()
-                    .SetMessage(ScalarResources.NegativeIntType_IsNotNegative_ParseLiteral)
-                    .SetCode(ErrorCodes.Scalars.InvalidSyntaxFormat)
-                    .SetExtension("actualType", WellKnownScalarTypes.NegativeInt)
-=======
-        public static SerializationException PhoneNumber_ParseLiteral_IsInvalid(IType type)
-        {
-            return new SerializationException(
-                ErrorBuilder.New()
-                    .SetMessage(ScalarResources.PhoneNumber_IsInvalid_ParseLiteral)
-                    .SetCode(ErrorCodes.Scalars.InvalidSyntaxFormat)
-                    .SetExtension("actualType", WellKnownScalarTypes.PhoneNumber)
->>>>>>> 74d370e6
-                    .Build(),
-                type);
-        }
-
-<<<<<<< HEAD
-        public static SerializationException NegativeIntType_ParseValue_IsNotNegative(IType type)
-        {
-            return new SerializationException(
-                ErrorBuilder.New()
-                    .SetMessage(ScalarResources.NegativeIntType_IsNotNegative_ParseValue)
-                    .SetCode(ErrorCodes.Scalars.InvalidRuntimeType)
-                    .SetExtension("actualType", WellKnownScalarTypes.NegativeInt)
-=======
-        public static SerializationException PhoneNumber_ParseValue_IsInvalid(IType type)
-        {
-            return new SerializationException(
-                ErrorBuilder.New()
-                    .SetMessage(ScalarResources.PhoneNumber_IsInvalid_ParseValue)
-                    .SetCode(ErrorCodes.Scalars.InvalidRuntimeType)
-                    .SetExtension("actualType", WellKnownScalarTypes.PhoneNumber)
->>>>>>> 74d370e6
-                    .Build(),
-                type);
-        }
-
-<<<<<<< HEAD
-        public static SerializationException NonEmptyStringType_ParseLiteral_IsEmpty(IType type)
         {
             return new SerializationException(
                 ErrorBuilder.New()
                     .SetMessage(ScalarResources.NonEmptyStringType_IsEmpty_ParseLiteral)
                     .SetCode(ErrorCodes.Scalars.InvalidSyntaxFormat)
                     .SetExtension("actualType", WellKnownScalarTypes.NonEmptyString)
-=======
-        public static SerializationException PositiveIntType_ParseLiteral_ZeroOrLess(IType type)
-        {
-            return new SerializationException(
-                ErrorBuilder.New()
-                    .SetMessage(ScalarResources.PositiveIntType_ZeroOrLess_ParseLiteral)
-                    .SetCode(ErrorCodes.Scalars.InvalidSyntaxFormat)
-                    .SetExtension("actualType", WellKnownScalarTypes.PositiveInt)
->>>>>>> 74d370e6
                     .Build(),
                 type);
         }
 
-<<<<<<< HEAD
         public static SerializationException NonEmptyStringType_ParseValue_IsEmpty(IType type)
         {
             return new SerializationException(
@@ -146,12 +89,35 @@
                     .Build(),
                 type);
         }
+
+        public static SerializationException PhoneNumber_ParseLiteral_IsInvalid(IType type)
+        {
+            return new SerializationException(
+                ErrorBuilder.New()
+                    .SetMessage(ScalarResources.PhoneNumber_IsInvalid_ParseLiteral)
+                    .SetCode(ErrorCodes.Scalars.InvalidSyntaxFormat)
+                    .SetExtension("actualType", WellKnownScalarTypes.PhoneNumber)
+                    .Build(),
+                type);
+        }
+
+        public static SerializationException PhoneNumber_ParseValue_IsInvalid(IType type)
+        {
+            return new SerializationException(
+                ErrorBuilder.New()
+                    .SetMessage(ScalarResources.PhoneNumber_IsInvalid_ParseValue)
+                    .SetCode(ErrorCodes.Scalars.InvalidRuntimeType)
+                    .SetExtension("actualType", WellKnownScalarTypes.PhoneNumber)
+                    .Build(),
+                type);
+        }
+
         public static SerializationException PositiveIntType_ParseLiteral_ZeroOrLess(IType type)
         {
             return new SerializationException(
                 ErrorBuilder.New()
                     .SetMessage(ScalarResources.PositiveIntType_ZeroOrLess_ParseLiteral)
-                    .SetCode(ErrorCodes.Scalars.InvalidRuntimeType)
+                    .SetCode(ErrorCodes.Scalars.InvalidSyntaxFormat)
                     .SetExtension("actualType", WellKnownScalarTypes.PositiveInt)
                     .Build(),
                 type);
@@ -163,14 +129,6 @@
                 ErrorBuilder.New()
                     .SetMessage(ScalarResources.PositiveIntType_ZeroOrLess_ParseValue)
                     .SetCode(ErrorCodes.Scalars.InvalidRuntimeType)
-=======
-        public static SerializationException PositiveIntType_ParseValue_ZeroOrLess(IType type)
-        {
-            return new SerializationException(
-                ErrorBuilder.New()
-                    .SetMessage(ScalarResources.PositiveIntType_ZeroOrLess_ParseValue)
-                    .SetCode(ErrorCodes.Scalars.InvalidRuntimeType)
->>>>>>> 74d370e6
                     .SetExtension("actualType", WellKnownScalarTypes.PositiveInt)
                     .Build(),
                 type);
