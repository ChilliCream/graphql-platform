namespace HotChocolate.Types.Scalars
{
    internal static class ThrowHelper
    {
        public static SerializationException EmailAddressType_ParseLiteral_IsInvalid(IType type)
        {
            return new SerializationException(
                ErrorBuilder.New()
                    .SetMessage(ScalarResources.EmailAddress_IsInvalid_ParseLiteral)
                    .SetCode(ErrorCodes.Scalars.InvalidSyntaxFormat)
                    .SetExtension("actualType", WellKnownScalarTypes.EmailAddress)
                    .Build(),
                type);
        }

        public static SerializationException EmailAddressType_ParseValue_IsInvalid(IType type)
        {
            return new SerializationException(
                ErrorBuilder.New()
                    .SetMessage(ScalarResources.EmailAddress_IsInvalid_ParseValue)
                    .SetCode(ErrorCodes.Scalars.InvalidRuntimeType)
                    .SetExtension("actualType", WellKnownScalarTypes.EmailAddress)
                    .Build(),
                type);
        }

        public static SerializationException NegativeIntType_ParseLiteral_IsNotNegative(IType type)
        {
            return new SerializationException(
                ErrorBuilder.New()
                    .SetMessage(ScalarResources.NegativeIntType_IsNotNegative_ParseLiteral)
                    .SetCode(ErrorCodes.Scalars.InvalidSyntaxFormat)
                    .SetExtension("actualType", WellKnownScalarTypes.NegativeInt)
                    .Build(),
                type);
        }
        public static SerializationException NegativeIntType_ParseValue_IsNotNegative(IType type)
        {
            return new SerializationException(
                ErrorBuilder.New()
                    .SetMessage(ScalarResources.NegativeIntType_IsNotNegative_ParseValue)
                    .SetCode(ErrorCodes.Scalars.InvalidRuntimeType)
                    .SetExtension("actualType", WellKnownScalarTypes.NegativeInt)
                    .Build(),
                type);
        }
        public static SerializationException NonEmptyStringType_ParseLiteral_IsEmpty(IType type)
        {
            return new SerializationException(
                ErrorBuilder.New()
                    .SetMessage(ScalarResources.NonEmptyStringType_IsEmpty_ParseLiteral)
                    .SetCode(ErrorCodes.Scalars.InvalidSyntaxFormat)
                    .SetExtension("actualType", WellKnownScalarTypes.NonEmptyString)
                    .Build(),
                type);
        }

        public static SerializationException NonEmptyStringType_ParseValue_IsEmpty(IType type)
        {
            return new SerializationException(
                ErrorBuilder.New()
                    .SetMessage(ScalarResources.NonEmptyStringType_IsEmpty_ParseValue)
                    .SetCode(ErrorCodes.Scalars.InvalidRuntimeType)
                    .SetExtension("actualType", WellKnownScalarTypes.NonEmptyString)
                    .Build(),
                type);
        }

<<<<<<< HEAD
        public static SerializationException NonPositiveIntType_ParseLiteral_IsNotNonPositive(IType type)
        {
            return new SerializationException(
                ErrorBuilder.New()
                    .SetMessage(ScalarResources.NonPositiveIntType_IsNotNonPositive_ParseLiteral)
                    .SetCode(ErrorCodes.Scalars.InvalidSyntaxFormat)
                    .SetExtension("actualType", WellKnownScalarTypes.NonPositiveInt)
=======
        public static SerializationException NonNegativeFloatType_ParseLiteral_IsNotNonNegative(IType type)
        {
            return new SerializationException(
                ErrorBuilder.New()
                    .SetMessage(ScalarResources.NonNegativeFloatType_IsNotNonNegative_ParseLiteral)
                    .SetCode(ErrorCodes.Scalars.InvalidSyntaxFormat)
                    .SetExtension("actualType", WellKnownScalarTypes.NonNegativeFloat)
>>>>>>> 2f91821b
                    .Build(),
                type);
        }

<<<<<<< HEAD
        public static SerializationException NonPositiveIntType_ParseValue_IsNotNonPositive(IType type)
        {
            return new SerializationException(
                ErrorBuilder.New()
                    .SetMessage(ScalarResources.NonPositiveIntType_IsNotNonPositive_ParseValue)
                    .SetCode(ErrorCodes.Scalars.InvalidRuntimeType)
                    .SetExtension("actualType", WellKnownScalarTypes.NonPositiveInt)
=======
        public static SerializationException NonNegativeFloatType_ParseValue_IsNotNonNegative(IType type)
        {
            return new SerializationException(
                ErrorBuilder.New()
                    .SetMessage(ScalarResources.NonNegativeFloatType_IsNotNonNegative_ParseValue)
                    .SetCode(ErrorCodes.Scalars.InvalidRuntimeType)
                    .SetExtension("actualType", WellKnownScalarTypes.NonNegativeFloat)
>>>>>>> 2f91821b
                    .Build(),
                type);
        }

        public static SerializationException PhoneNumber_ParseLiteral_IsInvalid(IType type)
        {
            return new SerializationException(
                ErrorBuilder.New()
                    .SetMessage(ScalarResources.PhoneNumber_IsInvalid_ParseLiteral)
                    .SetCode(ErrorCodes.Scalars.InvalidSyntaxFormat)
                    .SetExtension("actualType", WellKnownScalarTypes.PhoneNumber)
                    .Build(),
                type);
        }

        public static SerializationException PhoneNumber_ParseValue_IsInvalid(IType type)
        {
            return new SerializationException(
                ErrorBuilder.New()
                    .SetMessage(ScalarResources.PhoneNumber_IsInvalid_ParseValue)
                    .SetCode(ErrorCodes.Scalars.InvalidRuntimeType)
                    .SetExtension("actualType", WellKnownScalarTypes.PhoneNumber)
                    .Build(),
                type);
        }

        public static SerializationException PositiveIntType_ParseLiteral_ZeroOrLess(IType type)
        {
            return new SerializationException(
                ErrorBuilder.New()
                    .SetMessage(ScalarResources.PositiveIntType_ZeroOrLess_ParseLiteral)
                    .SetCode(ErrorCodes.Scalars.InvalidSyntaxFormat)
                    .SetExtension("actualType", WellKnownScalarTypes.PositiveInt)
                    .Build(),
                type);
        }

        public static SerializationException PositiveIntType_ParseValue_ZeroOrLess(IType type)
        {
            return new SerializationException(
                ErrorBuilder.New()
                    .SetMessage(ScalarResources.PositiveIntType_ZeroOrLess_ParseValue)
                    .SetCode(ErrorCodes.Scalars.InvalidRuntimeType)
                    .SetExtension("actualType", WellKnownScalarTypes.PositiveInt)
                    .Build(),
                type);
        }
    }
}<|MERGE_RESOLUTION|>--- conflicted
+++ resolved
@@ -66,44 +66,50 @@
                 type);
         }
 
-<<<<<<< HEAD
-        public static SerializationException NonPositiveIntType_ParseLiteral_IsNotNonPositive(IType type)
+        public static SerializationException NonPositiveIntType_ParseLiteral_IsNotNonPositive(
+            IType type)
         {
             return new SerializationException(
                 ErrorBuilder.New()
                     .SetMessage(ScalarResources.NonPositiveIntType_IsNotNonPositive_ParseLiteral)
                     .SetCode(ErrorCodes.Scalars.InvalidSyntaxFormat)
                     .SetExtension("actualType", WellKnownScalarTypes.NonPositiveInt)
-=======
-        public static SerializationException NonNegativeFloatType_ParseLiteral_IsNotNonNegative(IType type)
+                    .Build(),
+                type);
+        }
+
+        public static SerializationException NonPositiveIntType_ParseValue_IsNotNonPositive(
+            IType type)
+        {
+            return new SerializationException(
+                ErrorBuilder.New()
+                    .SetMessage(ScalarResources.NonPositiveIntType_IsNotNonPositive_ParseValue)
+                    .SetCode(ErrorCodes.Scalars.InvalidRuntimeType)
+                    .SetExtension("actualType", WellKnownScalarTypes.NonPositiveInt)
+                    .Build(),
+                type);
+        }
+
+        public static SerializationException NonNegativeFloatType_ParseLiteral_IsNotNonNegative(
+            IType type)
         {
             return new SerializationException(
                 ErrorBuilder.New()
                     .SetMessage(ScalarResources.NonNegativeFloatType_IsNotNonNegative_ParseLiteral)
                     .SetCode(ErrorCodes.Scalars.InvalidSyntaxFormat)
                     .SetExtension("actualType", WellKnownScalarTypes.NonNegativeFloat)
->>>>>>> 2f91821b
                     .Build(),
                 type);
         }
 
-<<<<<<< HEAD
-        public static SerializationException NonPositiveIntType_ParseValue_IsNotNonPositive(IType type)
-        {
-            return new SerializationException(
-                ErrorBuilder.New()
-                    .SetMessage(ScalarResources.NonPositiveIntType_IsNotNonPositive_ParseValue)
-                    .SetCode(ErrorCodes.Scalars.InvalidRuntimeType)
-                    .SetExtension("actualType", WellKnownScalarTypes.NonPositiveInt)
-=======
-        public static SerializationException NonNegativeFloatType_ParseValue_IsNotNonNegative(IType type)
+        public static SerializationException NonNegativeFloatType_ParseValue_IsNotNonNegative(
+            IType type)
         {
             return new SerializationException(
                 ErrorBuilder.New()
                     .SetMessage(ScalarResources.NonNegativeFloatType_IsNotNonNegative_ParseValue)
                     .SetCode(ErrorCodes.Scalars.InvalidRuntimeType)
                     .SetExtension("actualType", WellKnownScalarTypes.NonNegativeFloat)
->>>>>>> 2f91821b
                     .Build(),
                 type);
         }
