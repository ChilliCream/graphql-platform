namespace HotChocolate.Types.Scalars
{
    internal static class ThrowHelper
    {
        public static SerializationException EmailAddressType_ParseLiteral_IsInvalid(IType type)
        {
            return new SerializationException(
                ErrorBuilder.New()
                    .SetMessage(ScalarResources.EmailAddressType_IsInvalid_ParseLiteral)
                    .SetCode(ErrorCodes.Scalars.InvalidSyntaxFormat)
                    .SetExtension("actualType", WellKnownScalarTypes.EmailAddress)
                    .Build(),
                type);
        }

        public static SerializationException EmailAddressType_ParseValue_IsInvalid(IType type)
        {
            return new SerializationException(
                ErrorBuilder.New()
                    .SetMessage(ScalarResources.EmailAddressType_IsInvalid_ParseValue)
                    .SetCode(ErrorCodes.Scalars.InvalidRuntimeType)
                    .SetExtension("actualType", WellKnownScalarTypes.EmailAddress)
                    .Build(),
                type);
        }

        public static SerializationException HexColorType_ParseValue_IsInvalid(IType type)
        {
            return new SerializationException(
                ErrorBuilder.New()
                    .SetMessage(ScalarResources.HexColorType_IsInvalid_ParseValue)
                    .SetCode(ErrorCodes.Scalars.InvalidRuntimeType)
                    .SetExtension("actualType", WellKnownScalarTypes.HexColor)
                    .Build(),
                type);
        }

        public static SerializationException HexColorType_ParseLiteral_IsInvalid(IType type)
        {
            return new SerializationException(
                ErrorBuilder.New()
                    .SetMessage(ScalarResources.HexColorType_IsInvalid_ParseLiteral)
                    .SetCode(ErrorCodes.Scalars.InvalidSyntaxFormat)
                    .SetExtension("actualType", WellKnownScalarTypes.HexColor)
                    .Build(),
                type);
        }

        public static SerializationException HslType_ParseValue_IsInvalid(IType type)
        {
            return new SerializationException(
                ErrorBuilder.New()
                    .SetMessage(ScalarResources.HslType_IsInvalid_ParseValue)
                    .SetCode(ErrorCodes.Scalars.InvalidRuntimeType)
                    .SetExtension("actualType", WellKnownScalarTypes.Hsl)
                    .Build(),
                type);
        }

        public static SerializationException HslType_ParseLiteral_IsInvalid(IType type)
        {
            return new SerializationException(
                ErrorBuilder.New()
                    .SetMessage(ScalarResources.HslType_IsInvalid_ParseLiteral)
                    .SetCode(ErrorCodes.Scalars.InvalidSyntaxFormat)
                    .SetExtension("actualType", WellKnownScalarTypes.Hsl)
                    .Build(),
                type);
        }

        public static SerializationException HslaType_ParseValue_IsInvalid(IType type)
        {
            return new SerializationException(
                ErrorBuilder.New()
                    .SetMessage(ScalarResources.HslaType_IsInvalid_ParseValue)
                    .SetCode(ErrorCodes.Scalars.InvalidRuntimeType)
                    .SetExtension("actualType", WellKnownScalarTypes.Hsla)
                    .Build(),
                type);
        }

        public static SerializationException HslaType_ParseLiteral_IsInvalid(IType type)
        {
            return new SerializationException(
                ErrorBuilder.New()
                    .SetMessage(ScalarResources.HslaType_IsInvalid_ParseLiteral)
                    .SetCode(ErrorCodes.Scalars.InvalidSyntaxFormat)
                    .SetExtension("actualType", WellKnownScalarTypes.Hsla)
                    .Build(),
                type);
        }

        public static SerializationException IPv4Type_ParseValue_IsInvalid(IType type)
        {
            return new SerializationException(
                ErrorBuilder.New()
                    .SetMessage(ScalarResources.IPv4Type_IsInvalid_ParseValue)
                    .SetCode(ErrorCodes.Scalars.InvalidRuntimeType)
                    .SetExtension("actualType", WellKnownScalarTypes.IPv4)
                    .Build(),
                type);
        }

        public static SerializationException IPv4Type_ParseLiteral_IsInvalid(IType type)
        {
            return new SerializationException(
                ErrorBuilder.New()
                    .SetMessage(ScalarResources.IPv4Type_IsInvalid_ParseLiteral)
                    .SetCode(ErrorCodes.Scalars.InvalidSyntaxFormat)
                    .SetExtension("actualType", WellKnownScalarTypes.IPv4)
                    .Build(),
                type);
        }

        public static SerializationException IPv6Type_ParseValue_IsInvalid(IType type)
        {
            return new SerializationException(
                ErrorBuilder.New()
                    .SetMessage(ScalarResources.IPv6Type_IsInvalid_ParseValue)
                    .SetCode(ErrorCodes.Scalars.InvalidRuntimeType)
                    .SetExtension("actualType", WellKnownScalarTypes.IPv6)
                    .Build(),
                type);
        }

        public static SerializationException IPv6Type_ParseLiteral_IsInvalid(IType type)
        {
            return new SerializationException(
                ErrorBuilder.New()
                    .SetMessage(ScalarResources.IPv6Type_IsInvalid_ParseLiteral)
                    .SetCode(ErrorCodes.Scalars.InvalidSyntaxFormat)
                    .SetExtension("actualType", WellKnownScalarTypes.IPv6)
                    .Build(),
                type);
        }

        public static SerializationException IsbnType_ParseValue_IsInvalid(IType type)
        {
            return new SerializationException(
                ErrorBuilder.New()
                    .SetMessage(ScalarResources.IsbnType_IsInvalid_ParseValue)
                    .SetCode(ErrorCodes.Scalars.InvalidRuntimeType)
                    .SetExtension("actualType", WellKnownScalarTypes.Isbn)
                    .Build(),
                type);
        }

        public static SerializationException IsbnType_ParseLiteral_IsInvalid(IType type)
        {
            return new SerializationException(
                ErrorBuilder.New()
                    .SetMessage(ScalarResources.IsbnType_IsInvalid_ParseLiteral)
                    .SetCode(ErrorCodes.Scalars.InvalidSyntaxFormat)
                    .SetExtension("actualType", WellKnownScalarTypes.Isbn)
                    .Build(),
                type);
        }

        public static SerializationException MacAddressType_ParseValue_IsInvalid(IType type)
        {
            return new SerializationException(
                ErrorBuilder.New()
                    .SetMessage(ScalarResources.MacAddressType_IsInvalid_ParseValue)
                    .SetCode(ErrorCodes.Scalars.InvalidRuntimeType)
                    .SetExtension("actualType", WellKnownScalarTypes.MacAddress)
                    .Build(),
                type);
        }

        public static SerializationException MacAddressType_ParseLiteral_IsInvalid(IType type)
        {
            return new SerializationException(
                ErrorBuilder.New()
                    .SetMessage(ScalarResources.MacAddressType_IsInvalid_ParseLiteral)
                    .SetCode(ErrorCodes.Scalars.InvalidSyntaxFormat)
                    .SetExtension("actualType", WellKnownScalarTypes.MacAddress)
                    .Build(),
                type);
        }

        public static SerializationException NegativeFloatType_ParseLiteral_IsNotNegative(
            IType type)
        {
            return new SerializationException(
                ErrorBuilder.New()
                    .SetMessage(ScalarResources.NegativeFloatType_IsNotNegative_ParseLiteral)
                    .SetCode(ErrorCodes.Scalars.InvalidSyntaxFormat)
                    .SetExtension("actualType", WellKnownScalarTypes.NegativeFloat)
                    .Build(),
                type);
        }

        public static SerializationException NegativeFloatType_ParseValue_IsNotNegative(IType type)
        {
            return new SerializationException(
                ErrorBuilder.New()
                    .SetMessage(ScalarResources.NegativeFloatType_IsNotNegative_ParseValue)
                    .SetCode(ErrorCodes.Scalars.InvalidRuntimeType)
                    .SetExtension("actualType", WellKnownScalarTypes.NegativeFloat)
                    .Build(),
                type);
        }

        public static SerializationException NegativeIntType_ParseLiteral_IsNotNegative(IType type)
        {
            return new SerializationException(
                ErrorBuilder.New()
                    .SetMessage(ScalarResources.NegativeIntType_IsNotNegative_ParseLiteral)
                    .SetCode(ErrorCodes.Scalars.InvalidSyntaxFormat)
                    .SetExtension("actualType", WellKnownScalarTypes.NegativeInt)
                    .Build(),
                type);
        }

        public static SerializationException NegativeIntType_ParseValue_IsNotNegative(IType type)
        {
            return new SerializationException(
                ErrorBuilder.New()
                    .SetMessage(ScalarResources.NegativeIntType_IsNotNegative_ParseValue)
                    .SetCode(ErrorCodes.Scalars.InvalidRuntimeType)
                    .SetExtension("actualType", WellKnownScalarTypes.NegativeInt)
                    .Build(),
                type);
        }

        public static SerializationException NonEmptyStringType_ParseLiteral_IsEmpty(IType type)
        {
            return new SerializationException(
                ErrorBuilder.New()
                    .SetMessage(ScalarResources.NonEmptyStringType_IsEmpty_ParseLiteral)
                    .SetCode(ErrorCodes.Scalars.InvalidSyntaxFormat)
                    .SetExtension("actualType", WellKnownScalarTypes.NonEmptyString)
                    .Build(),
                type);
        }

        public static SerializationException NonEmptyStringType_ParseValue_IsEmpty(IType type)
        {
            return new SerializationException(
                ErrorBuilder.New()
                    .SetMessage(ScalarResources.NonEmptyStringType_IsEmpty_ParseValue)
                    .SetCode(ErrorCodes.Scalars.InvalidRuntimeType)
                    .SetExtension("actualType", WellKnownScalarTypes.NonEmptyString)
                    .Build(),
                type);
        }

        public static SerializationException NonNegativeIntType_ParseLiteral_IsNotNonNegative(
            IType type)
        {
            return new SerializationException(
                ErrorBuilder.New()
                    .SetMessage(ScalarResources.NonNegativeIntType_IsNotNonNegative_ParseLiteral)
                    .SetCode(ErrorCodes.Scalars.InvalidSyntaxFormat)
                    .SetExtension("actualType", WellKnownScalarTypes.NonNegativeInt)
                    .Build(),
                type);
        }

        public static SerializationException NonNegativeIntType_ParseValue_IsNotNonNegative(
            IType type)
        {
            return new SerializationException(
                ErrorBuilder.New()
                    .SetMessage(ScalarResources.NonNegativeIntType_IsNotNonNegative_ParseValue)
                    .SetCode(ErrorCodes.Scalars.InvalidRuntimeType)
                    .SetExtension("actualType", WellKnownScalarTypes.NonNegativeInt)
                    .Build(),
                type);
        }

        public static SerializationException NonPositiveIntType_ParseLiteral_IsNotNonPositive(
            IType type)
        {
            return new SerializationException(
                ErrorBuilder.New()
                    .SetMessage(ScalarResources.NonPositiveIntType_IsNotNonPositive_ParseLiteral)
                    .SetCode(ErrorCodes.Scalars.InvalidSyntaxFormat)
                    .SetExtension("actualType", WellKnownScalarTypes.NonPositiveInt)
                    .Build(),
                type);
        }

        public static SerializationException NonPositiveFloatType_ParseLiteral_IsNotNonPositive(
            IType type)
        {
            return new SerializationException(
                ErrorBuilder.New()
                    .SetMessage(ScalarResources.NonPositiveFloatType_IsNotNonPositive_ParseLiteral)
                    .SetCode(ErrorCodes.Scalars.InvalidSyntaxFormat)
                    .SetExtension("actualType", WellKnownScalarTypes.NonPositiveFloat)
                    .Build(),
                type);
        }

        public static SerializationException NonPositiveFloatType_ParseValue_IsNotNonPositive(
            IType type)
        {
            return new SerializationException(
                ErrorBuilder.New()
                    .SetMessage(ScalarResources.NonPositiveFloatType_IsNotNonPositive_ParseValue)
                    .SetCode(ErrorCodes.Scalars.InvalidRuntimeType)
                    .SetExtension("actualType", WellKnownScalarTypes.NonPositiveFloat)
                    .Build(),
                type);
        }

        public static SerializationException NonPositiveIntType_ParseValue_IsNotNonPositive(
            IType type)
        {
            return new SerializationException(
                ErrorBuilder.New()
                    .SetMessage(ScalarResources.NonPositiveIntType_IsNotNonPositive_ParseValue)
                    .SetCode(ErrorCodes.Scalars.InvalidRuntimeType)
                    .SetExtension("actualType", WellKnownScalarTypes.NonPositiveInt)
                    .Build(),
                type);
        }

        public static SerializationException NonNegativeFloatType_ParseLiteral_IsNotNonNegative(
            IType type)
        {
            return new SerializationException(
                ErrorBuilder.New()
                    .SetMessage(ScalarResources.NonNegativeFloatType_IsNotNonNegative_ParseLiteral)
                    .SetCode(ErrorCodes.Scalars.InvalidSyntaxFormat)
                    .SetExtension("actualType", WellKnownScalarTypes.NonNegativeFloat)
                    .Build(),
                type);
        }

        public static SerializationException NonNegativeFloatType_ParseValue_IsNotNonNegative(
            IType type)
        {
            return new SerializationException(
                ErrorBuilder.New()
                    .SetMessage(ScalarResources.NonNegativeFloatType_IsNotNonNegative_ParseValue)
                    .SetCode(ErrorCodes.Scalars.InvalidRuntimeType)
                    .SetExtension("actualType", WellKnownScalarTypes.NonNegativeFloat)
                    .Build(),
                type);
        }

        public static SerializationException PhoneNumber_ParseLiteral_IsInvalid(IType type)
        {
            return new SerializationException(
                ErrorBuilder.New()
                    .SetMessage(ScalarResources.PhoneNumberType_IsInvalid_ParseLiteral)
                    .SetCode(ErrorCodes.Scalars.InvalidSyntaxFormat)
                    .SetExtension("actualType", WellKnownScalarTypes.PhoneNumber)
                    .Build(),
                type);
        }

        public static SerializationException PhoneNumber_ParseValue_IsInvalid(IType type)
        {
            return new SerializationException(
                ErrorBuilder.New()
                    .SetMessage(ScalarResources.PhoneNumberType_IsInvalid_ParseValue)
                    .SetCode(ErrorCodes.Scalars.InvalidRuntimeType)
                    .SetExtension("actualType", WellKnownScalarTypes.PhoneNumber)
                    .Build(),
                type);
        }

        public static SerializationException PortType_ParseLiteral_OutOfRange(IType type)
        {
            return new SerializationException(
                ErrorBuilder.New()
                    .SetMessage(ScalarResources.PortType_OutOfRange_ParseLiteral)
                    .SetCode(ErrorCodes.Scalars.InvalidSyntaxFormat)
                    .SetExtension("actualType", WellKnownScalarTypes.Port)
                    .Build(),
                type);
        }

        public static SerializationException PortType_ParseValue_OutOfRange(IType type)
        {
            return new SerializationException(
                ErrorBuilder.New()
                    .SetMessage(ScalarResources.PortType_OutOfRange_ParseValue)
                    .SetCode(ErrorCodes.Scalars.InvalidRuntimeType)
                    .SetExtension("actualType", WellKnownScalarTypes.Port)
                    .Build(),
                type);
        }

        public static SerializationException PositiveIntType_ParseLiteral_ZeroOrLess(IType type)
        {
            return new SerializationException(
                ErrorBuilder.New()
                    .SetMessage(ScalarResources.PositiveIntType_ZeroOrLess_ParseLiteral)
                    .SetCode(ErrorCodes.Scalars.InvalidSyntaxFormat)
                    .SetExtension("actualType", WellKnownScalarTypes.PositiveInt)
                    .Build(),
                type);
        }

        public static SerializationException PositiveIntType_ParseValue_ZeroOrLess(IType type)
        {
            return new SerializationException(
                ErrorBuilder.New()
                    .SetMessage(ScalarResources.PositiveIntType_ZeroOrLess_ParseValue)
                    .SetCode(ErrorCodes.Scalars.InvalidRuntimeType)
                    .SetExtension("actualType", WellKnownScalarTypes.PositiveInt)
                    .Build(),
                type);
        }

        public static SerializationException PostalCodeType_ParseLiteral_IsInvalid(IType type)
        {
            return new SerializationException(
                ErrorBuilder.New()
                    .SetMessage(ScalarResources.PostalCodeType_IsInvalid_ParseLiteral)
                    .SetCode(ErrorCodes.Scalars.InvalidSyntaxFormat)
                    .SetExtension("actualType", WellKnownScalarTypes.PostalCode)
                    .Build(),
                type);
        }

        public static SerializationException PostalCodeType_ParseValue_IsInvalid(IType type)
        {
            return new SerializationException(
                ErrorBuilder.New()
                    .SetMessage(ScalarResources.PostalCodeType_IsInvalid_ParseValue)
                    .SetCode(ErrorCodes.Scalars.InvalidRuntimeType)
                    .SetExtension("actualType", WellKnownScalarTypes.PostalCode)
                    .Build(),
                type);
        }

        public static SerializationException RegexType_ParseValue_IsInvalid(
            IType type,
            string name)
        {
            return new SerializationException(
                ErrorBuilder.New()
                    .SetMessage(
                        string.Format(
                            ScalarResources.RegexType_IsInvalid_ParseValue,
                            name))
                    .SetCode(ErrorCodes.Scalars.InvalidRuntimeType)
                    .Build(),
                type);
        }

        public static SerializationException RegexType_ParseLiteral_IsInvalid(
            IType type,
            string name)
        {
            return new SerializationException(
                ErrorBuilder.New()
                    .SetMessage(
                        string.Format(
                            ScalarResources.RegexType_IsInvalid_ParseLiteral,
                            name))
                    .SetCode(ErrorCodes.Scalars.InvalidSyntaxFormat)
                    .Build(),
                type);
        }

        public static SerializationException RgbType_ParseLiteral_IsInvalid(IType type)
        {
            return new SerializationException(
                ErrorBuilder.New()
                    .SetMessage(ScalarResources.RgbType_IsInvalid_ParseLiteral)
                    .SetCode(ErrorCodes.Scalars.InvalidSyntaxFormat)
                    .SetExtension("actualType", WellKnownScalarTypes.Rgb)
                    .Build(),
                type);
        }

        public static SerializationException RgbType_ParseValue_IsInvalid(IType type)
        {
            return new SerializationException(
                ErrorBuilder.New()
                    .SetMessage(ScalarResources.RgbType_IsInvalid_ParseValue)
                    .SetCode(ErrorCodes.Scalars.InvalidRuntimeType)
                    .SetExtension("actualType", WellKnownScalarTypes.Rgb)
                    .Build(),
                type);
        }

        public static SerializationException UnsignedIntType_ParseLiteral_IsNotUnsigned(IType type)
        {
            return new SerializationException(
                ErrorBuilder.New()
                    .SetMessage(ScalarResources.UnsignedIntType_IsNotUnsigned_ParseLiteral)
                    .SetCode(ErrorCodes.Scalars.InvalidSyntaxFormat)
                    .SetExtension("actualType", WellKnownScalarTypes.UnsignedInt)
                    .Build(),
                type);
        }

<<<<<<< HEAD
        public static SerializationException UnsignedLongType_ParseValue_IsNotUnsigned(IType type)
        {
            return new SerializationException(
                ErrorBuilder.New()
                    .SetMessage(ScalarResources.UnsignedLongType_IsNotUnsigned_ParseValue)
                    .SetCode(ErrorCodes.Scalars.InvalidRuntimeType)
                    .SetExtension("actualType", WellKnownScalarTypes.UnsignedLong)
                    .Build(),
                type);
        }

        public static SerializationException UnsignedLongType_ParseLiteral_IsNotUnsigned(IType type)
        {
            return new SerializationException(
                ErrorBuilder.New()
                    .SetMessage(ScalarResources.UnsignedLongType_IsNotUnsigned_ParseLiteral)
                    .SetCode(ErrorCodes.Scalars.InvalidSyntaxFormat)
                    .SetExtension("actualType", WellKnownScalarTypes.UnsignedLong)
=======
        public static SerializationException UnsignedIntType_ParseValue_IsNotUnsigned(IType type)
        {
            return new SerializationException(
                ErrorBuilder.New()
                    .SetMessage(ScalarResources.UnsignedIntType_IsNotUnsigned_ParseValue)
                    .SetCode(ErrorCodes.Scalars.InvalidRuntimeType)
                    .SetExtension("actualType", WellKnownScalarTypes.UnsignedInt)
>>>>>>> 729709db
                    .Build(),
                type);
        }
    }
}<|MERGE_RESOLUTION|>--- conflicted
+++ resolved
@@ -492,7 +492,17 @@
                 type);
         }
 
-<<<<<<< HEAD
+        public static SerializationException UnsignedIntType_ParseValue_IsNotUnsigned(IType type)
+        {
+            return new SerializationException(
+                ErrorBuilder.New()
+                    .SetMessage(ScalarResources.UnsignedIntType_IsNotUnsigned_ParseValue)
+                    .SetCode(ErrorCodes.Scalars.InvalidRuntimeType)
+                    .SetExtension("actualType", WellKnownScalarTypes.UnsignedInt)
+                    .Build(),
+                type);
+        }
+
         public static SerializationException UnsignedLongType_ParseValue_IsNotUnsigned(IType type)
         {
             return new SerializationException(
@@ -511,15 +521,6 @@
                     .SetMessage(ScalarResources.UnsignedLongType_IsNotUnsigned_ParseLiteral)
                     .SetCode(ErrorCodes.Scalars.InvalidSyntaxFormat)
                     .SetExtension("actualType", WellKnownScalarTypes.UnsignedLong)
-=======
-        public static SerializationException UnsignedIntType_ParseValue_IsNotUnsigned(IType type)
-        {
-            return new SerializationException(
-                ErrorBuilder.New()
-                    .SetMessage(ScalarResources.UnsignedIntType_IsNotUnsigned_ParseValue)
-                    .SetCode(ErrorCodes.Scalars.InvalidRuntimeType)
-                    .SetExtension("actualType", WellKnownScalarTypes.UnsignedInt)
->>>>>>> 729709db
                     .Build(),
                 type);
         }
