using System;
using System.Text.RegularExpressions;
using HotChocolate.Language;

namespace HotChocolate.Types.Scalars
{
    /// <summary>
    /// The `HexColor` scalar type represents a valid HEX color code as defined in
    /// <a href="https://www.w3.org/TR/css-color-4/#hex-notation">W3 HEX notation</a>
    /// </summary>
    public class HexColorType : RegexType
    {
<<<<<<< HEAD
        private static readonly string _validationPattern = "^#([A-Fa-f0-9]{6}|[A-Fa-f0-9]{3}|[A-Fa-f0-9]{8})$";
=======
        private const string _validationPattern =
            "^#([A-Fa-f0-9]{6}|[A-Fa-f0-9]{3}|[A-Fa-f0-9]{8})$";
>>>>>>> d90963b8

        /// <summary>
        /// Initializes a new instance of the <see cref="HexColorType"/> class.
        /// </summary>
        public HexColorType()
<<<<<<< HEAD
            : base(WellKnownScalarTypes.HexColor,
=======
            : base(
                WellKnownScalarTypes.HexColor,
>>>>>>> d90963b8
                _validationPattern,
                ScalarResources.HexColorType_Description,
                RegexOptions.Compiled | RegexOptions.IgnoreCase)
        {
        }

        protected override Exception CreateParseLiteralError(StringValueNode valueSyntax)
        {
            return ThrowHelper.HexColorType_ParseLiteral_IsInvalid(this);
        }

        protected override Exception CreateParseValueError(string runtimeValue)
        {
            return ThrowHelper.HexColorType_ParseValue_IsInvalid(this);
        }
    }
}<|MERGE_RESOLUTION|>--- conflicted
+++ resolved
@@ -10,23 +10,15 @@
     /// </summary>
     public class HexColorType : RegexType
     {
-<<<<<<< HEAD
-        private static readonly string _validationPattern = "^#([A-Fa-f0-9]{6}|[A-Fa-f0-9]{3}|[A-Fa-f0-9]{8})$";
-=======
         private const string _validationPattern =
             "^#([A-Fa-f0-9]{6}|[A-Fa-f0-9]{3}|[A-Fa-f0-9]{8})$";
->>>>>>> d90963b8
 
         /// <summary>
         /// Initializes a new instance of the <see cref="HexColorType"/> class.
         /// </summary>
         public HexColorType()
-<<<<<<< HEAD
-            : base(WellKnownScalarTypes.HexColor,
-=======
             : base(
                 WellKnownScalarTypes.HexColor,
->>>>>>> d90963b8
                 _validationPattern,
                 ScalarResources.HexColorType_Description,
                 RegexOptions.Compiled | RegexOptions.IgnoreCase)
