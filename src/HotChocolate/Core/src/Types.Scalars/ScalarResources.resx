--- conflicted
+++ resolved
@@ -169,7 +169,6 @@
   <data name="IPv4Type_IsInvalid_ParseValue" xml:space="preserve">
     <value>IPv4Type cannot parse the provided value. The provided value is not a valid IPv4 address.</value>
   </data>
-<<<<<<< HEAD
   <data name="IsbnType_Description" xml:space="preserve">
     <value>The ISBN scalar type is a ISBN-10 or ISBN-13 number: https://en.wikipedia.org/wiki/International_Standard_Book_Number.</value>
   </data>
@@ -179,8 +178,6 @@
   <data name="IsbnType_IsInvalid_ParseValue" xml:space="preserve">
     <value>HslaType cannot parse the provided value. The provided value is not a valid ISBN number.</value>
   </data>
-=======
->>>>>>> d90963b8
   <data name="NegativeFloatType_Description" xml:space="preserve">
     <value>The NegativeFloat scalar type represents a double‐precision fractional value less than 0.</value>
   </data>
