--- conflicted
+++ resolved
@@ -169,7 +169,6 @@
   <data name="IPv4Type_IsInvalid_ParseValue" xml:space="preserve">
     <value>IPv4Type cannot parse the provided value. The provided value is not a valid IPv4 address.</value>
   </data>
-<<<<<<< HEAD
   <data name="IPv6Type_Description" xml:space="preserve">
     <value>The IPv6 scalar type represents a valid a IPv6 address as defined in RFC8064</value>
   </data>
@@ -188,8 +187,6 @@
   <data name="IsbnType_IsInvalid_ParseValue" xml:space="preserve">
     <value>HslaType cannot parse the provided value. The provided value is not a valid ISBN number.</value>
   </data>
-=======
->>>>>>> d90963b8
   <data name="NegativeFloatType_Description" xml:space="preserve">
     <value>The NegativeFloat scalar type represents a double‐precision fractional value less than 0.</value>
   </data>
