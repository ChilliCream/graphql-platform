--- conflicted
+++ resolved
@@ -178,7 +178,6 @@
   <data name="IPv4Type_IsInvalid_ParseValue" xml:space="preserve">
     <value>IPv4Type cannot parse the provided value. The provided value is not a valid IPv4 address.</value>
   </data>
-<<<<<<< HEAD
   <data name="IPv6Type_Description" xml:space="preserve">
     <value>The IPv6 scalar type represents a valid a IPv6 address as defined in RFC8064</value>
   </data>
@@ -188,8 +187,6 @@
   <data name="IPv6Type_IsInvalid_ParseValue" xml:space="preserve">
     <value>IPv6Type cannot parse the provided value. The provided value is not a valid IPv6 address.</value>
   </data>
-=======
->>>>>>> c9c342b2
   <data name="IsbnType_Description" xml:space="preserve">
     <value>The ISBN scalar type is a ISBN-10 or ISBN-13 number: https://en.wikipedia.org/wiki/International_Standard_Book_Number.</value>
   </data>
@@ -197,11 +194,7 @@
     <value>IsbnType cannot parse the provided literal. The provided value is not a valid ISBN number.</value>
   </data>
   <data name="IsbnType_IsInvalid_ParseValue" xml:space="preserve">
-<<<<<<< HEAD
-    <value>HslaType cannot parse the provided value. The provided value is not a valid ISBN number.</value>
-=======
     <value>IsbnType cannot parse the provided value. The provided value is not a valid ISBN number.</value>
->>>>>>> c9c342b2
   </data>
   <data name="NegativeFloatType_Description" xml:space="preserve">
     <value>The NegativeFloat scalar type represents a double‐precision fractional value less than 0.</value>
