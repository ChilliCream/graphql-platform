<?xml version="1.0" encoding="utf-8"?>
<root>

  <!--
    Microsoft ResX Schema

    Version 2.0

    The primary goals of this format is to allow a simple XML format
    that is mostly human readable. The generation and parsing of the
    various data types are done through the TypeConverter classes
    associated with the data types.

    Example:

    ... ado.net/XML headers & schema ...
    <resheader name="resmimetype">text/microsoft-resx</resheader>
    <resheader name="version">2.0</resheader>
    <resheader name="reader">System.Resources.ResXResourceReader, System.Windows.Forms, ...</resheader>
    <resheader name="writer">System.Resources.ResXResourceWriter, System.Windows.Forms, ...</resheader>
    <data name="Name1"><value>this is my long string</value><comment>this is a comment</comment></data>
    <data name="Color1" type="System.Drawing.Color, System.Drawing">Blue</data>
    <data name="Bitmap1" mimetype="application/x-microsoft.net.object.binary.base64">
        <value>[base64 mime encoded serialized .NET Framework object]</value>
    </data>
    <data name="Icon1" type="System.Drawing.Icon, System.Drawing" mimetype="application/x-microsoft.net.object.bytearray.base64">
        <value>[base64 mime encoded string representing a byte array form of the .NET Framework object]</value>
        <comment>This is a comment</comment>
    </data>

    There are any number of "resheader" rows that contain simple
    name/value pairs.

    Each data row contains a name, and value. The row also contains a
    type or mimetype. Type corresponds to a .NET class that support
    text/value conversion through the TypeConverter architecture.
    Classes that don't support this are serialized and stored with the
    mimetype set.

    The mimetype is used for serialized objects, and tells the
    ResXResourceReader how to depersist the object. This is currently not
    extensible. For a given mimetype the value must be set accordingly:

    Note - application/x-microsoft.net.object.binary.base64 is the format
    that the ResXResourceWriter will generate, however the reader can
    read any of the formats listed below.

    mimetype: application/x-microsoft.net.object.binary.base64
    value   : The object must be serialized with
            : System.Runtime.Serialization.Formatters.Binary.BinaryFormatter
            : and then encoded with base64 encoding.

    mimetype: application/x-microsoft.net.object.soap.base64
    value   : The object must be serialized with
            : System.Runtime.Serialization.Formatters.Soap.SoapFormatter
            : and then encoded with base64 encoding.

    mimetype: application/x-microsoft.net.object.bytearray.base64
    value   : The object must be serialized into a byte array
            : using a System.ComponentModel.TypeConverter
            : and then encoded with base64 encoding.
    -->
  <xsd:schema id="root"
              xmlns=""
              xmlns:xsd="http://www.w3.org/2001/XMLSchema"
              xmlns:msdata="urn:schemas-microsoft-com:xml-msdata">
    <xsd:import namespace="http://www.w3.org/XML/1998/namespace"/>

    <xsd:element name="root" msdata:IsDataSet="true">
      <xsd:complexType>
        <xsd:choice maxOccurs="unbounded">
          <xsd:element name="metadata">
            <xsd:complexType>
              <xsd:sequence>
                <xsd:element name="value" type="xsd:string" minOccurs="0"/>
              </xsd:sequence>
              <xsd:attribute name="name" use="required" type="xsd:string"/>
              <xsd:attribute name="type" type="xsd:string"/>
              <xsd:attribute name="mimetype" type="xsd:string"/>
              <xsd:attribute ref="xml:space"/>
            </xsd:complexType>
          </xsd:element>
          <xsd:element name="assembly">
            <xsd:complexType>
              <xsd:attribute name="alias" type="xsd:string"/>
              <xsd:attribute name="name" type="xsd:string"/>
            </xsd:complexType>
          </xsd:element>
          <xsd:element name="data">
            <xsd:complexType>
              <xsd:sequence>
                <xsd:element name="value" type="xsd:string" minOccurs="0" msdata:Ordinal="1"/>
                <xsd:element name="comment" type="xsd:string" minOccurs="0" msdata:Ordinal="2"/>
              </xsd:sequence>
              <xsd:attribute name="name" type="xsd:string" use="required" msdata:Ordinal="1"/>
              <xsd:attribute name="type" type="xsd:string" msdata:Ordinal="3"/>
              <xsd:attribute name="mimetype" type="xsd:string" msdata:Ordinal="4"/>
              <xsd:attribute ref="xml:space"/>
            </xsd:complexType>
          </xsd:element>
          <xsd:element name="resheader">
            <xsd:complexType>
              <xsd:sequence>
                <xsd:element name="value" type="xsd:string" minOccurs="0" msdata:Ordinal="1"/>
              </xsd:sequence>
              <xsd:attribute name="name" type="xsd:string" use="required"/>
            </xsd:complexType>
          </xsd:element>
        </xsd:choice>
      </xsd:complexType>
    </xsd:element>
  </xsd:schema>
  <resheader name="resmimetype">
    <value>text/microsoft-resx</value>
  </resheader>
  <resheader name="version">
    <value>2.0</value>
  </resheader>
  <resheader name="reader">
    <value>System.Resources.ResXResourceReader, System.Windows.Forms, Version=4.0.0.0, Culture=neutral,
      PublicKeyToken=b77a5c561934e089
    </value>
  </resheader>
  <resheader name="writer">
    <value>System.Resources.ResXResourceWriter, System.Windows.Forms, Version=4.0.0.0, Culture=neutral,
      PublicKeyToken=b77a5c561934e089
    </value>
  </resheader>
  <data name="EmailAddressType_Description" xml:space="preserve">
    <value>The EmailAddress scalar type constitutes a valid email address, represented as a UTF-8 character sequence. The scalar follows the specification defined by the HTML Spec https://html.spec.whatwg.org/multipage/input.html#valid-e-mail-address.</value>
  </data>
  <data name="EmailAddressType_IsInvalid_ParseLiteral" xml:space="preserve">
    <value>EmailAddressType cannot parse the provided literal. The provided value does not meet the RFC 5322 specification.</value>
  </data>
  <data name="EmailAddressType_IsInvalid_ParseValue" xml:space="preserve">
    <value>EmailAddressType cannot parse the provided value. The provided value does not meet the RFC 5322 specification.</value>
  </data>
  <data name="HexColorType_Description" xml:space="preserve">
    <value>The HexColor scalar type represents a valid HexColor color code.</value>
  </data>
  <data name="HexColorType_IsInvalid_ParseLiteral" xml:space="preserve">
    <value>HexColorType cannot parse the provided literal. The provided value is not a valid HEX color code.</value>
  </data>
  <data name="HexColorType_IsInvalid_ParseValue" xml:space="preserve">
    <value>HexColorType cannot parse the provided value. The provided value is not a valid HEX color code.</value>
  </data>
  <data name="HslType_Description" xml:space="preserve">
    <value>The Hsl scalar type represents a a valid a CSS HSL color defined in https://www.w3.org/TR/css-color-3/#hsl-color.</value>
  </data>
  <data name="HslType_IsInvalid_ParseLiteral" xml:space="preserve">
    <value>HslType cannot parse the provided literal. The provided value is not a valid CSS HSL color code.</value>
  </data>
  <data name="HslType_IsInvalid_ParseValue" xml:space="preserve">
    <value>HslType cannot parse the provided value. The provided value is not a valid CSS HSL color code.</value>
  </data>
  <data name="HslaType_Description" xml:space="preserve">
    <value>The Hsla scalar type represents a a valid a CSS HSLA color as defined in https://www.w3.org/TR/css-color-3/#hsla-color.</value>
  </data>
  <data name="HslaType_IsInvalid_ParseLiteral" xml:space="preserve">
    <value>HslaType cannot parse the provided literal. The provided value is not a valid CSS HSLA color code.</value>
  </data>
  <data name="HslaType_IsInvalid_ParseValue" xml:space="preserve">
    <value>HslaType cannot parse the provided value. The provided value is not a valid CSS HSLA color code.</value>
  </data>
<<<<<<< HEAD
  <data name="MacAddressType_Description" xml:space="preserve">
    <value>The `MacAddess` scalar type represents a IEEE 802 48-bit Mac address, represented as UTF-8 character sequences. The scalar follows the specification defined in RFC7042</value>
  </data>
  <data name="MacAddressType_IsInvalid_ParseLiteral" xml:space="preserve">
    <value>MacAddressType cannot parse the provided literal. The provided value is not a valid MAC address.</value>
  </data>
  <data name="MacAddressType_IsInvalid_ParseValue" xml:space="preserve">
    <value>MacAddressType cannot parse the provided value. The provided value is not a valid MAC address.</value>
=======
  <data name="IPv4Type_Description" xml:space="preserve">
    <value>The IPv4 scalar type represents a valid a IPv4 address as defined in RFC791</value>
  </data>
  <data name="IPv4Type_IsInvalid_ParseLiteral" xml:space="preserve">
    <value>IPv4Type cannot parse the provided literal. The provided value is not a valid IPv4 address.</value>
  </data>
  <data name="IPv4Type_IsInvalid_ParseValue" xml:space="preserve">
    <value>IPv4Type cannot parse the provided value. The provided value is not a valid IPv4 address.</value>
>>>>>>> 5ad3cd96
  </data>
  <data name="NegativeFloatType_Description" xml:space="preserve">
    <value>The NegativeFloat scalar type represents a double‐precision fractional value less than 0.</value>
  </data>
  <data name="NegativeFloatType_IsNotNegative_ParseLiteral" xml:space="preserve">
    <value>NegativeFloatType cannot parse the provided literal. The provided value was not negative.</value>
  </data>
  <data name="NegativeFloatType_IsNotNegative_ParseValue" xml:space="preserve">
    <value>NegativeFloatType cannot parse the provided value. The provided value was not negative.</value>
  </data>
  <data name="NegativeIntType_Description" xml:space="preserve">
    <value>The NegativeInt scalar type represents a signed 32-bit numeric non-fractional with a maximum of -1.</value>
  </data>
  <data name="NegativeIntType_IsNotNegative_ParseLiteral" xml:space="preserve">
    <value>NegativeIntType cannot parse the provided literal. The provided value was not negative.</value>
  </data>
  <data name="NegativeIntType_IsNotNegative_ParseValue" xml:space="preserve">
    <value>NegativeIntType cannot parse the provided value. The provided value was not negative.</value>
  </data>
  <data name="NonEmptyStringType_Description" xml:space="preserve">
    <value>The NonEmptyString scalar type represents non empty textual data, represented as UTF‐8 character sequences with at least one character</value>
  </data>
  <data name="NonEmptyStringType_IsEmpty_ParseLiteral" xml:space="preserve">
    <value>NonEmptyStringType cannot parse the provided literal. The provided string was empty.</value>
  </data>
  <data name="NonEmptyStringType_IsEmpty_ParseValue" xml:space="preserve">
    <value>NonEmptyStringType cannot parse the provided value. The provided string was empty.</value>
  </data>
  <data name="NonNegativeIntType_Description" xml:space="preserve">
    <value>The NonNegativeInt scalar type represents a unsigned 32-bit numeric non-fractional value equal to or greater than 0.</value>
  </data>
  <data name="NonNegativeIntType_IsNotNonNegative_ParseLiteral" xml:space="preserve">
    <value>NonNegativeIntType cannot parse the provided literal. The provided value was not greater than or equal to 0.</value>
  </data>
  <data name="NonNegativeIntType_IsNotNonNegative_ParseValue" xml:space="preserve">
    <value>NonNegativeIntType cannot parse the provided value. The provided value was not greater than or equal to 0.</value>
  </data>
  <data name="NonPositiveFloatType_Description" xml:space="preserve">
    <value>The NonPositiveFloat scalar type represents a double‐precision fractional value less than or equal to 0.</value>
  </data>
  <data name="NonPositiveFloatType_IsNotNonPositive_ParseLiteral" xml:space="preserve">
    <value>NonPositiveFloatType cannot parse the provided literal. The provided value was not less than or equal to 0.</value>
  </data>
  <data name="NonPositiveFloatType_IsNotNonPositive_ParseValue" xml:space="preserve">
    <value>NonPositiveFloatType cannot parse the provided value. The provided value was not less than or equal to 0.</value>
  </data>
  <data name="NonPositiveIntType_Description" xml:space="preserve">
    <value>The NonPositiveInt scalar type represents a signed 32-bit numeric non-fractional value less than or equal to 0.</value>
  </data>
  <data name="NonPositiveIntType_IsNotNonPositive_ParseLiteral" xml:space="preserve">
    <value>NonPositiveIntType cannot parse the provided literal. The provided value was not less than or equal to 0.</value>
  </data>
  <data name="NonPositiveIntType_IsNotNonPositive_ParseValue" xml:space="preserve">
    <value>NonPositiveIntType cannot parse the provided value. The provided value was not less than or equal to 0.</value>
  </data>
  <data name="NonNegativeFloatType_Description" xml:space="preserve">
    <value>The NonNegativeFloat scalar type represents a double‐precision fractional value greater than or equal to 0.</value>
  </data>
  <data name="NonNegativeFloatType_IsNotNonNegative_ParseLiteral" xml:space="preserve">
    <value>NonNegativeFloatType cannot parse the provided literal. The provided value was not greater than or equal to 0.</value>
  </data>
  <data name="NonNegativeFloatType_IsNotNonNegative_ParseValue" xml:space="preserve">
    <value>NonNegativeFloatType cannot parse the provided value. The provided value was not greater than or equal to 0.</value>
  </data>
  <data name="PhoneNumberType_Description" xml:space="preserve">
    <value>The PhoneNumber scalar type represents a value that conforms to the standard E.164 format.</value>
  </data>
  <data name="PhoneNumberType_IsInvalid_ParseLiteral" xml:space="preserve">
    <value>PhoneNumberType cannot parse the provided literal. The provided value does not meet the standard E.164 format.</value>
  </data>
  <data name="PhoneNumberType_IsInvalid_ParseValue" xml:space="preserve">
    <value>PhoneNumberType cannot parse the provided value. The provided value does not meet the standard E.164 format.</value>
  </data>
  <data name="PositiveIntType_Description" xml:space="preserve">
    <value>The PositiveInt scalar type represents a signed 32-bit numeric non-fractional value of at least the value 1.</value>
  </data>
  <data name="PositiveIntType_ZeroOrLess_ParseLiteral" xml:space="preserve">
    <value>PositiveIntType cannot parse the provided literal. The provided value is 0 or less.</value>
  </data>
  <data name="PositiveIntType_ZeroOrLess_ParseValue" xml:space="preserve">
    <value>PositiveIntType cannot parse the provided value. The provided value is 0 or less.</value>
  </data>
  <data name="PostalCodeType_Description" xml:space="preserve">
    <value>The PostalCode scalar type represents a valid postal code.</value>
  </data>
  <data name="PostalCodeType_IsInvalid_ParseLiteral" xml:space="preserve">
    <value>PostalCodeType cannot parse the provided literal. The provided value is a invalid postal code.</value>
  </data>
  <data name="PostalCodeType_IsInvalid_ParseValue" xml:space="preserve">
    <value>PostalCodeType cannot parse the provided value. The provided value is a invalid postal code.</value>
  </data>
  <data name="RegexType_IsInvalid_ParseLiteral" xml:space="preserve">
    <value>{0}Type cannot parse the provided literal. The provided value does not match the regular expression pattern.</value>
  </data>
  <data name="RegexType_IsInvalid_ParseValue" xml:space="preserve">
    <value>{0}Type cannot parse the provided value. The provided value does not match the regular expression pattern.</value>
  </data>
  <data name="UnsignedIntType_Description" xml:space="preserve">
    <value>The UnsignedInt scalar type represents a unsigned 32-bit numeric non-fractional value greater than or equal to 0.</value>
  </data>
  <data name="UnsignedIntType_IsNotUnsigned_ParseLiteral" xml:space="preserve">
    <value>UnsignedIntType cannot parse the provided literal. The provided value is not greater than or equal to 0.</value>
  </data>
  <data name="UnsignedIntType_IsNotUnsigned_ParseValue" xml:space="preserve">
    <value>UnsignedIntType cannot parse the provided value. The provided value is not greater than or equal to 0.</value>
  </data>
</root><|MERGE_RESOLUTION|>--- conflicted
+++ resolved
@@ -61,9 +61,9 @@
             : and then encoded with base64 encoding.
     -->
   <xsd:schema id="root"
-              xmlns=""
-              xmlns:xsd="http://www.w3.org/2001/XMLSchema"
-              xmlns:msdata="urn:schemas-microsoft-com:xml-msdata">
+    xmlns=""
+    xmlns:xsd="http://www.w3.org/2001/XMLSchema"
+    xmlns:msdata="urn:schemas-microsoft-com:xml-msdata">
     <xsd:import namespace="http://www.w3.org/XML/1998/namespace"/>
 
     <xsd:element name="root" msdata:IsDataSet="true">
@@ -117,13 +117,11 @@
     <value>2.0</value>
   </resheader>
   <resheader name="reader">
-    <value>System.Resources.ResXResourceReader, System.Windows.Forms, Version=4.0.0.0, Culture=neutral,
-      PublicKeyToken=b77a5c561934e089
+    <value>System.Resources.ResXResourceReader, System.Windows.Forms, Version=4.0.0.0, Culture=neutral, PublicKeyToken=b77a5c561934e089
     </value>
   </resheader>
   <resheader name="writer">
-    <value>System.Resources.ResXResourceWriter, System.Windows.Forms, Version=4.0.0.0, Culture=neutral,
-      PublicKeyToken=b77a5c561934e089
+    <value>System.Resources.ResXResourceWriter, System.Windows.Forms, Version=4.0.0.0, Culture=neutral, PublicKeyToken=b77a5c561934e089
     </value>
   </resheader>
   <data name="EmailAddressType_Description" xml:space="preserve">
@@ -162,7 +160,6 @@
   <data name="HslaType_IsInvalid_ParseValue" xml:space="preserve">
     <value>HslaType cannot parse the provided value. The provided value is not a valid CSS HSLA color code.</value>
   </data>
-<<<<<<< HEAD
   <data name="MacAddressType_Description" xml:space="preserve">
     <value>The `MacAddess` scalar type represents a IEEE 802 48-bit Mac address, represented as UTF-8 character sequences. The scalar follows the specification defined in RFC7042</value>
   </data>
@@ -171,7 +168,7 @@
   </data>
   <data name="MacAddressType_IsInvalid_ParseValue" xml:space="preserve">
     <value>MacAddressType cannot parse the provided value. The provided value is not a valid MAC address.</value>
-=======
+  </data>
   <data name="IPv4Type_Description" xml:space="preserve">
     <value>The IPv4 scalar type represents a valid a IPv4 address as defined in RFC791</value>
   </data>
@@ -180,7 +177,6 @@
   </data>
   <data name="IPv4Type_IsInvalid_ParseValue" xml:space="preserve">
     <value>IPv4Type cannot parse the provided value. The provided value is not a valid IPv4 address.</value>
->>>>>>> 5ad3cd96
   </data>
   <data name="NegativeFloatType_Description" xml:space="preserve">
     <value>The NegativeFloat scalar type represents a double‐precision fractional value less than 0.</value>
