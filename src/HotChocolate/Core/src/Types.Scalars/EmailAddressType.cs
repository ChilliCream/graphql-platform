--- conflicted
+++ resolved
@@ -5,17 +5,6 @@
 namespace HotChocolate.Types.Scalars
 {
     /// <summary>
-<<<<<<< HEAD
-    /// The `EmailAddress` scalar type constitutes a valid email address, represented as a UTF-8 character sequence.
-    /// The scalar follows the specification defined by
-    /// the HTML Spec https://html.spec.whatwg.org/multipage/input.html#valid-e-mail-address.
-    /// </summary>
-    public class EmailAddressType : RegexType
-    {
-        private static readonly string _validationPattern =
-            "^[a-zA-Z0-9.!#$%&'*+\\/=?^_`{|}~-]+@[a-zA-Z0-9](?:[a-zA-Z0-9-]{0,61}[a-zA-Z0-9])?(?:\\.[a-zA-Z0-9]" +
-            "(?:[a-zA-Z0-9-]{0,61}[a-zA-Z0-9])?)*$";
-=======
     /// The `EmailAddress` scalar type constitutes a valid email address, represented as a UTF-8
     /// character sequence. The scalar follows the specification defined by the
     /// <a href="https://html.spec.whatwg.org/multipage/input.html#valid-e-mail-address">
@@ -27,19 +16,13 @@
         private const string _validationPattern =
             "^[a-zA-Z0-9.!#$%&'*+\\/=?^_`{|}~-]+@[a-zA-Z0-9](?:[a-zA-Z0-9-]{0,61}[a-zA-Z0-9])?" +
             "(?:\\.[a-zA-Z0-9](?:[a-zA-Z0-9-]{0,61}[a-zA-Z0-9])?)*$";
->>>>>>> d90963b8
-
 
         /// <summary>
         /// Initializes a new instance of the <see cref="EmailAddressType"/> class.
         /// </summary>
         public EmailAddressType()
-<<<<<<< HEAD
-            : base(WellKnownScalarTypes.EmailAddress,
-=======
             : base(
                 WellKnownScalarTypes.EmailAddress,
->>>>>>> d90963b8
                 _validationPattern,
                 ScalarResources.EmailAddressType_Description,
                 RegexOptions.Compiled | RegexOptions.IgnoreCase)
