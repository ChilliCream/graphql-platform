--- conflicted
+++ resolved
@@ -10,23 +10,15 @@
     /// </summary>
     public class HslType : RegexType
     {
-<<<<<<< HEAD
-        private static readonly string _validationPattern =
-=======
         private const string _validationPattern =
->>>>>>> d90963b8
             "^(?:hsla?)\\((?:\\d+%?(?:deg|rad|grad|turn)?(?:,|\\s)+){2,3}[\\s\\/]*[\\d\\.]+%?\\)";
 
         /// <summary>
         /// Initializes a new instance of the <see cref="HslType"/> class.
         /// </summary>
         public HslType()
-<<<<<<< HEAD
-            : base(WellKnownScalarTypes.Hsl,
-=======
             : base(
                 WellKnownScalarTypes.Hsl,
->>>>>>> d90963b8
                 _validationPattern,
                 ScalarResources.HslType_Description,
                 RegexOptions.Compiled | RegexOptions.IgnoreCase)
