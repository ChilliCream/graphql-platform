using System.Collections.Immutable;
using System.Runtime.InteropServices;
using HotChocolate.Execution.Instrumentation;
using HotChocolate.Execution.Processing;
using HotChocolate.Language;

namespace HotChocolate.Execution.Pipeline;

internal static class PipelineTools
{
    private static readonly Dictionary<string, object?> s_empty = new();

<<<<<<< HEAD
    private static readonly ImmutableArray<IVariableValueCollection> s_noVariables = [VariableValueCollection.Empty];
=======
    private static readonly IReadOnlyList<VariableValueCollection> s_noVariables = [VariableValueCollection.Empty];
>>>>>>> 9db9f01e

    public static string CreateOperationId(string documentId, string? operationName)
        => operationName is null
            ? documentId
            : $"{documentId}+{operationName}";

    public static string CreateCacheId(this RequestContext context)
    {
        var documentInfo = context.GetOperationDocumentInfo();
        var documentId = documentInfo.Id.Value;
        var operationName = context.Request.OperationName;

        if (string.IsNullOrEmpty(documentId))
        {
            throw new ArgumentException(
                "The request context must have a valid document ID "
                + "in order to create a cache ID.");
        }

        var operationId = CreateOperationId(documentId, operationName);

        return $"{context.Schema.Name}-{context.ExecutorVersion}-{operationId}";
    }

    public static IReadOnlyList<IVariableValueCollection> CoerceVariables(
        RequestContext context,
        VariableCoercionHelper coercionHelper,
        IReadOnlyList<VariableDefinitionNode> variableDefinitions,
        IExecutionDiagnosticEvents diagnosticEvents)
    {
        if (context.VariableValues.Length > 0)
        {
            return context.VariableValues;
        }

        if (variableDefinitions.Count == 0)
        {
            context.VariableValues = s_noVariables;
            return s_noVariables;
        }

        if (context.Request is OperationRequest operationRequest)
        {
            using (diagnosticEvents.CoerceVariables(context))
            {
                var coercedValues = new Dictionary<string, VariableValueOrLiteral>();

                coercionHelper.CoerceVariableValues(
                    context.Schema,
                    variableDefinitions,
                    operationRequest.VariableValues ?? s_empty,
                    coercedValues);

<<<<<<< HEAD
                context.VariableValues = [new VariableValueCollection(coercedValues)];
                return context.VariableValues;
=======
                context.Variables = new[] { new VariableValueCollection(coercedValues) };
                return context.Variables;
>>>>>>> 9db9f01e
            }
        }

        if (context.Request is VariableBatchRequest variableBatchRequest)
        {
            using (diagnosticEvents.CoerceVariables(context))
            {
                var schema = context.Schema;
                var variableSetCount = variableBatchRequest.VariableValues?.Count ?? 0;
                var variableSetInput = variableBatchRequest.VariableValues!;
                var variableSet = new IVariableValueCollection[variableSetCount];

                for (var i = 0; i < variableSetCount; i++)
                {
                    var coercedValues = new Dictionary<string, VariableValueOrLiteral>();

                    coercionHelper.CoerceVariableValues(
                        schema,
                        variableDefinitions,
                        variableSetInput[i],
                        coercedValues);

                    variableSet[i] = new VariableValueCollection(coercedValues);
                }

                context.VariableValues = ImmutableCollectionsMarshal.AsImmutableArray(variableSet);
                return context.VariableValues;
            }
        }

        throw new NotSupportedException("Request type not supported.");
    }
}<|MERGE_RESOLUTION|>--- conflicted
+++ resolved
@@ -8,13 +8,8 @@
 
 internal static class PipelineTools
 {
-    private static readonly Dictionary<string, object?> s_empty = new();
-
-<<<<<<< HEAD
+    private static readonly Dictionary<string, object?> s_empty = [];
     private static readonly ImmutableArray<IVariableValueCollection> s_noVariables = [VariableValueCollection.Empty];
-=======
-    private static readonly IReadOnlyList<VariableValueCollection> s_noVariables = [VariableValueCollection.Empty];
->>>>>>> 9db9f01e
 
     public static string CreateOperationId(string documentId, string? operationName)
         => operationName is null
@@ -68,13 +63,8 @@
                     operationRequest.VariableValues ?? s_empty,
                     coercedValues);
 
-<<<<<<< HEAD
                 context.VariableValues = [new VariableValueCollection(coercedValues)];
                 return context.VariableValues;
-=======
-                context.Variables = new[] { new VariableValueCollection(coercedValues) };
-                return context.Variables;
->>>>>>> 9db9f01e
             }
         }
 
