--- conflicted
+++ resolved
@@ -27,10 +27,6 @@
 
     private class RequestContextHolder
     {
-<<<<<<< HEAD
-        public RequestContext Context = default!;
-=======
-        public IRequestContext Context = null!;
->>>>>>> 1eaf7637
+        public RequestContext Context = null!;
     }
 }