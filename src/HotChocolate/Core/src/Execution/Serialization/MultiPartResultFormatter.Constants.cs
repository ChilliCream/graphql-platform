namespace HotChocolate.Execution.Serialization;

public sealed partial class MultiPartResultFormatter
{
    private static byte[] ContentType { get; } =
    [
        (byte)'C', (byte)'o', (byte)'n', (byte)'t', (byte)'e', (byte)'n', (byte)'t',
        (byte)'-', (byte)'T', (byte)'y', (byte)'p', (byte)'e', (byte)':', (byte)' ',
        (byte)'a', (byte)'p', (byte)'p', (byte)'l', (byte)'i', (byte)'c', (byte)'a',
        (byte)'t', (byte)'i', (byte)'o', (byte)'n', (byte)'/', (byte)'j', (byte)'s',
        (byte)'o', (byte)'n', (byte)';', (byte)' ', (byte)'c', (byte)'h', (byte)'a',
        (byte)'r', (byte)'s', (byte)'e', (byte)'t', (byte)'=', (byte)'u', (byte)'t',
<<<<<<< HEAD
        (byte)'f', (byte)'-', (byte)'8'
    ];

    private static byte[] Start { get; } =
    [
        (byte)'-', (byte)'-', (byte)'-'
    ];

    private static byte[] End { get; } =
    [
        (byte)'-', (byte)'-', (byte)'-', (byte)'-', (byte)'-'
    ];

    private static byte[] CrLf { get; } =
    [
        (byte)'\r', (byte)'\n'
    ];
=======
        (byte)'f', (byte)'-', (byte)'8',
    };

    private static byte[] Start { get; } =
    {
        (byte)'-', (byte)'-', (byte)'-',
    };

    private static byte[] End { get; } =
    {
        (byte)'-', (byte)'-', (byte)'-', (byte)'-', (byte)'-',
    };

    private static byte[] CrLf { get; } =
    {
        (byte)'\r', (byte)'\n',
    };
>>>>>>> 4e9d5e4f
}<|MERGE_RESOLUTION|>--- conflicted
+++ resolved
@@ -10,41 +10,21 @@
         (byte)'t', (byte)'i', (byte)'o', (byte)'n', (byte)'/', (byte)'j', (byte)'s',
         (byte)'o', (byte)'n', (byte)';', (byte)' ', (byte)'c', (byte)'h', (byte)'a',
         (byte)'r', (byte)'s', (byte)'e', (byte)'t', (byte)'=', (byte)'u', (byte)'t',
-<<<<<<< HEAD
-        (byte)'f', (byte)'-', (byte)'8'
+        (byte)'f', (byte)'-', (byte)'8',
     ];
 
     private static byte[] Start { get; } =
     [
-        (byte)'-', (byte)'-', (byte)'-'
+        (byte)'-', (byte)'-', (byte)'-',
     ];
 
     private static byte[] End { get; } =
     [
-        (byte)'-', (byte)'-', (byte)'-', (byte)'-', (byte)'-'
+        (byte)'-', (byte)'-', (byte)'-', (byte)'-', (byte)'-',
     ];
 
     private static byte[] CrLf { get; } =
     [
-        (byte)'\r', (byte)'\n'
+        (byte)'\r', (byte)'\n',
     ];
-=======
-        (byte)'f', (byte)'-', (byte)'8',
-    };
-
-    private static byte[] Start { get; } =
-    {
-        (byte)'-', (byte)'-', (byte)'-',
-    };
-
-    private static byte[] End { get; } =
-    {
-        (byte)'-', (byte)'-', (byte)'-', (byte)'-', (byte)'-',
-    };
-
-    private static byte[] CrLf { get; } =
-    {
-        (byte)'\r', (byte)'\n',
-    };
->>>>>>> 4e9d5e4f
 }