--- conflicted
+++ resolved
@@ -96,33 +96,6 @@
         }
         
         /// <summary>
-        ///   Looks up a localized string similar to Only persisted operations are allowed..
-        /// </summary>
-        internal static string ErrorHelper_OnlyPersistedOperationsAreAllowed {
-            get {
-                return ResourceManager.GetString("ErrorHelper_OnlyPersistedOperationsAreAllowed", resourceCulture);
-            }
-        }
-        
-        /// <summary>
-        ///   Looks up a localized string similar to The GraphQL request execution was canceled..
-        /// </summary>
-        internal static string ErrorHelper_OperationCanceled_Message {
-            get {
-                return ResourceManager.GetString("ErrorHelper_OperationCanceled_Message", resourceCulture);
-            }
-        }
-        
-        /// <summary>
-        ///   Looks up a localized string similar to The specified persisted operation key is invalid..
-        /// </summary>
-        internal static string ErrorHelper_PersistedOperationNotFound {
-            get {
-                return ResourceManager.GetString("ErrorHelper_PersistedOperationNotFound", resourceCulture);
-            }
-        }
-        
-        /// <summary>
         ///   Looks up a localized string similar to The request exceeded the configured timeout of `{0}`..
         /// </summary>
         internal static string ErrorHelper_RequestTimeout {
@@ -141,15 +114,6 @@
         }
         
         /// <summary>
-        ///   Looks up a localized string similar to The query request contains no document or no document id..
-        /// </summary>
-        internal static string ErrorHelper_StateInvalidForDocumentValidation_Message {
-            get {
-                return ResourceManager.GetString("ErrorHelper_StateInvalidForDocumentValidation_Message", resourceCulture);
-            }
-        }
-        
-        /// <summary>
         ///   Looks up a localized string similar to Either no compiled operation was found or the variables have not been coerced..
         /// </summary>
         internal static string ErrorHelper_StateInvalidForOperationExecution_Message {
@@ -203,7 +167,6 @@
             }
         }
         
-<<<<<<< HEAD
         /// <summary>
         ///   Looks up a localized string similar to The query cannot be null or empty..
         /// </summary>
@@ -217,423 +180,402 @@
         ///   Looks up a localized string similar to Only query results are supported..
         /// </summary>
         internal static string ExecutionResultExtensions_OnlyQueryResults {
-=======
+            get {
+                return ResourceManager.GetString("ExecutionResultExtensions_OnlyQueryResults", resourceCulture);
+            }
+        }
+        
+        /// <summary>
+        ///   Looks up a localized string similar to There is no argument with the name `{0}`..
+        /// </summary>
+        internal static string MiddlewareContext_ReplaceArgument_InvalidKey {
+            get {
+                return ResourceManager.GetString("MiddlewareContext_ReplaceArgument_InvalidKey", resourceCulture);
+            }
+        }
+        
+        /// <summary>
+        ///   Looks up a localized string similar to It is not allowed to replace the arguments with null..
+        /// </summary>
+        internal static string MiddlewareContext_ReplaceArguments_NullNotAllowed {
+            get {
+                return ResourceManager.GetString("MiddlewareContext_ReplaceArguments_NullNotAllowed", resourceCulture);
+            }
+        }
+        
+        /// <summary>
+        ///   Looks up a localized string similar to Buffer is full..
+        /// </summary>
+        internal static string ObjectBuffer_IsEmpty {
+            get {
+                return ResourceManager.GetString("ObjectBuffer_IsEmpty", resourceCulture);
+            }
+        }
+        
+        /// <summary>
+        ///   Looks up a localized string similar to Buffer is used up..
+        /// </summary>
+        internal static string ObjectBuffer_IsUsedUp {
+            get {
+                return ResourceManager.GetString("ObjectBuffer_IsUsedUp", resourceCulture);
+            }
+        }
+        
+        /// <summary>
+        ///   Looks up a localized string similar to The specified selection does not have a selection set..
+        /// </summary>
+        internal static string Operation_GetPossibleTypes_NoSelectionSet {
+            get {
+                return ResourceManager.GetString("Operation_GetPossibleTypes_NoSelectionSet", resourceCulture);
+            }
+        }
+        
+        /// <summary>
+        ///   Looks up a localized string similar to The operation selection set is empty..
+        /// </summary>
+        internal static string OperationCompiler_Compile_SelectionSetIsEmpty {
+            get {
+                return ResourceManager.GetString("OperationCompiler_Compile_SelectionSetIsEmpty", resourceCulture);
+            }
+        }
+        
+        /// <summary>
+        ///   Looks up a localized string similar to The document did not contain a fragment definition with the name `{0}`..
+        /// </summary>
+        internal static string OperationCompiler_FragmentNotFound {
+            get {
+                return ResourceManager.GetString("OperationCompiler_FragmentNotFound", resourceCulture);
+            }
+        }
+        
+        /// <summary>
+        ///   Looks up a localized string similar to The operation compiler only allows for 64 unique include conditions..
+        /// </summary>
+        internal static string OperationCompiler_ToManyIncludeConditions {
+            get {
+                return ResourceManager.GetString("OperationCompiler_ToManyIncludeConditions", resourceCulture);
+            }
+        }
+        
+        /// <summary>
+        ///   Looks up a localized string similar to The query type could not be casted to {0}..
+        /// </summary>
+        internal static string OperationContext_GetQueryRoot_InvalidCast {
+            get {
+                return ResourceManager.GetString("OperationContext_GetQueryRoot_InvalidCast", resourceCulture);
+            }
+        }
+        
+        /// <summary>
+        ///   Looks up a localized string similar to The selection is read-only..
+        /// </summary>
+        internal static string PreparedSelection_ReadOnly {
+            get {
+                return ResourceManager.GetString("PreparedSelection_ReadOnly", resourceCulture);
+            }
+        }
+        
+        /// <summary>
+        ///   Looks up a localized string similar to Invalid fragment id..
+        /// </summary>
+        internal static string QueryPlan_InvalidFragmentId {
+            get {
+                return ResourceManager.GetString("QueryPlan_InvalidFragmentId", resourceCulture);
+            }
+        }
+        
+        /// <summary>
+        ///   Looks up a localized string similar to The specified convention type is not supported..
+        /// </summary>
+        internal static string RequestExecutorBuilder_Convention_NotSupported {
+            get {
+                return ResourceManager.GetString("RequestExecutorBuilder_Convention_NotSupported", resourceCulture);
+            }
+        }
+        
+        /// <summary>
+        ///   Looks up a localized string similar to Its not allowed to set `items` and `data` at the same time..
+        /// </summary>
+        internal static string ResultBuilder_DataAndItemsNotAllowed {
+            get {
+                return ResourceManager.GetString("ResultBuilder_DataAndItemsNotAllowed", resourceCulture);
+            }
+        }
+        
+        /// <summary>
+        ///   Looks up a localized string similar to A GraphQL result must have data, errors or both..
+        /// </summary>
+        internal static string ResultHelper_BuildResult_InvalidResult {
+            get {
+                return ResourceManager.GetString("ResultHelper_BuildResult_InvalidResult", resourceCulture);
+            }
+        }
+        
+        /// <summary>
+        ///   Looks up a localized string similar to Unable to create the operation type `{0}` instance. Try adding the following service: `services.AddScoped&lt;{1}&gt;();`.
+        /// </summary>
+        internal static string RootValueResolver_Resolve_CannotCreateInstance {
+            get {
+                return ResourceManager.GetString("RootValueResolver_Resolve_CannotCreateInstance", resourceCulture);
+            }
+        }
+        
+        /// <summary>
+        ///   Looks up a localized string similar to The provided response name must be the same as on the selection..
+        /// </summary>
+        internal static string SelectionSetOptimizerContext_AddSelection_ResponseNameNotTheSame {
+            get {
+                return ResourceManager.GetString("SelectionSetOptimizerContext_AddSelection_ResponseNameNotTheSame", resourceCulture);
+            }
+        }
+        
+        /// <summary>
+        ///   Looks up a localized string similar to The `{0}` is not a valid GraphQL field name..
+        /// </summary>
+        internal static string SelectionSetOptimizerContext_InvalidFieldName {
+            get {
+                return ResourceManager.GetString("SelectionSetOptimizerContext_InvalidFieldName", resourceCulture);
+            }
+        }
+        
+        /// <summary>
+        ///   Looks up a localized string similar to This SelectionVariants instance is read-only..
+        /// </summary>
+        internal static string SelectionVariants_ReadOnly {
+            get {
+                return ResourceManager.GetString("SelectionVariants_ReadOnly", resourceCulture);
+            }
+        }
+        
+        /// <summary>
+        ///   Looks up a localized string similar to The specified type `{0}` is not a possible type to this selection set..
+        /// </summary>
+        internal static string SelectionVariants_TypeContextInvalid {
+            get {
+                return ResourceManager.GetString("SelectionVariants_TypeContextInvalid", resourceCulture);
+            }
+        }
+        
+        /// <summary>
+        ///   Looks up a localized string similar to Could not serialize the specified variable `{0}`..
+        /// </summary>
+        internal static string ThrowHelper_BatchExecutor_CannotSerializeVariable_Message {
+            get {
+                return ResourceManager.GetString("ThrowHelper_BatchExecutor_CannotSerializeVariable_Message", resourceCulture);
+            }
+        }
+        
+        /// <summary>
+        ///   Looks up a localized string similar to Unable to find a compatible input type for the exported object type..
+        /// </summary>
+        internal static string ThrowHelper_CollectVariablesVisitor_NoCompatibleType_Message {
+            get {
+                return ResourceManager.GetString("ThrowHelper_CollectVariablesVisitor_NoCompatibleType_Message", resourceCulture);
+            }
+        }
+        
+        /// <summary>
+        ///   Looks up a localized string similar to Field `{0}` does not exist on type `{1}`..
+        /// </summary>
+        internal static string ThrowHelper_FieldDoesNotExistOnType {
+            get {
+                return ResourceManager.GetString("ThrowHelper_FieldDoesNotExistOnType", resourceCulture);
+            }
+        }
+        
+        /// <summary>
+        ///   Looks up a localized string similar to The skip/include if-argument value has to be a &apos;Boolean&apos;..
+        /// </summary>
+        internal static string ThrowHelper_FieldVisibility_ValueNotSupported_Message {
+            get {
+                return ResourceManager.GetString("ThrowHelper_FieldVisibility_ValueNotSupported_Message", resourceCulture);
+            }
+        }
+        
+        /// <summary>
+        ///   Looks up a localized string similar to The {0} only supports formatting `IQueryResult`..
+        /// </summary>
+        internal static string ThrowHelper_JsonFormatter_ResultNotSupported {
+            get {
+                return ResourceManager.GetString("ThrowHelper_JsonFormatter_ResultNotSupported", resourceCulture);
+            }
+        }
+        
+        /// <summary>
+        ///   Looks up a localized string similar to Variable `{0}` is required..
+        /// </summary>
+        internal static string ThrowHelper_NonNullVariableIsNull_Message {
+            get {
+                return ResourceManager.GetString("ThrowHelper_NonNullVariableIsNull_Message", resourceCulture);
+            }
+        }
+        
+        /// <summary>
+        ///   Looks up a localized string similar to Value for OneOf field {0} must be non-null..
+        /// </summary>
+        internal static string ThrowHelper_OneOfFieldMustBeNonNull {
+            get {
+                return ResourceManager.GetString("ThrowHelper_OneOfFieldMustBeNonNull", resourceCulture);
+            }
+        }
+        
+        /// <summary>
+        ///   Looks up a localized string similar to The specified selection does not have a selection set..
+        /// </summary>
+        internal static string ThrowHelper_Operation_NoSelectionSet {
+            get {
+                return ResourceManager.GetString("ThrowHelper_Operation_NoSelectionSet", resourceCulture);
+            }
+        }
+        
+        /// <summary>
+        ///   Looks up a localized string similar to Make sure that you have registered an IBatchDispatcher with your scoped request services..
+        /// </summary>
+        internal static string ThrowHelper_OperationExecutionMiddleware_NoBatchDispatcher_Message {
+            get {
+                return ResourceManager.GetString("ThrowHelper_OperationExecutionMiddleware_NoBatchDispatcher_Message", resourceCulture);
+            }
+        }
+        
+        /// <summary>
+        ///   Looks up a localized string similar to The specified operation `{0}` cannot be found..
+        /// </summary>
+        internal static string ThrowHelper_OperationResolverHelper_InvalidOperationName_Message {
+            get {
+                return ResourceManager.GetString("ThrowHelper_OperationResolverHelper_InvalidOperationName_Message", resourceCulture);
+            }
+        }
+        
+        /// <summary>
+        ///   Looks up a localized string similar to The operation name can only be omitted if there is just one operation in a GraphQL document..
+        /// </summary>
+        internal static string ThrowHelper_OperationResolverHelper_MultipleOperation_Message {
+            get {
+                return ResourceManager.GetString("ThrowHelper_OperationResolverHelper_MultipleOperation_Message", resourceCulture);
+            }
+        }
+        
+        /// <summary>
+        ///   Looks up a localized string similar to There are no operations in the GraphQL document..
+        /// </summary>
+        internal static string ThrowHelper_OperationResolverHelper_NoOperationFound_Message {
+            get {
+                return ResourceManager.GetString("ThrowHelper_OperationResolverHelper_NoOperationFound_Message", resourceCulture);
+            }
+        }
+        
+        /// <summary>
+        ///   Looks up a localized string similar to A composite type always needs to specify a selection set..
+        /// </summary>
+        internal static string ThrowHelper_QueryCompiler_CompositeTypeSelectionSet_Message {
+            get {
+                return ResourceManager.GetString("ThrowHelper_QueryCompiler_CompositeTypeSelectionSet_Message", resourceCulture);
+            }
+        }
+        
+        /// <summary>
+        ///   Looks up a localized string similar to There was no argument with the name `{0}` found on the field `{1}`..
+        /// </summary>
+        internal static string ThrowHelper_ResolverContext_ArgumentDoesNotExist_Message {
+            get {
+                return ResourceManager.GetString("ThrowHelper_ResolverContext_ArgumentDoesNotExist_Message", resourceCulture);
+            }
+        }
+        
+        /// <summary>
+        ///   Looks up a localized string similar to The resolver parent type of field `{0}` is `{1}` but the resolver requested the type `{2}`. The resolver was unable to cast the parent type to the requested type..
+        /// </summary>
+        internal static string ThrowHelper_ResolverContext_CannotCastParent {
+            get {
+                return ResourceManager.GetString("ThrowHelper_ResolverContext_CannotCastParent", resourceCulture);
+            }
+        }
+        
+        /// <summary>
+        ///   Looks up a localized string similar to Unable to convert the value of the argument `{0}` to `{1}`. Check if the requested type is correct or register a custom type converter..
+        /// </summary>
+        internal static string ThrowHelper_ResolverContext_CannotConvertArgument_Message {
+            get {
+                return ResourceManager.GetString("ThrowHelper_ResolverContext_CannotConvertArgument_Message", resourceCulture);
+            }
+        }
+        
+        /// <summary>
+        ///   Looks up a localized string similar to The argument literal representation is `{0}` which is not compatible with the request literal type `{1}`..
+        /// </summary>
+        internal static string ThrowHelper_ResolverContext_LiteralNotCompatible_Message {
+            get {
+                return ResourceManager.GetString("ThrowHelper_ResolverContext_LiteralNotCompatible_Message", resourceCulture);
+            }
+        }
+        
+        /// <summary>
+        ///   Looks up a localized string similar to The ArgumentValue method on the resolver context only allows for runtime values. If you want to retrieve the argument value as GraphQL literal use the ArgumentLiteral method instead..
+        /// </summary>
+        internal static string ThrowHelper_ResolverContext_LiteralsNotSupported_Message {
+            get {
+                return ResourceManager.GetString("ThrowHelper_ResolverContext_LiteralsNotSupported_Message", resourceCulture);
+            }
+        }
+        
+        /// <summary>
+        ///   Looks up a localized string similar to The root type `{0}` is not supported..
+        /// </summary>
+        internal static string ThrowHelper_RootTypeNotSupported_Message {
+            get {
+                return ResourceManager.GetString("ThrowHelper_RootTypeNotSupported_Message", resourceCulture);
+            }
+        }
+        
+        /// <summary>
+        ///   Looks up a localized string similar to The type {0} was already added..
+        /// </summary>
+        internal static string ThrowHelper_SelectionSet_TypeAlreadyAdded {
+            get {
+                return ResourceManager.GetString("ThrowHelper_SelectionSet_TypeAlreadyAdded", resourceCulture);
+            }
+        }
+        
+        /// <summary>
+        ///   Looks up a localized string similar to The request context is in an invalid state for subscriptions..
+        /// </summary>
+        internal static string ThrowHelper_SubscriptionExecutor_ContextInvalidState_Message {
+            get {
+                return ResourceManager.GetString("ThrowHelper_SubscriptionExecutor_ContextInvalidState_Message", resourceCulture);
+            }
+        }
+        
+        /// <summary>
+        ///   Looks up a localized string similar to You must declare a subscribe resolver for subscription fields..
+        /// </summary>
+        internal static string ThrowHelper_SubscriptionExecutor_NoSubscribeResolver_Message {
+            get {
+                return ResourceManager.GetString("ThrowHelper_SubscriptionExecutor_NoSubscribeResolver_Message", resourceCulture);
+            }
+        }
+        
+        /// <summary>
+        ///   Looks up a localized string similar to Subscription queries must have exactly one root field..
+        /// </summary>
+        internal static string ThrowHelper_SubscriptionExecutor_SubscriptionsMustHaveOneField_Message {
+            get {
+                return ResourceManager.GetString("ThrowHelper_SubscriptionExecutor_SubscriptionsMustHaveOneField_Message", resourceCulture);
+            }
+        }
+        
+        /// <summary>
+        ///   Looks up a localized string similar to Variable `{0}` is not an input type..
+        /// </summary>
         internal static string ThrowHelper_VariableIsNotAnInputType_Message {
->>>>>>> 1574a9a5
-            get {
-                return ResourceManager.GetString("ExecutionResultExtensions_OnlyQueryResults", resourceCulture);
-            }
-        }
-        
-        /// <summary>
-        ///   Looks up a localized string similar to There is no argument with the name `{0}`..
-        /// </summary>
-        internal static string MiddlewareContext_ReplaceArgument_InvalidKey {
-            get {
-                return ResourceManager.GetString("MiddlewareContext_ReplaceArgument_InvalidKey", resourceCulture);
-            }
-        }
-        
-        /// <summary>
-        ///   Looks up a localized string similar to It is not allowed to replace the arguments with null..
-        /// </summary>
-        internal static string MiddlewareContext_ReplaceArguments_NullNotAllowed {
-            get {
-                return ResourceManager.GetString("MiddlewareContext_ReplaceArguments_NullNotAllowed", resourceCulture);
-            }
-        }
-        
-<<<<<<< HEAD
-        /// <summary>
-        ///   Looks up a localized string similar to Buffer is full..
-        /// </summary>
-        internal static string ObjectBuffer_IsEmpty {
-            get {
-                return ResourceManager.GetString("ObjectBuffer_IsEmpty", resourceCulture);
-            }
-        }
-        
-        /// <summary>
-        ///   Looks up a localized string similar to Buffer is used up..
-        /// </summary>
-        internal static string ObjectBuffer_IsUsedUp {
-=======
+            get {
+                return ResourceManager.GetString("ThrowHelper_VariableIsNotAnInputType_Message", resourceCulture);
+            }
+        }
+        
+        /// <summary>
+        ///   Looks up a localized string similar to The variable with the name `{0}` does not exist..
+        /// </summary>
         internal static string ThrowHelper_VariableNotFound_Message {
->>>>>>> 1574a9a5
-            get {
-                return ResourceManager.GetString("ObjectBuffer_IsUsedUp", resourceCulture);
-            }
-        }
-        
-        /// <summary>
-        ///   Looks up a localized string similar to The specified selection does not have a selection set..
-        /// </summary>
-        internal static string Operation_GetPossibleTypes_NoSelectionSet {
-            get {
-                return ResourceManager.GetString("Operation_GetPossibleTypes_NoSelectionSet", resourceCulture);
-            }
-        }
-        
-        /// <summary>
-        ///   Looks up a localized string similar to The operation selection set is empty..
-        /// </summary>
-        internal static string OperationCompiler_Compile_SelectionSetIsEmpty {
-            get {
-                return ResourceManager.GetString("OperationCompiler_Compile_SelectionSetIsEmpty", resourceCulture);
-            }
-        }
-        
-        /// <summary>
-        ///   Looks up a localized string similar to The document did not contain a fragment definition with the name `{0}`..
-        /// </summary>
-        internal static string OperationCompiler_FragmentNotFound {
-            get {
-                return ResourceManager.GetString("OperationCompiler_FragmentNotFound", resourceCulture);
-            }
-        }
-        
-        /// <summary>
-        ///   Looks up a localized string similar to The operation compiler only allows for 64 unique include conditions..
-        /// </summary>
-        internal static string OperationCompiler_ToManyIncludeConditions {
-            get {
-                return ResourceManager.GetString("OperationCompiler_ToManyIncludeConditions", resourceCulture);
-            }
-        }
-        
-        /// <summary>
-        ///   Looks up a localized string similar to The query type could not be casted to {0}..
-        /// </summary>
-        internal static string OperationContext_GetQueryRoot_InvalidCast {
-            get {
-                return ResourceManager.GetString("OperationContext_GetQueryRoot_InvalidCast", resourceCulture);
-            }
-        }
-        
-        /// <summary>
-        ///   Looks up a localized string similar to The selection is read-only..
-        /// </summary>
-        internal static string PreparedSelection_ReadOnly {
-            get {
-                return ResourceManager.GetString("PreparedSelection_ReadOnly", resourceCulture);
-            }
-        }
-        
-        /// <summary>
-        ///   Looks up a localized string similar to Invalid fragment id..
-        /// </summary>
-        internal static string QueryPlan_InvalidFragmentId {
-            get {
-                return ResourceManager.GetString("QueryPlan_InvalidFragmentId", resourceCulture);
-            }
-        }
-        
-        /// <summary>
-        ///   Looks up a localized string similar to The specified convention type is not supported..
-        /// </summary>
-        internal static string RequestExecutorBuilder_Convention_NotSupported {
-            get {
-                return ResourceManager.GetString("RequestExecutorBuilder_Convention_NotSupported", resourceCulture);
-            }
-        }
-        
-        /// <summary>
-        ///   Looks up a localized string similar to Its not allowed to set `items` and `data` at the same time..
-        /// </summary>
-        internal static string ResultBuilder_DataAndItemsNotAllowed {
-            get {
-                return ResourceManager.GetString("ResultBuilder_DataAndItemsNotAllowed", resourceCulture);
-            }
-        }
-        
-        /// <summary>
-        ///   Looks up a localized string similar to A GraphQL result must have data, errors or both..
-        /// </summary>
-        internal static string ResultHelper_BuildResult_InvalidResult {
-            get {
-                return ResourceManager.GetString("ResultHelper_BuildResult_InvalidResult", resourceCulture);
-            }
-        }
-        
-        /// <summary>
-        ///   Looks up a localized string similar to Unable to create the operation type `{0}` instance. Try adding the following service: `services.AddScoped&lt;{1}&gt;();`.
-        /// </summary>
-        internal static string RootValueResolver_Resolve_CannotCreateInstance {
-            get {
-                return ResourceManager.GetString("RootValueResolver_Resolve_CannotCreateInstance", resourceCulture);
-            }
-        }
-        
-        /// <summary>
-        ///   Looks up a localized string similar to The provided response name must be the same as on the selection..
-        /// </summary>
-        internal static string SelectionSetOptimizerContext_AddSelection_ResponseNameNotTheSame {
-            get {
-                return ResourceManager.GetString("SelectionSetOptimizerContext_AddSelection_ResponseNameNotTheSame", resourceCulture);
-            }
-        }
-        
-        /// <summary>
-        ///   Looks up a localized string similar to The `{0}` is not a valid GraphQL field name..
-        /// </summary>
-        internal static string SelectionSetOptimizerContext_InvalidFieldName {
-            get {
-                return ResourceManager.GetString("SelectionSetOptimizerContext_InvalidFieldName", resourceCulture);
-            }
-        }
-        
-        /// <summary>
-        ///   Looks up a localized string similar to This SelectionVariants instance is read-only..
-        /// </summary>
-        internal static string SelectionVariants_ReadOnly {
-            get {
-                return ResourceManager.GetString("SelectionVariants_ReadOnly", resourceCulture);
-            }
-        }
-        
-        /// <summary>
-        ///   Looks up a localized string similar to The specified type `{0}` is not a possible type to this selection set..
-        /// </summary>
-        internal static string SelectionVariants_TypeContextInvalid {
-            get {
-                return ResourceManager.GetString("SelectionVariants_TypeContextInvalid", resourceCulture);
-            }
-        }
-        
-        /// <summary>
-        ///   Looks up a localized string similar to Could not serialize the specified variable `{0}`..
-        /// </summary>
-        internal static string ThrowHelper_BatchExecutor_CannotSerializeVariable_Message {
-            get {
-                return ResourceManager.GetString("ThrowHelper_BatchExecutor_CannotSerializeVariable_Message", resourceCulture);
-            }
-        }
-        
-        /// <summary>
-        ///   Looks up a localized string similar to Unable to find a compatible input type for the exported object type..
-        /// </summary>
-        internal static string ThrowHelper_CollectVariablesVisitor_NoCompatibleType_Message {
-            get {
-                return ResourceManager.GetString("ThrowHelper_CollectVariablesVisitor_NoCompatibleType_Message", resourceCulture);
-            }
-        }
-        
-        /// <summary>
-        ///   Looks up a localized string similar to Field `{0}` does not exist on type `{1}`..
-        /// </summary>
-        internal static string ThrowHelper_FieldDoesNotExistOnType {
-            get {
-                return ResourceManager.GetString("ThrowHelper_FieldDoesNotExistOnType", resourceCulture);
-            }
-        }
-        
-        /// <summary>
-        ///   Looks up a localized string similar to The skip/include if-argument value has to be a &apos;Boolean&apos;..
-        /// </summary>
-        internal static string ThrowHelper_FieldVisibility_ValueNotSupported_Message {
-            get {
-                return ResourceManager.GetString("ThrowHelper_FieldVisibility_ValueNotSupported_Message", resourceCulture);
-            }
-        }
-        
-        /// <summary>
-        ///   Looks up a localized string similar to The {0} only supports formatting `IQueryResult`..
-        /// </summary>
-        internal static string ThrowHelper_JsonFormatter_ResultNotSupported {
-            get {
-                return ResourceManager.GetString("ThrowHelper_JsonFormatter_ResultNotSupported", resourceCulture);
-            }
-        }
-        
-        /// <summary>
-        ///   Looks up a localized string similar to Variable `{0}` is required..
-        /// </summary>
-        internal static string ThrowHelper_NonNullVariableIsNull_Message {
-            get {
-                return ResourceManager.GetString("ThrowHelper_NonNullVariableIsNull_Message", resourceCulture);
-            }
-        }
-        
-        /// <summary>
-        ///   Looks up a localized string similar to Value for OneOf field {0} must be non-null..
-        /// </summary>
-        internal static string ThrowHelper_OneOfFieldMustBeNonNull {
-            get {
-                return ResourceManager.GetString("ThrowHelper_OneOfFieldMustBeNonNull", resourceCulture);
-            }
-        }
-        
-        /// <summary>
-        ///   Looks up a localized string similar to The specified selection does not have a selection set..
-        /// </summary>
-        internal static string ThrowHelper_Operation_NoSelectionSet {
-            get {
-                return ResourceManager.GetString("ThrowHelper_Operation_NoSelectionSet", resourceCulture);
-            }
-        }
-        
-        /// <summary>
-        ///   Looks up a localized string similar to Make sure that you have registered an IBatchDispatcher with your scoped request services..
-        /// </summary>
-        internal static string ThrowHelper_OperationExecutionMiddleware_NoBatchDispatcher_Message {
-            get {
-                return ResourceManager.GetString("ThrowHelper_OperationExecutionMiddleware_NoBatchDispatcher_Message", resourceCulture);
-            }
-        }
-        
-        /// <summary>
-        ///   Looks up a localized string similar to The specified operation `{0}` cannot be found..
-        /// </summary>
-        internal static string ThrowHelper_OperationResolverHelper_InvalidOperationName_Message {
-            get {
-                return ResourceManager.GetString("ThrowHelper_OperationResolverHelper_InvalidOperationName_Message", resourceCulture);
-            }
-        }
-        
-        /// <summary>
-        ///   Looks up a localized string similar to The operation name can only be omitted if there is just one operation in a GraphQL document..
-        /// </summary>
-        internal static string ThrowHelper_OperationResolverHelper_MultipleOperation_Message {
-            get {
-                return ResourceManager.GetString("ThrowHelper_OperationResolverHelper_MultipleOperation_Message", resourceCulture);
-            }
-        }
-        
-        /// <summary>
-        ///   Looks up a localized string similar to There are no operations in the GraphQL document..
-        /// </summary>
-        internal static string ThrowHelper_OperationResolverHelper_NoOperationFound_Message {
-            get {
-                return ResourceManager.GetString("ThrowHelper_OperationResolverHelper_NoOperationFound_Message", resourceCulture);
-            }
-        }
-        
-<<<<<<< HEAD
-        /// <summary>
-        ///   Looks up a localized string similar to A composite type always needs to specify a selection set..
-        /// </summary>
-        internal static string ThrowHelper_QueryCompiler_CompositeTypeSelectionSet_Message {
-            get {
-                return ResourceManager.GetString("ThrowHelper_QueryCompiler_CompositeTypeSelectionSet_Message", resourceCulture);
-            }
-        }
-        
-        /// <summary>
-        ///   Looks up a localized string similar to The specified query type is not supported..
-        /// </summary>
-        internal static string ThrowHelper_QueryTypeNotSupported_Message {
-=======
-        internal static string ThrowHelper_ResolverContext_CannotCastParent {
->>>>>>> 1574a9a5
-            get {
-                return ResourceManager.GetString("ThrowHelper_QueryTypeNotSupported_Message", resourceCulture);
-            }
-        }
-        
-        /// <summary>
-        ///   Looks up a localized string similar to There was no argument with the name `{0}` found on the field `{1}`..
-        /// </summary>
-        internal static string ThrowHelper_ResolverContext_ArgumentDoesNotExist_Message {
-            get {
-                return ResourceManager.GetString("ThrowHelper_ResolverContext_ArgumentDoesNotExist_Message", resourceCulture);
-            }
-        }
-        
-        /// <summary>
-        ///   Looks up a localized string similar to The resolver parent type of field `{0}` is `{1}` but the resolver requested the type `{2}`. The resolver was unable to cast the parent type to the requested type..
-        /// </summary>
-        internal static string ThrowHelper_ResolverContext_CannotCastParent {
-            get {
-                return ResourceManager.GetString("ThrowHelper_ResolverContext_CannotCastParent", resourceCulture);
-            }
-        }
-        
-        /// <summary>
-        ///   Looks up a localized string similar to Unable to convert the value of the argument `{0}` to `{1}`. Check if the requested type is correct or register a custom type converter..
-        /// </summary>
-        internal static string ThrowHelper_ResolverContext_CannotConvertArgument_Message {
-            get {
-                return ResourceManager.GetString("ThrowHelper_ResolverContext_CannotConvertArgument_Message", resourceCulture);
-            }
-        }
-        
-        /// <summary>
-        ///   Looks up a localized string similar to The argument literal representation is `{0}` which is not compatible with the request literal type `{1}`..
-        /// </summary>
-        internal static string ThrowHelper_ResolverContext_LiteralNotCompatible_Message {
-            get {
-                return ResourceManager.GetString("ThrowHelper_ResolverContext_LiteralNotCompatible_Message", resourceCulture);
-            }
-        }
-        
-        /// <summary>
-        ///   Looks up a localized string similar to The ArgumentValue method on the resolver context only allows for runtime values. If you want to retrieve the argument value as GraphQL literal use the ArgumentLiteral method instead..
-        /// </summary>
-        internal static string ThrowHelper_ResolverContext_LiteralsNotSupported_Message {
-            get {
-                return ResourceManager.GetString("ThrowHelper_ResolverContext_LiteralsNotSupported_Message", resourceCulture);
-            }
-        }
-        
-        /// <summary>
-        ///   Looks up a localized string similar to The root type `{0}` is not supported..
-        /// </summary>
-        internal static string ThrowHelper_RootTypeNotSupported_Message {
-            get {
-                return ResourceManager.GetString("ThrowHelper_RootTypeNotSupported_Message", resourceCulture);
-            }
-        }
-        
-        /// <summary>
-        ///   Looks up a localized string similar to The type {0} was already added..
-        /// </summary>
-        internal static string ThrowHelper_SelectionSet_TypeAlreadyAdded {
-            get {
-                return ResourceManager.GetString("ThrowHelper_SelectionSet_TypeAlreadyAdded", resourceCulture);
-            }
-        }
-        
-        /// <summary>
-        ///   Looks up a localized string similar to The request context is in an invalid state for subscriptions..
-        /// </summary>
-        internal static string ThrowHelper_SubscriptionExecutor_ContextInvalidState_Message {
-            get {
-                return ResourceManager.GetString("ThrowHelper_SubscriptionExecutor_ContextInvalidState_Message", resourceCulture);
-            }
-        }
-        
-        /// <summary>
-        ///   Looks up a localized string similar to You must declare a subscribe resolver for subscription fields..
-        /// </summary>
-        internal static string ThrowHelper_SubscriptionExecutor_NoSubscribeResolver_Message {
-            get {
-                return ResourceManager.GetString("ThrowHelper_SubscriptionExecutor_NoSubscribeResolver_Message", resourceCulture);
-            }
-        }
-        
-        /// <summary>
-        ///   Looks up a localized string similar to Subscription queries must have exactly one root field..
-        /// </summary>
-        internal static string ThrowHelper_SubscriptionExecutor_SubscriptionsMustHaveOneField_Message {
-            get {
-                return ResourceManager.GetString("ThrowHelper_SubscriptionExecutor_SubscriptionsMustHaveOneField_Message", resourceCulture);
-            }
-        }
-        
-        /// <summary>
-        ///   Looks up a localized string similar to Variable `{0}` is not an input type..
-        /// </summary>
-        internal static string ThrowHelper_VariableIsNotAnInputType_Message {
-            get {
-                return ResourceManager.GetString("ThrowHelper_VariableIsNotAnInputType_Message", resourceCulture);
-            }
-        }
-        
-<<<<<<< HEAD
-        /// <summary>
-        ///   Looks up a localized string similar to The variable with the name `{0}` does not exist..
-        /// </summary>
-        internal static string ThrowHelper_VariableNotFound_Message {
             get {
                 return ResourceManager.GetString("ThrowHelper_VariableNotFound_Message", resourceCulture);
             }
@@ -652,9 +594,6 @@
         ///   Looks up a localized string similar to Variable `{0}` got an invalid value..
         /// </summary>
         internal static string ThrowHelper_VariableValueInvalidType_Message {
-=======
-        internal static string MiddlewareContext_ReplaceArgument_InvalidKey {
->>>>>>> 1574a9a5
             get {
                 return ResourceManager.GetString("ThrowHelper_VariableValueInvalidType_Message", resourceCulture);
             }
