﻿<?xml version="1.0" encoding="utf-8"?>
<root>
  <!--
    Microsoft ResX Schema

    Version 2.0

    The primary goals of this format is to allow a simple XML format
    that is mostly human readable. The generation and parsing of the
    various data types are done through the TypeConverter classes
    associated with the data types.

    Example:

    ... ado.net/XML headers & schema ...
    <resheader name="resmimetype">text/microsoft-resx</resheader>
    <resheader name="version">2.0</resheader>
    <resheader name="reader">System.Resources.ResXResourceReader, System.Windows.Forms, ...</resheader>
    <resheader name="writer">System.Resources.ResXResourceWriter, System.Windows.Forms, ...</resheader>
    <data name="Name1"><value>this is my long string</value><comment>this is a comment</comment></data>
    <data name="Color1" type="System.Drawing.Color, System.Drawing">Blue</data>
    <data name="Bitmap1" mimetype="application/x-microsoft.net.object.binary.base64">
        <value>[base64 mime encoded serialized .NET Framework object]</value>
    </data>
    <data name="Icon1" type="System.Drawing.Icon, System.Drawing" mimetype="application/x-microsoft.net.object.bytearray.base64">
        <value>[base64 mime encoded string representing a byte array form of the .NET Framework object]</value>
        <comment>This is a comment</comment>
    </data>

    There are any number of "resheader" rows that contain simple
    name/value pairs.

    Each data row contains a name, and value. The row also contains a
    type or mimetype. Type corresponds to a .NET class that support
    text/value conversion through the TypeConverter architecture.
    Classes that don't support this are serialized and stored with the
    mimetype set.

    The mimetype is used for serialized objects, and tells the
    ResXResourceReader how to depersist the object. This is currently not
    extensible. For a given mimetype the value must be set accordingly:

    Note - application/x-microsoft.net.object.binary.base64 is the format
    that the ResXResourceWriter will generate, however the reader can
    read any of the formats listed below.

    mimetype: application/x-microsoft.net.object.binary.base64
    value   : The object must be serialized with
            : System.Runtime.Serialization.Formatters.Binary.BinaryFormatter
            : and then encoded with base64 encoding.

    mimetype: application/x-microsoft.net.object.soap.base64
    value   : The object must be serialized with
            : System.Runtime.Serialization.Formatters.Soap.SoapFormatter
            : and then encoded with base64 encoding.

    mimetype: application/x-microsoft.net.object.bytearray.base64
    value   : The object must be serialized into a byte array
            : using a System.ComponentModel.TypeConverter
            : and then encoded with base64 encoding.
    -->
  <xsd:schema id="root" xmlns="" xmlns:xsd="http://www.w3.org/2001/XMLSchema" xmlns:msdata="urn:schemas-microsoft-com:xml-msdata">
    <xsd:import namespace="http://www.w3.org/XML/1998/namespace" />
    <xsd:element name="root" msdata:IsDataSet="true">
      <xsd:complexType>
        <xsd:choice maxOccurs="unbounded">
          <xsd:element name="metadata">
            <xsd:complexType>
              <xsd:sequence>
                <xsd:element name="value" type="xsd:string" minOccurs="0" />
              </xsd:sequence>
              <xsd:attribute name="name" use="required" type="xsd:string" />
              <xsd:attribute name="type" type="xsd:string" />
              <xsd:attribute name="mimetype" type="xsd:string" />
              <xsd:attribute ref="xml:space" />
            </xsd:complexType>
          </xsd:element>
          <xsd:element name="assembly">
            <xsd:complexType>
              <xsd:attribute name="alias" type="xsd:string" />
              <xsd:attribute name="name" type="xsd:string" />
            </xsd:complexType>
          </xsd:element>
          <xsd:element name="data">
            <xsd:complexType>
              <xsd:sequence>
                <xsd:element name="value" type="xsd:string" minOccurs="0" msdata:Ordinal="1" />
                <xsd:element name="comment" type="xsd:string" minOccurs="0" msdata:Ordinal="2" />
              </xsd:sequence>
              <xsd:attribute name="name" type="xsd:string" use="required" msdata:Ordinal="1" />
              <xsd:attribute name="type" type="xsd:string" msdata:Ordinal="3" />
              <xsd:attribute name="mimetype" type="xsd:string" msdata:Ordinal="4" />
              <xsd:attribute ref="xml:space" />
            </xsd:complexType>
          </xsd:element>
          <xsd:element name="resheader">
            <xsd:complexType>
              <xsd:sequence>
                <xsd:element name="value" type="xsd:string" minOccurs="0" msdata:Ordinal="1" />
              </xsd:sequence>
              <xsd:attribute name="name" type="xsd:string" use="required" />
            </xsd:complexType>
          </xsd:element>
        </xsd:choice>
      </xsd:complexType>
    </xsd:element>
  </xsd:schema>
  <resheader name="resmimetype">
    <value>text/microsoft-resx</value>
  </resheader>
  <resheader name="version">
    <value>2.0</value>
  </resheader>
  <resheader name="reader">
    <value>System.Resources.ResXResourceReader, System.Windows.Forms, Version=4.0.0.0, Culture=neutral, PublicKeyToken=b77a5c561934e089</value>
  </resheader>
  <resheader name="writer">
    <value>System.Resources.ResXResourceWriter, System.Windows.Forms, Version=4.0.0.0, Culture=neutral, PublicKeyToken=b77a5c561934e089</value>
  </resheader>
  <data name="ThrowHelper_MissingDirectiveIfArgument" xml:space="preserve">
    <value>The {0}-directive is missing the if-argument.</value>
  </data>
  <data name="ThrowHelper_FieldDoesNotExistOnType" xml:space="preserve">
    <value>Field `{0}` does not exist on type `{1}`.</value>
  </data>
  <data name="ObjectBuffer_IsEmpty" xml:space="preserve">
    <value>Buffer is full.</value>
  </data>
  <data name="ObjectBuffer_IsUsedUp" xml:space="preserve">
    <value>Buffer is used up.</value>
  </data>
  <data name="PreparedSelection_ReadOnly" xml:space="preserve">
    <value>The selection is read-only.</value>
  </data>
  <data name="MiddlewareContext_ReportErrorCannotBeNull" xml:space="preserve">
    <value>errorMessage mustn't be null or empty.</value>
  </data>
  <data name="DeferredResult_ReadResultsAsync_ReadOnlyOnce" xml:space="preserve">
    <value>You can only read a response stream once.</value>
  </data>
  <data name="ErrorHelper_ArgumentNonNullError_Message" xml:space="preserve">
    <value>Detected a non-null violation in argument `{0}`.</value>
  </data>
  <data name="ErrorHelper_UnableToResolveTheAbstractType_Message" xml:space="preserve">
    <value>Unable to resolve the abstract type `{0}`.</value>
  </data>
  <data name="ErrorHelper_ListValueIsNotSupported_Message" xml:space="preserve">
    <value>The type `{0}` is not supported as list value.</value>
  </data>
  <data name="ErrorHelper_UnexpectedValueCompletionError_Message" xml:space="preserve">
    <value>Unexpected error during value completion.</value>
  </data>
  <data name="ErrorHelper_RootTypeNotFound_Message" xml:space="preserve">
    <value>The specified root type `{0}` is not supported by this server.</value>
  </data>
  <data name="ErrorHelper_StateInvalidForOperationResolver_Message" xml:space="preserve">
    <value>Either no query document exists or the document validation result is invalid.</value>
  </data>
  <data name="ErrorHelper_StateInvalidForOperationVariableCoercion_Message" xml:space="preserve">
    <value>There is no operation on the context which can be used to coerce variables.</value>
  </data>
  <data name="ErrorHelper_StateInvalidForOperationExecution_Message" xml:space="preserve">
    <value>Either now compiled operation was found or the variables have not been coerced.</value>
  </data>
  <data name="ErrorHelper_ValueCompletion_CouldNotResolveAbstractType_Message" xml:space="preserve">
    <value>Could not resolve the actual object type from `{0}` for the abstract type `{1}`.</value>
  </data>
  <data name="ErrorHelper_StateInvalidForDocumentValidation_Message" xml:space="preserve">
    <value>The query request contains no document.</value>
  </data>
  <data name="ThrowHelper_VariableIsNotAnInputType_Message" xml:space="preserve">
    <value>Variable `{0}` is not an input type.</value>
  </data>
  <data name="ThrowHelper_NonNullVariableIsNull_Message" xml:space="preserve">
    <value>Variable `{0}` is required.</value>
  </data>
  <data name="ThrowHelper_VariableValueInvalidType_Message" xml:space="preserve">
    <value>Variable `{0}` got an invalid value.</value>
  </data>
  <data name="ThrowHelper_QueryTypeNotSupported_Message" xml:space="preserve">
    <value>The specified query type is not supported.</value>
  </data>
  <data name="ThrowHelper_VariableNotFound_Message" xml:space="preserve">
    <value>The variable with the name `{0}` does not exist.</value>
  </data>
  <data name="ThrowHelper_VariableNotOfType_Message" xml:space="preserve">
    <value>The variable with the name `{0}` is not of the requested type `{1}`.</value>
  </data>
  <data name="ThrowHelper_RootTypeNotSupported_Message" xml:space="preserve">
    <value>The root type `{0}` is not supported.</value>
  </data>
  <data name="ThrowHelper_SubscriptionExecutor_ContextInvalidState_Message" xml:space="preserve">
    <value>The request context is in an invalid state for subscriptions.</value>
  </data>
  <data name="ThrowHelper_SubscriptionExecutor_SubscriptionsMustHaveOneField_Message" xml:space="preserve">
    <value>Subscription queries must have exactly one root field.</value>
  </data>
  <data name="ThrowHelper_SubscriptionExecutor_NoSubscribeResolver_Message" xml:space="preserve">
    <value>You must declare a subscribe resolver for subscription fields.</value>
  </data>
  <data name="ThrowHelper_ResolverContext_LiteralsNotSupported_Message" xml:space="preserve">
    <value>The ArgumentValue method on the resolver context only allows for runtime values. If you want to retrieve the argument value as GraphQL literal use the ArgumentLiteral method instead.</value>
  </data>
  <data name="ThrowHelper_ResolverContext_CannotConvertArgument_Message" xml:space="preserve">
    <value>Unable to convert the value of the argument `{0}` to `{1}`. Check if the requested type is correct or register a custom type converter.</value>
  </data>
  <data name="ThrowHelper_ResolverContext_LiteralNotCompatible_Message" xml:space="preserve">
    <value>The argument literal representation is `{0}` which is not compatible with the request literal type `{1}`.</value>
  </data>
  <data name="ThrowHelper_ResolverContext_ArgumentDoesNotExist_Message" xml:space="preserve">
    <value>There was no argument with the name `{0}` found on the field `{1}`.</value>
  </data>
  <data name="ThrowHelper_OperationResolverHelper_NoOperationFound_Message" xml:space="preserve">
    <value>There are now operations in the GraphQL document.</value>
  </data>
  <data name="ThrowHelper_OperationResolverHelper_MultipleOperation_Message" xml:space="preserve">
    <value>The operation name can only be omitted if there is just one operation in a GraphQL document.</value>
  </data>
  <data name="ThrowHelper_OperationResolverHelper_InvalidOperationName_Message" xml:space="preserve">
    <value>The specified operation `{0}` cannot be found.</value>
  </data>
  <data name="ThrowHelper_BatchExecutor_CannotSerializeVariable_Message" xml:space="preserve">
    <value>Could not serialize the specified variable `{0}`.</value>
  </data>
  <data name="ThrowHelper_CollectVariablesVisitor_NoCompatibleType_Message" xml:space="preserve">
    <value>Unable to find a compatible input type for the exported object type.</value>
  </data>
  <data name="ThrowHelper_FieldVisibility_ValueNotSupported_Message" xml:space="preserve">
    <value>The skip/include if-argument value has to be a 'Boolean'.</value>
  </data>
  <data name="ThrowHelper_QueryCompiler_CompositeTypeSelectionSet_Message" xml:space="preserve">
    <value>A composite type always needs to specify a selection set.</value>
  </data>
  <data name="ThrowHelper_OperationExecutionMiddleware_NoBatchDispatcher_Message" xml:space="preserve">
    <value>Make sure that you have registered an IBatchDispatcher with your scoped request services.</value>
  </data>
  <data name="OperationCompiler_Compile_SelectionSetIsEmpty" xml:space="preserve">
    <value>The operation selection set is empty.</value>
  </data>
  <data name="ExecutionRequestExecutorExtensions_ExecuteAsync_QueryCannotBeNullOrEmpty" xml:space="preserve">
    <value>The query cannot be null or empty.</value>
  </data>
  <data name="RequestExecutorBuilder_Convention_NotSuppported" xml:space="preserve">
    <value>The specified convention type is not supported.</value>
  </data>
  <data name="RootValueResolver_Resolve_CannotCreateInstance" xml:space="preserve">
    <value>Unable to create the operation type `{0}` instance. Try adding the following service: `services.AddScoped&lt;{1}&gt;();`</value>
  </data>
  <data name="OperationContext_GetQueryRoot_InvalidCast" xml:space="preserve">
    <value>The query type could not be casted to {0}.</value>
  </data>
  <data name="ErrorHelper_RequestTimeout" xml:space="preserve">
    <value>The request exceeded the configured timeout of `{0}`.</value>
  </data>
  <data name="ResultHelper_BuildResult_InvalidResult" xml:space="preserve">
    <value>A GraphQL result must have data, errors or both.</value>
  </data>
<<<<<<< HEAD
  <data name="ErrorHelper_MaxComplexityReached" xml:space="preserve">
    <value>The maximum allowed operation complexity was exceeded.</value>
  </data>
  <data name="ErrorHelper_StateInvalidForComplexityAnalyzer_Message" xml:space="preserve">
    <value>The analyzer needs a documentId, operationId, document and coerced variables.</value>
=======
  <data name="BatchExecutionTask_AddExecutionTask_SerialTasksNotAllowed" xml:space="preserve">
    <value>Serial execution tasks cannot be batched.</value>
  </data>
  <data name="QueryPlan_InvalidFragmentId" xml:space="preserve">
    <value>Invalid fragment id.</value>
>>>>>>> 79a06f19
  </data>
</root><|MERGE_RESOLUTION|>--- conflicted
+++ resolved
@@ -255,18 +255,16 @@
   <data name="ResultHelper_BuildResult_InvalidResult" xml:space="preserve">
     <value>A GraphQL result must have data, errors or both.</value>
   </data>
-<<<<<<< HEAD
   <data name="ErrorHelper_MaxComplexityReached" xml:space="preserve">
     <value>The maximum allowed operation complexity was exceeded.</value>
   </data>
   <data name="ErrorHelper_StateInvalidForComplexityAnalyzer_Message" xml:space="preserve">
     <value>The analyzer needs a documentId, operationId, document and coerced variables.</value>
-=======
+  </data>
   <data name="BatchExecutionTask_AddExecutionTask_SerialTasksNotAllowed" xml:space="preserve">
     <value>Serial execution tasks cannot be batched.</value>
   </data>
   <data name="QueryPlan_InvalidFragmentId" xml:space="preserve">
     <value>Invalid fragment id.</value>
->>>>>>> 79a06f19
   </data>
 </root>