using System;
using System.Collections.Concurrent;
using System.Collections.Generic;
#if NET6_0_OR_GREATER
using System.Reflection.Metadata;
#endif
using System.Threading;
using System.Threading.Tasks;
using HotChocolate.Configuration;
#if NET6_0_OR_GREATER
using HotChocolate.Execution;
#endif
using HotChocolate.Execution.Configuration;
using HotChocolate.Execution.Errors;
using HotChocolate.Execution.Instrumentation;
using HotChocolate.Execution.Internal;
using HotChocolate.Execution.Options;
using HotChocolate.Types;
using HotChocolate.Types.Descriptors;
using HotChocolate.Types.Descriptors.Definitions;
using HotChocolate.Utilities;
using Microsoft.Extensions.DependencyInjection;
using Microsoft.Extensions.DependencyInjection.Extensions;
using Microsoft.Extensions.ObjectPool;
using static HotChocolate.Execution.ThrowHelper;

#if NET6_0_OR_GREATER
[assembly: MetadataUpdateHandler(typeof(RequestExecutorResolver.ApplicationUpdateHandler))]
#endif

namespace HotChocolate.Execution;

internal sealed partial class RequestExecutorResolver
    : IRequestExecutorResolver
    , IInternalRequestExecutorResolver
    , IDisposable
{
    private readonly SemaphoreSlim _semaphore = new(1, 1);
    private readonly ConcurrentDictionary<string, RegisteredExecutor> _executors = new();
    private readonly IRequestExecutorOptionsMonitor _optionsMonitor;
    private readonly IServiceProvider _applicationServices;
    private readonly EventObservable _events = new();
    private ulong _version;
    private bool _disposed;

    [Obsolete("Use the events property instead.")]
    public event EventHandler<RequestExecutorEvictedEventArgs>? RequestExecutorEvicted;

    public RequestExecutorResolver(
        IRequestExecutorOptionsMonitor optionsMonitor,
        IServiceProvider serviceProvider)
    {
        _optionsMonitor = optionsMonitor ??
            throw new ArgumentNullException(nameof(optionsMonitor));
        _applicationServices = serviceProvider ??
            throw new ArgumentNullException(nameof(serviceProvider));
        _optionsMonitor.OnChange(EvictRequestExecutor);

#if NET6_0_OR_GREATER
        // we register the schema eviction for application updates when hot reload is used.
        // Whenever a hot reload update is triggered we will evict all executors.
        ApplicationUpdateHandler.RegisterForApplicationUpdate(() => EvictAllRequestExecutors());
#endif
    }

    public IObservable<RequestExecutorEvent> Events => _events;

    public async ValueTask<IRequestExecutor> GetRequestExecutorAsync(
        string? schemaName = default,
        CancellationToken cancellationToken = default)
    {
        schemaName ??= Schema.DefaultName;

        if (!_executors.TryGetValue(schemaName, out var re))
        {
            await _semaphore.WaitAsync(cancellationToken).ConfigureAwait(false);

            try
            {
                return await GetRequestExecutorNoLockAsync(schemaName, cancellationToken)
                    .ConfigureAwait(false);
            }
            finally
            {
                _semaphore.Release();
            }
        }

        return re.Executor;
    }

    public async ValueTask<IRequestExecutor> GetRequestExecutorNoLockAsync(
        string? schemaName = default,
        CancellationToken cancellationToken = default)
    {
        schemaName ??= Schema.DefaultName;

        if (!_executors.TryGetValue(schemaName, out var registeredExecutor))
        {
            var setup =
                await _optionsMonitor.GetAsync(schemaName, cancellationToken)
                    .ConfigureAwait(false);

            var context = new ConfigurationContext(
                schemaName,
                setup.SchemaBuilder ?? new SchemaBuilder(),
                _applicationServices);

            var schemaServices =
                await CreateSchemaServicesAsync(context, setup, cancellationToken)
                    .ConfigureAwait(false);

            registeredExecutor = new RegisteredExecutor(
                schemaServices.GetRequiredService<IRequestExecutor>(),
                schemaServices,
                schemaServices.GetRequiredService<IExecutionDiagnosticEvents>(),
                setup,
                schemaServices.GetRequiredService<TypeModuleChangeMonitor>());

            var executor = registeredExecutor.Executor;

            await OnRequestExecutorCreatedAsync(context, executor, setup, cancellationToken)
                .ConfigureAwait(false);

            registeredExecutor.DiagnosticEvents.ExecutorCreated(
                schemaName,
                registeredExecutor.Executor);
            _executors.TryAdd(schemaName, registeredExecutor);

            _events.RaiseEvent(
                new RequestExecutorEvent(
                    RequestExecutorEventType.Created,
                    schemaName,
                    registeredExecutor.Executor));
        }

        return registeredExecutor.Executor;
    }

    public void EvictRequestExecutor(string? schemaName = default)
    {
        schemaName ??= Schema.DefaultName;

        if (_executors.TryRemove(schemaName, out var re))
        {
            re.DiagnosticEvents.ExecutorEvicted(schemaName, re.Executor);

            try
            {
                RequestExecutorEvicted?.Invoke(
                    this,
                    new RequestExecutorEvictedEventArgs(schemaName, re.Executor));
                _events.RaiseEvent(
                    new RequestExecutorEvent(
                        RequestExecutorEventType.Evicted,
                        schemaName,
                        re.Executor));
            }
            finally
            {
                BeginRunEvictionEvents(re);
            }
        }
    }

#if NET6_0_OR_GREATER
    private void EvictAllRequestExecutors()
    {
        foreach (var key in _executors.Keys)
        {
            if (_executors.TryRemove(key, out var re))
            {
                re.DiagnosticEvents.ExecutorEvicted(key, re.Executor);

                try
                {
                    RequestExecutorEvicted?.Invoke(
                        this,
                        new RequestExecutorEvictedEventArgs(key, re.Executor));
                    _events.RaiseEvent(
                        new RequestExecutorEvent(
                            RequestExecutorEventType.Evicted,
                            key,
                            re.Executor));
                }
                finally
                {
                    BeginRunEvictionEvents(re);
                }
            }
        }
    }
#endif

    private static void BeginRunEvictionEvents(RegisteredExecutor registeredExecutor)
        => Task.Factory.StartNew(
            async () =>
            {
                try
                {
                    await OnRequestExecutorEvictedAsync(registeredExecutor);
                }
                finally
                {
                    // we will give the request executor some grace period to finish all request
                    // in the pipeline
                    await Task.Delay(TimeSpan.FromMinutes(5));
                    registeredExecutor.Dispose();
                }
            },
            default,
            TaskCreationOptions.DenyChildAttach,
            TaskScheduler.Default);

    private async Task<IServiceProvider> CreateSchemaServicesAsync(
        ConfigurationContext context,
        RequestExecutorSetup setup,
        CancellationToken cancellationToken)
    {
        ulong version;

        unchecked
        {
            version = ++_version;
        }

        var serviceCollection = new ServiceCollection();
        var typeModuleChangeMonitor = new TypeModuleChangeMonitor(this, context.SchemaName);
        var lazy = new SchemaBuilder.LazySchema();

        var executorOptions =
            await OnConfigureRequestExecutorOptionsAsync(context, setup, cancellationToken)
                .ConfigureAwait(false);

        // if there are any type modules we will register them with the
        // type module change monitor.
        // The module will track if type modules signal changes to the schema and
        // start a schema eviction.
        foreach (var typeModule in setup.TypeModules)
        {
            typeModuleChangeMonitor.Register(typeModule);
        }

        // we allow newer type modules to apply configurations.
        await typeModuleChangeMonitor.ConfigureAsync(context, cancellationToken)
            .ConfigureAwait(false);

        serviceCollection.AddSingleton<IApplicationServiceProvider>(
            _ => new DefaultApplicationServiceProvider(_applicationServices));

        serviceCollection.AddSingleton(
            new SchemaSetupInfo(
                context.SchemaName,
                version,
                setup.DefaultPipelineFactory,
                setup.Pipeline));

        serviceCollection.AddSingleton(typeModuleChangeMonitor);
        serviceCollection.AddSingleton(executorOptions);
        serviceCollection.AddSingleton<IRequestExecutorOptionsAccessor>(
            static s => s.GetRequiredService<RequestExecutorOptions>());
        serviceCollection.AddSingleton<IErrorHandlerOptionsAccessor>(
            static s => s.GetRequiredService<RequestExecutorOptions>());
        serviceCollection.AddSingleton<IRequestTimeoutOptionsAccessor>(
            static s => s.GetRequiredService<RequestExecutorOptions>());
        serviceCollection.AddSingleton<IPersistedQueryOptionsAccessor>(
            static s => s.GetRequiredService<RequestExecutorOptions>());

        serviceCollection.AddSingleton<IErrorHandler, DefaultErrorHandler>();

        serviceCollection.TryAddDiagnosticEvents();
        serviceCollection.TryAddOperationExecutors();

        // register global error filters
        foreach (var errorFilter in _applicationServices.GetServices<IErrorFilter>())
        {
            serviceCollection.AddSingleton(errorFilter);
        }

        // register global diagnostic listener
        foreach (var diagnosticEventListener in _applicationServices.GetServices<IExecutionDiagnosticEventListener>())
        {
            serviceCollection.AddSingleton(diagnosticEventListener);
        }

        serviceCollection.AddSingleton(
            static sp =>
            {
                var appServices = sp.GetRequiredService<IApplicationServiceProvider>();
                var schemaInfo = sp.GetRequiredService<SchemaSetupInfo>();

                return CreatePipeline(
                    schemaInfo.SchemaName,
                    schemaInfo.DefaultPipelineFactory,
                    schemaInfo.Pipeline,
                    sp,
                    appServices,
                    sp.GetRequiredService<IRequestExecutorOptionsAccessor>());
            });

<<<<<<< HEAD
=======
        serviceCollection.AddSingleton(
            static sp =>
            {
                var appServices = sp.GetRequiredService<IApplicationServiceProvider>();

                return new BatchExecutor(
                    sp.GetRequiredService<IErrorHandler>(),
                    appServices.GetRequiredService<ITypeConverter>(),
                    appServices.GetRequiredService<InputFormatter>());
            });

>>>>>>> 4f56e592
        serviceCollection.TryAddSingleton<ObjectPoolProvider, DefaultObjectPoolProvider>();

        serviceCollection.TryAddSingleton(
            static sp =>
            {
                var version = sp.GetRequiredService<SchemaSetupInfo>().Version;
                var provider = sp.GetRequiredService<ObjectPoolProvider>();

                var policy = new RequestContextPooledObjectPolicy(
                    sp.GetRequiredService<ISchema>(),
                    sp.GetRequiredService<IErrorHandler>(),
                    sp.GetRequiredService<IExecutionDiagnosticEvents>(),
                    version);
                return provider.Create(policy);
            });

        serviceCollection.AddSingleton<IRequestExecutor>(
<<<<<<< HEAD
            sp => new RequestExecutor(
                sp.GetRequiredService<ISchema>(),
                _applicationServices,
                sp,
                sp.GetRequiredService<RequestDelegate>(),
                sp.GetRequiredService<ObjectPool<RequestContext>>(),
                sp.GetApplicationService<DefaultRequestContextAccessor>(),
                version));
=======
            static sp =>
            {
                var version = sp.GetRequiredService<SchemaSetupInfo>().Version;
                var appServices = sp.GetRequiredService<IApplicationServiceProvider>();

                return new RequestExecutor(
                    sp.GetRequiredService<ISchema>(),
                    appServices,
                    sp,
                    sp.GetRequiredService<RequestDelegate>(),
                    sp.GetRequiredService<BatchExecutor>(),
                    sp.GetRequiredService<ObjectPool<RequestContext>>(),
                    sp.GetApplicationService<DefaultRequestContextAccessor>(),
                    version);
            });
>>>>>>> 4f56e592

        OnConfigureSchemaServices(context, serviceCollection, setup);

        SchemaBuilder.AddCoreSchemaServices(serviceCollection, lazy);

        var schemaServices = serviceCollection.BuildServiceProvider();

        lazy.Schema =
            await CreateSchemaAsync(
                    context,
                    setup,
                    executorOptions,
                    new CombinedServiceProvider(schemaServices, _applicationServices),
                    typeModuleChangeMonitor,
                    cancellationToken)
                .ConfigureAwait(false);

        return schemaServices;
    }

    private static async ValueTask<ISchema> CreateSchemaAsync(
        ConfigurationContext context,
        RequestExecutorSetup setup,
        RequestExecutorOptions executorOptions,
        IServiceProvider schemaServices,
        TypeModuleChangeMonitor typeModuleChangeMonitor,
        CancellationToken cancellationToken)
    {
        if (setup.Schema is not null)
        {
            AssertSchemaNameValid(setup.Schema, context.SchemaName);
            return setup.Schema;
        }

        context
            .SchemaBuilder
            .AddServices(schemaServices)
            .SetContextData(typeof(RequestExecutorOptions).FullName!, executorOptions);

        var descriptorContext = context.SchemaBuilder.CreateContext();

        await foreach (var member in
                       typeModuleChangeMonitor.CreateTypesAsync(descriptorContext)
                           .WithCancellation(cancellationToken)
                           .ConfigureAwait(false))
        {
            switch (member)
            {
                case INamedType namedType:
                    context.SchemaBuilder.AddType(namedType);
                    break;

                case INamedTypeExtension typeExtension:
                    context.SchemaBuilder.AddType(typeExtension);
                    break;
            }
        }

        await OnConfigureSchemaBuilderAsync(context, schemaServices, setup, cancellationToken);

        context.SchemaBuilder.TryAddTypeInterceptor(
            new SetSchemaNameInterceptor(context.SchemaName));

        var schema = context.SchemaBuilder.Create(descriptorContext);
        AssertSchemaNameValid(schema, context.SchemaName);
        return schema;
    }

    private static void AssertSchemaNameValid(ISchema schema, string expectedSchemaName)
    {
        if (!schema.Name.EqualsOrdinal(expectedSchemaName))
        {
            throw RequestExecutorResolver_SchemaNameDoesNotMatch(
                expectedSchemaName,
                schema.Name);
        }
    }

    private static RequestDelegate CreatePipeline(
        string schemaName,
        Action<IList<RequestCoreMiddleware>>? defaultPipelineFactory,
        IList<RequestCoreMiddleware> pipeline,
        IServiceProvider schemaServices,
        IServiceProvider applicationServices,
        IRequestExecutorOptionsAccessor options)
    {
        if (pipeline.Count == 0)
        {
            defaultPipelineFactory ??= RequestExecutorBuilderExtensions.AddDefaultPipeline;
            defaultPipelineFactory(pipeline);
        }

        var factoryContext = new RequestCoreMiddlewareContext(
            schemaName,
            applicationServices,
            schemaServices,
            options);

        RequestDelegate next = _ => default;

        for (var i = pipeline.Count - 1; i >= 0; i--)
        {
            next = pipeline[i](factoryContext, next);
        }

        return next;
    }

    public void Dispose()
    {
        if (!_disposed)
        {
            _events.Dispose();
            _executors.Clear();
            _semaphore.Dispose();
            _disposed = true;
        }
    }

    private sealed class RegisteredExecutor : IDisposable
    {
        private bool _disposed;

        public RegisteredExecutor(
            IRequestExecutor executor,
            IServiceProvider services,
            IExecutionDiagnosticEvents diagnosticEvents,
            RequestExecutorSetup setup,
            TypeModuleChangeMonitor typeModuleChangeMonitor)
        {
            Executor = executor;
            Services = services;
            DiagnosticEvents = diagnosticEvents;
            Setup = setup;
            TypeModuleChangeMonitor = typeModuleChangeMonitor;
        }

        public IRequestExecutor Executor { get; }

        public IServiceProvider Services { get; }

        public IExecutionDiagnosticEvents DiagnosticEvents { get; }

        public RequestExecutorSetup Setup { get; }

        public TypeModuleChangeMonitor TypeModuleChangeMonitor { get; }

        public void Dispose()
        {
            if (_disposed)
            {
                if (Services is IDisposable d)
                {
                    d.Dispose();
                }

                TypeModuleChangeMonitor.Dispose();
                _disposed = true;
            }
        }
    }

    private sealed class SetSchemaNameInterceptor : TypeInterceptor
    {
        private readonly string _schemaName;

        public SetSchemaNameInterceptor(string schemaName)
        {
            _schemaName = schemaName;
        }

        public override void OnBeforeCompleteName(
            ITypeCompletionContext completionContext,
            DefinitionBase definition)
        {
            if (completionContext.IsSchema)
            {
                definition.Name = _schemaName;
            }
        }
    }

    private sealed class TypeModuleChangeMonitor : IDisposable
    {
        private readonly List<ITypeModule> _typeModules = [];
        private readonly RequestExecutorResolver _resolver;
        private bool _disposed;

        public TypeModuleChangeMonitor(RequestExecutorResolver resolver, string schemaName)
        {
            _resolver = resolver;
            SchemaName = schemaName;
        }

        public string SchemaName { get; }

        public void Register(ITypeModule typeModule)
        {
            typeModule.TypesChanged += EvictRequestExecutor;
            _typeModules.Add(typeModule);
        }

        internal async ValueTask ConfigureAsync(
            ConfigurationContext context,
            CancellationToken cancellationToken)
        {
            foreach (var item in _typeModules)
            {
                if (item is TypeModule typeModule)
                {
                    await typeModule.ConfigureAsync(context, cancellationToken)
                        .ConfigureAwait(false);
                }
            }
        }

        public IAsyncEnumerable<ITypeSystemMember> CreateTypesAsync(IDescriptorContext context)
            => new TypeModuleEnumerable(_typeModules, context);

        private void EvictRequestExecutor(object? sender, EventArgs args)
            => _resolver.EvictRequestExecutor(SchemaName);

        public void Dispose()
        {
            if (!_disposed)
            {
                foreach (var typeModule in _typeModules)
                {
                    typeModule.TypesChanged -= EvictRequestExecutor;
                }

                _typeModules.Clear();
                _disposed = true;
            }
        }

        private sealed class TypeModuleEnumerable : IAsyncEnumerable<ITypeSystemMember>
        {
            private readonly List<ITypeModule> _typeModules;
            private readonly IDescriptorContext _context;

            public TypeModuleEnumerable(
                List<ITypeModule> typeModules,
                IDescriptorContext context)
            {
                _typeModules = typeModules;
                _context = context;
            }

            public async IAsyncEnumerator<ITypeSystemMember> GetAsyncEnumerator(
                CancellationToken cancellationToken = default)
            {
                foreach (var typeModule in _typeModules)
                {
                    var types =
                        await typeModule.CreateTypesAsync(_context, cancellationToken)
                            .ConfigureAwait(false);

                    foreach (var type in types)
                    {
                        yield return type;
                    }
                }
            }
        }
    }

    private sealed class RequestContextPooledObjectPolicy : PooledObjectPolicy<RequestContext>
    {
        private readonly ISchema _schema;
        private readonly ulong _executorVersion;
        private readonly IErrorHandler _errorHandler;
        private readonly IExecutionDiagnosticEvents _diagnosticEvents;

        public RequestContextPooledObjectPolicy(
            ISchema schema,
            IErrorHandler errorHandler,
            IExecutionDiagnosticEvents diagnosticEvents,
            ulong executorVersion)
        {
            _schema = schema ??
                throw new ArgumentNullException(nameof(schema));
            _errorHandler = errorHandler ??
                throw new ArgumentNullException(nameof(errorHandler));
            _diagnosticEvents = diagnosticEvents ??
                throw new ArgumentNullException(nameof(diagnosticEvents));
            _executorVersion = executorVersion;
        }


        public override RequestContext Create()
            => new(_schema, _executorVersion, _errorHandler, _diagnosticEvents);

        public override bool Return(RequestContext obj)
        {
            obj.Reset();
            return true;
        }
    }

    private sealed class EventObservable : IObservable<RequestExecutorEvent>, IDisposable
    {
        private readonly object _sync = new();
        private readonly List<Subscription> _subscriptions = [];
        private bool _disposed;

        public IDisposable Subscribe(IObserver<RequestExecutorEvent> observer)
        {
            if (_disposed)
            {
                throw new ObjectDisposedException(nameof(EventObservable));
            }

            if (observer is null)
            {
                throw new ArgumentNullException(nameof(observer));
            }

            var subscription = new Subscription(this, observer);

            lock (_sync)
            {
                _subscriptions.Add(subscription);
            }

            return subscription;
        }

        public void RaiseEvent(RequestExecutorEvent eventMessage)
        {
            if (_disposed)
            {
                throw new ObjectDisposedException(nameof(EventObservable));
            }

            lock (_sync)
            {
                foreach (var subscription in _subscriptions)
                {
                    subscription.Observer.OnNext(eventMessage);
                }
            }
        }

        private void Unsubscribe(Subscription subscription)
        {
            lock (_sync)
            {
                _subscriptions.Remove(subscription);
            }
        }

        public void Dispose()
        {
            if (!_disposed)
            {
                lock (_sync)
                {
                    foreach (var subscription in _subscriptions)
                    {
                        subscription.Observer.OnCompleted();
                    }

                    _subscriptions.Clear();
                }

                _disposed = true;
            }
        }

        private sealed class Subscription : IDisposable
        {
            private readonly EventObservable _parent;
            private bool _disposed;

            public Subscription(EventObservable parent, IObserver<RequestExecutorEvent> observer)
            {
                _parent = parent;
                Observer = observer;
            }

            public IObserver<RequestExecutorEvent> Observer { get; }

            public void Dispose()
            {
                if (!_disposed)
                {
                    _parent.Unsubscribe(this);
                    _disposed = true;
                }
            }
        }
    }

    private sealed class SchemaSetupInfo(
        string schemaName,
        ulong version,
        Action<IList<RequestCoreMiddleware>>? defaultPipelineFactory,
        IList<RequestCoreMiddleware> pipeline)
    {
        public string SchemaName { get; } = schemaName;

        public ulong Version { get; } = version;

        public Action<IList<RequestCoreMiddleware>>? DefaultPipelineFactory { get; } = defaultPipelineFactory;

        public IList<RequestCoreMiddleware> Pipeline { get; } = pipeline;
    }

#if NET6_0_OR_GREATER
    /// <summary>
    /// A helper calls that receives hot reload update events from the runtime and triggers
    /// reload of registered components.
    /// </summary>
    internal static class ApplicationUpdateHandler
    {
        private static readonly List<Action> _actions = [];

        public static void RegisterForApplicationUpdate(Action action)
            => _actions.Add(action);

        public static void UpdateApplication(Type[]? updatedTypes)
        {
            foreach (var action in _actions)
            {
                action();
            }
        }
    }
#endif
}<|MERGE_RESOLUTION|>--- conflicted
+++ resolved
@@ -298,20 +298,6 @@
                     sp.GetRequiredService<IRequestExecutorOptionsAccessor>());
             });
 
-<<<<<<< HEAD
-=======
-        serviceCollection.AddSingleton(
-            static sp =>
-            {
-                var appServices = sp.GetRequiredService<IApplicationServiceProvider>();
-
-                return new BatchExecutor(
-                    sp.GetRequiredService<IErrorHandler>(),
-                    appServices.GetRequiredService<ITypeConverter>(),
-                    appServices.GetRequiredService<InputFormatter>());
-            });
-
->>>>>>> 4f56e592
         serviceCollection.TryAddSingleton<ObjectPoolProvider, DefaultObjectPoolProvider>();
 
         serviceCollection.TryAddSingleton(
@@ -329,7 +315,6 @@
             });
 
         serviceCollection.AddSingleton<IRequestExecutor>(
-<<<<<<< HEAD
             sp => new RequestExecutor(
                 sp.GetRequiredService<ISchema>(),
                 _applicationServices,
@@ -338,23 +323,6 @@
                 sp.GetRequiredService<ObjectPool<RequestContext>>(),
                 sp.GetApplicationService<DefaultRequestContextAccessor>(),
                 version));
-=======
-            static sp =>
-            {
-                var version = sp.GetRequiredService<SchemaSetupInfo>().Version;
-                var appServices = sp.GetRequiredService<IApplicationServiceProvider>();
-
-                return new RequestExecutor(
-                    sp.GetRequiredService<ISchema>(),
-                    appServices,
-                    sp,
-                    sp.GetRequiredService<RequestDelegate>(),
-                    sp.GetRequiredService<BatchExecutor>(),
-                    sp.GetRequiredService<ObjectPool<RequestContext>>(),
-                    sp.GetApplicationService<DefaultRequestContextAccessor>(),
-                    version);
-            });
->>>>>>> 4f56e592
 
         OnConfigureSchemaServices(context, serviceCollection, setup);
 
