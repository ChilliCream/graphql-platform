--- conflicted
+++ resolved
@@ -14,12 +14,7 @@
   <ItemGroup>
     <InternalsVisibleTo Include="HotChocolate.Types.Mutations" />
     <InternalsVisibleTo Include="HotChocolate.AspNetCore.Tests" />
-<<<<<<< HEAD
-
     <InternalsVisibleTo Include="HotChocolate.Caching" />
-=======
-    <InternalsVisibleTo Include="StrawberryShake.CodeGeneration" />
->>>>>>> 987b4b90
   </ItemGroup>
 
   <ItemGroup>
