--- conflicted
+++ resolved
@@ -1,7 +1,4 @@
-<<<<<<< HEAD
 using System.Collections.Immutable;
-=======
->>>>>>> 5bbf390a
 using System.Threading;
 using System.Threading.Tasks;
 
@@ -51,10 +48,7 @@
             while (!cancellationToken.IsCancellationRequested && !executionContext.IsCompleted)
             {
                 while (!cancellationToken.IsCancellationRequested &&
-<<<<<<< HEAD
                     !executionContext.IsCompleted &&
-=======
->>>>>>> 5bbf390a
                     executionContext.Tasks.TryDequeue(out ResolverTask? task))
                 {
                     task.BeginExecute();
