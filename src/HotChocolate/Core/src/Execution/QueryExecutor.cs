using System.Collections.Generic;
using System.Threading;
using System.Threading.Tasks;
using HotChocolate.DataLoader;
using HotChocolate.Language;

namespace HotChocolate.Execution.Utilities
{
    internal sealed class QueryExecutor : IOperationExecutor
    {
        public Task<IExecutionResult> ExecuteAsync(
            IOperationContext executionContext,
            CancellationToken cancellationToken)
        {
            throw new System.NotImplementedException();
        }

<<<<<<< HEAD
        private async Task ExecuteResolversAsync(IOperationContext operationContext)
=======
        private async Task ExecuteResolversAsync(
            IOperationContext operationContext,
            IBatchDispatcher batchDispatcher, // we might have more than one
            ITaskQueue taskQueue)
>>>>>>> db5e8986
        {
            // operationContext.Tasks.IsEmpty && operationContext.BatchScheduler.IsEmpty && AllTasksDone
            while (!operationContext.IsCompleted)
            {
                while (operationContext.TaskQueue.HasTasks)
                {
                    ResolverTask task = operationContext.TaskQueue.Dequeue();
                    task.BeginExecute();
                }

<<<<<<< HEAD
                // operationContext.Tasks.HasTasks || operationContext.BatchScheduler.HasTasks
                await operationContext.WaitForEngine();

                while (operationContext.TaskQueue.IsEmpty && operationContext.BatchScheduler.HasTasks)
                {
                    await operationContext.BatchScheduler.DispatchAsync(
                        operationContext.RequestAborted)
=======
                while (taskQueue.IsEmpty && batchDispatcher.HasTasks)
                {
                    await batchDispatcher.DispatchAsync(operationContext.RequestAborted)
>>>>>>> db5e8986
                        .ConfigureAwait(false);
                    await operationContext.WaitForEngine();
                }
            }

            // ensure non-null propagation
        }
    }

    internal interface ITaskQueue
    {
        bool HasTasks { get; }

        bool IsEmpty { get; }

        ResolverTask Dequeue();

        void Enqueue(ResolverTask task);
    }

<<<<<<< HEAD
    internal interface IBatchScheduler
    {
        bool HasTasks { get; }

        bool IsEmpty { get; }

        Task DispatchAsync(CancellationToken cancellationToken);
    }

    internal interface INonNullViolationTracker
=======
    internal static class ValueCompletion
>>>>>>> db5e8986
    {
        void Register(FieldNode selection, IResultData resultData);
    }
}<|MERGE_RESOLUTION|>--- conflicted
+++ resolved
@@ -15,14 +15,10 @@
             throw new System.NotImplementedException();
         }
 
-<<<<<<< HEAD
-        private async Task ExecuteResolversAsync(IOperationContext operationContext)
-=======
         private async Task ExecuteResolversAsync(
             IOperationContext operationContext,
             IBatchDispatcher batchDispatcher, // we might have more than one
             ITaskQueue taskQueue)
->>>>>>> db5e8986
         {
             // operationContext.Tasks.IsEmpty && operationContext.BatchScheduler.IsEmpty && AllTasksDone
             while (!operationContext.IsCompleted)
@@ -33,19 +29,9 @@
                     task.BeginExecute();
                 }
 
-<<<<<<< HEAD
-                // operationContext.Tasks.HasTasks || operationContext.BatchScheduler.HasTasks
-                await operationContext.WaitForEngine();
-
-                while (operationContext.TaskQueue.IsEmpty && operationContext.BatchScheduler.HasTasks)
-                {
-                    await operationContext.BatchScheduler.DispatchAsync(
-                        operationContext.RequestAborted)
-=======
                 while (taskQueue.IsEmpty && batchDispatcher.HasTasks)
                 {
                     await batchDispatcher.DispatchAsync(operationContext.RequestAborted)
->>>>>>> db5e8986
                         .ConfigureAwait(false);
                     await operationContext.WaitForEngine();
                 }
@@ -66,20 +52,7 @@
         void Enqueue(ResolverTask task);
     }
 
-<<<<<<< HEAD
-    internal interface IBatchScheduler
-    {
-        bool HasTasks { get; }
-
-        bool IsEmpty { get; }
-
-        Task DispatchAsync(CancellationToken cancellationToken);
-    }
-
-    internal interface INonNullViolationTracker
-=======
     internal static class ValueCompletion
->>>>>>> db5e8986
     {
         void Register(FieldNode selection, IResultData resultData);
     }
