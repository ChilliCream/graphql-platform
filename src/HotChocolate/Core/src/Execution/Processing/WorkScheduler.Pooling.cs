using System.Runtime.CompilerServices;
using HotChocolate.Execution.Instrumentation;
using HotChocolate.Fetching;
using static HotChocolate.Execution.ThrowHelper;

namespace HotChocolate.Execution.Processing;

internal sealed partial class WorkScheduler(OperationContext operationContext)
{
    private readonly object _sync = new();
    private readonly WorkQueue _work = new();
    private readonly WorkQueue _serial = new();
    private readonly ProcessingPause _pause = new();

<<<<<<< HEAD
    private RequestContext _requestContext = default!;
    private IBatchDispatcher _batchDispatcher = default!;
    private IErrorHandler _errorHandler = default!;
    private ResultBuilder _result = default!;
    private IExecutionDiagnosticEvents _diagnosticEvents = default!;
=======
    private IRequestContext _requestContext = null!;
    private IBatchDispatcher _batchDispatcher = null!;
    private IErrorHandler _errorHandler = null!;
    private ResultBuilder _result = null!;
    private IExecutionDiagnosticEvents _diagnosticEvents = null!;
>>>>>>> 1eaf7637
    private CancellationToken _ct;

    private bool _hasBatches;
    private bool _isCompleted;
    private bool _isInitialized;

    public void Initialize(IBatchDispatcher batchDispatcher)
    {
        _batchDispatcher = batchDispatcher;
        _batchDispatcher.TaskEnqueued += BatchDispatcherEventHandler;

        _errorHandler = operationContext.ErrorHandler;
        _result = operationContext.Result;
        _diagnosticEvents = operationContext.DiagnosticEvents;
        _ct = operationContext.RequestAborted;

        _hasBatches = false;
        _isCompleted = false;
        _isInitialized = true;
    }

    public void Reset()
    {
        var batchDispatcher = _batchDispatcher;
        Clear();
        Initialize(batchDispatcher);
    }

    public void Clear()
    {
        _work.Clear();
        _serial.Clear();
        _pause.Reset();

        _batchDispatcher.TaskEnqueued -= BatchDispatcherEventHandler;
        _batchDispatcher = null!;

        _requestContext = null!;
        _errorHandler = null!;
        _result = null!;
        _diagnosticEvents = null!;
        _ct = CancellationToken.None;

        _hasBatches = false;
        _isCompleted = false;
        _isInitialized = false;
    }

    [MethodImpl(MethodImplOptions.AggressiveInlining)]
    private void AssertNotPooled()
    {
        if (!_isInitialized)
        {
            throw Object_Not_Initialized();
        }
    }
}<|MERGE_RESOLUTION|>--- conflicted
+++ resolved
@@ -12,19 +12,11 @@
     private readonly WorkQueue _serial = new();
     private readonly ProcessingPause _pause = new();
 
-<<<<<<< HEAD
-    private RequestContext _requestContext = default!;
-    private IBatchDispatcher _batchDispatcher = default!;
-    private IErrorHandler _errorHandler = default!;
-    private ResultBuilder _result = default!;
-    private IExecutionDiagnosticEvents _diagnosticEvents = default!;
-=======
-    private IRequestContext _requestContext = null!;
+    private RequestContext _requestContext = null!;
     private IBatchDispatcher _batchDispatcher = null!;
     private IErrorHandler _errorHandler = null!;
     private ResultBuilder _result = null!;
     private IExecutionDiagnosticEvents _diagnosticEvents = null!;
->>>>>>> 1eaf7637
     private CancellationToken _ct;
 
     private bool _hasBatches;
