using System;
using System.Collections.Concurrent;
using HotChocolate.Execution.Processing.Plan;
using HotChocolate.Execution.Processing.Pooling;
using HotChocolate.Execution.Processing.Tasks;
using HotChocolate.Fetching;
using Microsoft.Extensions.ObjectPool;
using static HotChocolate.Execution.ThrowHelper;

namespace HotChocolate.Execution.Processing;

internal sealed partial class OperationContext
{
    private readonly ConcurrentBag<Action> _cleanupActions = new();
    private readonly ObjectPool<ResolverTask> _resolverTaskPool;
    private readonly WorkScheduler _workScheduler;
<<<<<<< HEAD
    private readonly ResultBuilder _resultBuilder;
=======
    private readonly ResultHelper _resultHelper;
    private readonly PooledPathFactory _pathFactory;
>>>>>>> 72e410fd
    private IRequestContext _requestContext = default!;
    private IPreparedOperation _operation = default!;
    private QueryPlan _queryPlan = default!;
    private IVariableValueCollection _variables = default!;
    private IServiceProvider _services = default!;
    private Func<object?> _resolveQueryRootValue = default!;
    private object? _rootValue;
    private bool _isInitialized;

    public OperationContext(
        ObjectPool<ResolverTask> resolverTaskPool,
        ResultPool resultPool,
        ObjectPool<PathSegmentBuffer<IndexerPathSegment>> indexerPathSegmentPool,
        ObjectPool<PathSegmentBuffer<NamePathSegment>> namePathSegmentPool)
    {
        _resolverTaskPool = resolverTaskPool;
        _workScheduler = new WorkScheduler(this);
<<<<<<< HEAD
        _resultBuilder = new ResultBuilder(resultPool);
=======
        _resultHelper = new ResultHelper(resultPool);
        _pathFactory = new PooledPathFactory(indexerPathSegmentPool, namePathSegmentPool);
>>>>>>> 72e410fd
    }

    public bool IsInitialized => _isInitialized;

    public void Initialize(
        IRequestContext requestContext,
        IServiceProvider scopedServices,
        IBatchDispatcher batchDispatcher,
        IPreparedOperation operation,
        QueryPlan queryPlan,
        IVariableValueCollection variables,
        object? rootValue,
        Func<object?> resolveQueryRootValue)
    {
        _requestContext = requestContext;
        _operation = operation;
        _queryPlan = queryPlan;
        _variables = variables;
        _services = scopedServices;
        _rootValue = rootValue;
        _resolveQueryRootValue = resolveQueryRootValue;
        _isInitialized = true;

        _workScheduler.Initialize(batchDispatcher);
    }

    public void Clean()
    {
        if (_isInitialized)
        {
            if (!_cleanupActions.IsEmpty)
            {
                while (_cleanupActions.TryTake(out Action? clean))
                {
                    clean();
                }
            }

            _pathFactory.Clear();
            _workScheduler.Clear();
            _resultBuilder.Clear();
            _requestContext = default!;
            _operation = default!;
            _queryPlan = default!;
            _variables = default!;
            _services = default!;
            _rootValue = null;
            _resolveQueryRootValue = default!;
            _isInitialized = false;
        }
    }

    private void AssertInitialized()
    {
        if (!_isInitialized)
        {
            throw Object_Not_Initialized();
        }
    }
}<|MERGE_RESOLUTION|>--- conflicted
+++ resolved
@@ -14,12 +14,8 @@
     private readonly ConcurrentBag<Action> _cleanupActions = new();
     private readonly ObjectPool<ResolverTask> _resolverTaskPool;
     private readonly WorkScheduler _workScheduler;
-<<<<<<< HEAD
     private readonly ResultBuilder _resultBuilder;
-=======
-    private readonly ResultHelper _resultHelper;
     private readonly PooledPathFactory _pathFactory;
->>>>>>> 72e410fd
     private IRequestContext _requestContext = default!;
     private IPreparedOperation _operation = default!;
     private QueryPlan _queryPlan = default!;
@@ -37,12 +33,8 @@
     {
         _resolverTaskPool = resolverTaskPool;
         _workScheduler = new WorkScheduler(this);
-<<<<<<< HEAD
         _resultBuilder = new ResultBuilder(resultPool);
-=======
-        _resultHelper = new ResultHelper(resultPool);
         _pathFactory = new PooledPathFactory(indexerPathSegmentPool, namePathSegmentPool);
->>>>>>> 72e410fd
     }
 
     public bool IsInitialized => _isInitialized;
