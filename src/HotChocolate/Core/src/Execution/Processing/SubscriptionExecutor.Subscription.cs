--- conflicted
+++ resolved
@@ -135,13 +135,9 @@
 
                 try
                 {
-<<<<<<< HEAD
-                    object? rootValue = RootValueResolver.Resolve(
-=======
                     // first we will create the root value which essentially
                     // is the subscription object. In some cases this object is null.
-                    object? rootValue = RootValueResolver.TryResolve(
->>>>>>> b78414d3
+                    object? rootValue = RootValueResolver.Resolve(
                         _requestContext,
                         _requestContext.Services,
                         _subscriptionType,
