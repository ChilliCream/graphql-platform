--- conflicted
+++ resolved
@@ -166,10 +166,7 @@
                         ImmutableDictionary<string, object?>.Empty
                             .SetItem(WellKnownContextData.EventMessage, payload);
 
-<<<<<<< HEAD
-=======
                     // next we resolve the subscription instance.
->>>>>>> 82bc3671
                     var rootValue = RootValueResolver.Resolve(
                         _requestContext,
                         eventServices,
