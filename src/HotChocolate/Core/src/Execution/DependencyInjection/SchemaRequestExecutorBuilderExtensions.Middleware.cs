--- conflicted
+++ resolved
@@ -1,10 +1,4 @@
 using System;
-<<<<<<< HEAD
-using System.Threading.Tasks;
-using HotChocolate.Execution.Configuration;
-using HotChocolate.Resolvers;
-using HotChocolate.Utilities;
-=======
 using System.Collections.Generic;
 using System.Diagnostics.CodeAnalysis;
 using HotChocolate.Configuration;
@@ -12,9 +6,7 @@
 using HotChocolate.Resolvers;
 using HotChocolate.Types;
 using HotChocolate.Types.Descriptors.Definitions;
->>>>>>> 79fdffae
 
-// ReSharper disable once CheckNamespace
 namespace Microsoft.Extensions.DependencyInjection;
 
 public static partial class SchemaRequestExecutorBuilderExtensions
@@ -41,14 +33,7 @@
         FieldReference fieldReference,
         FieldMiddleware middleware)
     {
-<<<<<<< HEAD
-        return builder.UseField(
-            FieldClassMiddlewareFactory.Create(
-                (_, n) => new MapMiddleware(
-                    n, fieldReference, middleware(n))));
-=======
         return builder.MapFieldMiddleware(fieldReference, middleware);
->>>>>>> 79fdffae
     }
 
     public static IRequestExecutorBuilder MapField<TMiddleware>(
@@ -56,22 +41,8 @@
         FieldReference fieldReference)
         where TMiddleware : class
     {
-<<<<<<< HEAD
-        return builder.UseField(
-            FieldClassMiddlewareFactory.Create(
-                (_, n) =>
-                {
-                    var classMiddleware =
-                        FieldClassMiddlewareFactory.Create<TMiddleware>();
-                    return new MapMiddleware(
-                        n, fieldReference, classMiddleware(n));
-                }));
-=======
-        FieldMiddleware classMiddleware =
-            FieldClassMiddlewareFactory.Create<TMiddleware>();
-
+        var classMiddleware = FieldClassMiddlewareFactory.Create<TMiddleware>();
         return builder.MapFieldMiddleware(fieldReference, classMiddleware);
->>>>>>> 79fdffae
     }
 
     public static IRequestExecutorBuilder MapField<TMiddleware>(
@@ -80,23 +51,8 @@
         Func<IServiceProvider, FieldDelegate, TMiddleware> factory)
         where TMiddleware : class
     {
-<<<<<<< HEAD
-        return builder.UseField(
-            FieldClassMiddlewareFactory.Create(
-                (_, n) =>
-                {
-                    var classMiddleware =
-                        FieldClassMiddlewareFactory
-                            .Create(factory);
-                    return new MapMiddleware(
-                        n, fieldReference, classMiddleware(n));
-                }));
-=======
-        FieldMiddleware classMiddleware =
-            FieldClassMiddlewareFactory.Create(factory);
-
+        var classMiddleware = FieldClassMiddlewareFactory.Create(factory);
         return builder.MapFieldMiddleware(fieldReference, classMiddleware);
->>>>>>> 79fdffae
     }
 
     public static IRequestExecutorBuilder UseField(
@@ -160,10 +116,10 @@
 
         public void RegisterFieldMiddleware(FieldReference reference, FieldMiddleware middleware)
         {
-            if (!_lookup.TryGetValue(reference.TypeName.Value, out var middlewares))
+            if (!_lookup.TryGetValue(reference.TypeName, out var middlewares))
             {
                 middlewares = new List<FieldMiddlewareReference>();
-                _lookup[reference.TypeName.Value] = middlewares;
+                _lookup[reference.TypeName] = middlewares;
             }
 
             middlewares.Add(new(reference, middleware));
@@ -175,7 +131,7 @@
         public const string ContextKey = "HotChocolate.Execution.FieldMiddlewareLookup";
 
         public override bool CanHandle(ITypeSystemObjectContext context) =>
-            context.Type is ObjectType { Name.Value: { } typeName } &&
+            context.Type is ObjectType { Name: { } typeName } &&
             context.ContextData.TryGetValue(ContextKey, out var value) &&
             value is FieldMiddlewareLookup lookup &&
             lookup.HasFieldMiddleware(typeName);
@@ -196,7 +152,7 @@
                 return;
             }
 
-            foreach (ObjectFieldDefinition field in def.Fields)
+            foreach (var field in def.Fields)
             {
                 if (lookup.TryGetFieldMiddlewares(def.Name, out var refs))
                 {
@@ -214,12 +170,6 @@
         }
     }
 
-<<<<<<< HEAD
-        private bool IsField(string typeName, string fieldName)
-        {
-            return _fieldReference.TypeName.EqualsOrdinal(typeName)
-                && _fieldReference.FieldName.EqualsOrdinal(fieldName);
-=======
     private sealed class FieldMiddlewareReference
     {
         public FieldMiddlewareReference(
@@ -228,7 +178,6 @@
         {
             Reference = reference;
             Middleware = middleware;
->>>>>>> 79fdffae
         }
 
         public FieldReference Reference { get; }
