--- conflicted
+++ resolved
@@ -150,24 +150,16 @@
             int capacity = 100)
         {
             services.RemoveAll<IPreparedOperationCache>();
+            services.RemoveAll<IQueryPlanCache>();
+            services.RemoveAll<IComplexityAnalyzerCache>();
+
             services.AddSingleton<IPreparedOperationCache>(
-<<<<<<< HEAD
-                _ => new DefaultPreparedOperationCache(capacity));
-            return services;
-        }
-
-        public static IServiceCollection AddComplexityAnalyzerCache(
-            this IServiceCollection services,
-            int capacity = 100)
-        {
-            services.RemoveAll<IComplexityAnalyzerCache>();
-            services.AddSingleton<IComplexityAnalyzerCache>(
-                _ => new DefaultComplexityAnalyzerCache(capacity));
-=======
                 sp => new DefaultPreparedOperationCache(capacity));
             services.AddSingleton<IQueryPlanCache>(
                 sp => new DefaultQueryPlanCache(capacity));
->>>>>>> 79a06f19
+            services.AddSingleton<IComplexityAnalyzerCache>(
+                _ => new DefaultComplexityAnalyzerCache(capacity));
+
             return services;
         }
 
