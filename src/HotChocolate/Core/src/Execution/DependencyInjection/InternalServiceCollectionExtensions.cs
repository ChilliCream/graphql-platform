--- conflicted
+++ resolved
@@ -116,13 +116,10 @@
                 _ => new DefaultDocumentCache());
             services.TryAddSingleton<IPreparedOperationCache>(
                 _ => new DefaultPreparedOperationCache());
-<<<<<<< HEAD
             services.TryAddSingleton<IComplexityAnalyzerCache>(
                 _ => new DefaultComplexityAnalyzerCache());
-=======
             services.TryAddSingleton<IQueryPlanCache>(
                 _ => new DefaultQueryPlanCache());
->>>>>>> 79a06f19
             return services;
         }
 
