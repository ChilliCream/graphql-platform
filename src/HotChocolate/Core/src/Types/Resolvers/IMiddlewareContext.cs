﻿using System.Diagnostics.CodeAnalysis;
using System.Threading.Tasks;
<<<<<<< HEAD
=======
using HotChocolate.Types;
>>>>>>> 4dcebd6c

#nullable enable

namespace HotChocolate.Resolvers
{
    /// <summary>
    /// The middleware context represent the execution context for a field
    /// middleware.
    /// </summary>
    public interface IMiddlewareContext : IResolverContext
    {
        IType? ValueType { get; set;} 

        /// <summary>
        /// Gets or sets the result of the middleware.
        /// </summary>
        object? Result { get; set; }

        /// <summary>
        /// Defines if at least one middleware has modified the result.
        /// </summary>
        /// <value></value>
        bool IsResultModified { get; }

        /// <summary>
        /// Executes the field resolver and returns its result.
        /// </summary>
        /// <typeparam name="T">
        /// The type to which the result shall be casted.
        /// </typeparam>
        /// <returns>
        /// Returns the resolved field value.
        /// </returns>
        Task<T> ResolveAsync<T>();
    }
}<|MERGE_RESOLUTION|>--- conflicted
+++ resolved
@@ -1,9 +1,6 @@
 ﻿using System.Diagnostics.CodeAnalysis;
 using System.Threading.Tasks;
-<<<<<<< HEAD
-=======
 using HotChocolate.Types;
->>>>>>> 4dcebd6c
 
 #nullable enable
 
@@ -15,7 +12,7 @@
     /// </summary>
     public interface IMiddlewareContext : IResolverContext
     {
-        IType? ValueType { get; set;} 
+        IType? ValueType { get; set;}
 
         /// <summary>
         /// Gets or sets the result of the middleware.
