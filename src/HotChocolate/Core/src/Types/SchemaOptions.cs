using System.Reflection;
using HotChocolate.Configuration;
using HotChocolate.Execution;
using HotChocolate.Types;

#nullable enable

namespace HotChocolate;

/// <summary>
/// Represents mutable schema options.
/// </summary>
public class SchemaOptions : IReadOnlySchemaOptions
{
    private BindingBehavior _defaultBindingBehavior = BindingBehavior.Implicit;
    private FieldBindingFlags _defaultFieldBindingFlags = FieldBindingFlags.Instance;

    /// <inheritdoc cref="IReadOnlySchemaOptions.QueryTypeName"/>
    public string? QueryTypeName { get; set; }

    /// <inheritdoc cref="IReadOnlySchemaOptions.MutationTypeName"/>
    public string? MutationTypeName { get; set; }

    /// <inheritdoc cref="IReadOnlySchemaOptions.SubscriptionTypeName"/>
    public string? SubscriptionTypeName { get; set; }

    /// <inheritdoc cref="IReadOnlySchemaOptions.StrictValidation"/>
    public bool StrictValidation { get; set; } = true;

    /// <inheritdoc cref="IReadOnlySchemaOptions.UseXmlDocumentation"/>
    public bool UseXmlDocumentation { get; set; } = true;

    /// <inheritdoc cref="IReadOnlySchemaOptions.ResolveXmlDocumentationFileName"/>
    public Func<Assembly, string>? ResolveXmlDocumentationFileName { get; set; }

    /// <inheritdoc cref="IReadOnlySchemaOptions.SortFieldsByName"/>
    public bool SortFieldsByName { get; set; }

    /// <inheritdoc cref="IReadOnlySchemaOptions.RemoveUnreachableTypes"/>
    public bool RemoveUnreachableTypes { get; set; }

    /// <inheritdoc cref="IReadOnlySchemaOptions.RemoveUnusedTypeSystemDirectives"/>
    public bool RemoveUnusedTypeSystemDirectives { get; set; } = true;

    /// <inheritdoc cref="IReadOnlySchemaOptions.DefaultBindingBehavior"/>
    public BindingBehavior DefaultBindingBehavior
    {
        get => _defaultBindingBehavior;
        set
        {
            _defaultBindingBehavior = value;

            if (value is BindingBehavior.Explicit)
            {
                _defaultFieldBindingFlags = FieldBindingFlags.Default;
            }
        }
    }

    /// <inheritdoc cref="IReadOnlySchemaOptions.DefaultFieldBindingFlags"/>
    public FieldBindingFlags DefaultFieldBindingFlags
    {
        get => _defaultFieldBindingFlags;
        set
        {
            _defaultFieldBindingFlags = value;

            if (value is not FieldBindingFlags.Default)
            {
                _defaultBindingBehavior = BindingBehavior.Implicit;
            }
        }
    }

    /// <inheritdoc cref="IReadOnlySchemaOptions.FieldMiddleware"/>
    public FieldMiddlewareApplication FieldMiddleware { get; set; } =
        FieldMiddlewareApplication.UserDefinedFields;

    /// <inheritdoc cref="IReadOnlySchemaOptions.EnableDirectiveIntrospection"/>
    public bool EnableDirectiveIntrospection { get; set; }

    /// <inheritdoc cref="IReadOnlySchemaOptions.DefaultDirectiveVisibility"/>
    public DirectiveVisibility DefaultDirectiveVisibility { get; set; } =
        DirectiveVisibility.Public;

    /// <inheritdoc cref="IReadOnlySchemaOptions.DefaultResolverStrategy"/>
    public ExecutionStrategy DefaultResolverStrategy { get; set; } =
        ExecutionStrategy.Parallel;

    /// <inheritdoc cref="IReadOnlySchemaOptions.ValidatePipelineOrder"/>
    public bool ValidatePipelineOrder { get; set; } = true;

    /// <inheritdoc cref="IReadOnlySchemaOptions.StrictRuntimeTypeValidation"/>
    public bool StrictRuntimeTypeValidation { get; set; }

    /// <inheritdoc cref="IReadOnlySchemaOptions.DefaultIsOfTypeCheck"/>
    public IsOfTypeFallback? DefaultIsOfTypeCheck { get; set; }

    /// <inheritdoc cref="IReadOnlySchemaOptions.EnableOneOf"/>
    public bool EnableOneOf { get; set; } = true;

    /// <inheritdoc cref="IReadOnlySchemaOptions.EnsureAllNodesCanBeResolved"/>
    public bool EnsureAllNodesCanBeResolved { get; set; } = true;

    /// <inheritdoc cref="IReadOnlySchemaOptions.EnableFlagEnums"/>
    public bool EnableFlagEnums { get; set; }

    /// <inheritdoc cref="IReadOnlySchemaOptions.EnableDefer"/>
    public bool EnableDefer { get; set; }

    /// <inheritdoc cref="IReadOnlySchemaOptions.EnableStream"/>
    public bool EnableStream { get; set; }

    /// <inheritdoc cref="IReadOnlySchemaOptions.EnableSemanticNonNull"/>
    public bool EnableSemanticNonNull { get; set; }

    /// <inheritdoc cref="IReadOnlySchemaOptions.MaxAllowedNodeBatchSize"/>
    public int MaxAllowedNodeBatchSize { get; set; } = 50;

    /// <inheritdoc cref="IReadOnlySchemaOptions.StripLeadingIFromInterface"/>
    public bool StripLeadingIFromInterface { get; set; }

    /// <inheritdoc cref="IReadOnlySchemaOptions.EnableTag"/>
    public bool EnableTag { get; set; } = true;

<<<<<<< HEAD
    /// <summary>
    /// Specifies that the opt-in features functionality will be enabled.
    /// </summary>
    public bool EnableOptInFeatures { get; set; }

    /// <summary>
    /// Defines the default dependency injection scope for query fields.
    /// </summary>
=======
    /// <inheritdoc cref="IReadOnlySchemaOptions.DefaultQueryDependencyInjectionScope"/>
>>>>>>> f0861324
    public DependencyInjectionScope DefaultQueryDependencyInjectionScope { get; set; } =
        DependencyInjectionScope.Resolver;

    /// <inheritdoc cref="IReadOnlySchemaOptions.DefaultMutationDependencyInjectionScope"/>
    public DependencyInjectionScope DefaultMutationDependencyInjectionScope { get; set; } =
        DependencyInjectionScope.Request;

    /// <inheritdoc cref="IReadOnlySchemaOptions.PublishRootFieldPagesToPromiseCache"/>
    public bool PublishRootFieldPagesToPromiseCache { get; set; } = true;

    /// <summary>
    /// Creates a mutable options object from a read-only options object.
    /// </summary>
    /// <param name="options">The read-only options object.</param>
    /// <returns>Returns a new mutable options object.</returns>
    public static SchemaOptions FromOptions(IReadOnlySchemaOptions options)
    {
        return new()
        {
            QueryTypeName = options.QueryTypeName,
            MutationTypeName = options.MutationTypeName,
            SubscriptionTypeName = options.SubscriptionTypeName,
            StrictValidation = options.StrictValidation,
            UseXmlDocumentation = options.UseXmlDocumentation,
            ResolveXmlDocumentationFileName = options.ResolveXmlDocumentationFileName,
            FieldMiddleware = options.FieldMiddleware,
            DefaultBindingBehavior = options.DefaultBindingBehavior,
            EnableDirectiveIntrospection = options.EnableDirectiveIntrospection,
            DefaultDirectiveVisibility = options.DefaultDirectiveVisibility,
            DefaultResolverStrategy = options.DefaultResolverStrategy,
            ValidatePipelineOrder = options.ValidatePipelineOrder,
            StrictRuntimeTypeValidation = options.StrictRuntimeTypeValidation,
            RemoveUnreachableTypes = options.RemoveUnreachableTypes,
            RemoveUnusedTypeSystemDirectives = options.RemoveUnusedTypeSystemDirectives,
            SortFieldsByName = options.SortFieldsByName,
            DefaultIsOfTypeCheck = options.DefaultIsOfTypeCheck,
            EnableOneOf = options.EnableOneOf,
            EnsureAllNodesCanBeResolved = options.EnsureAllNodesCanBeResolved,
            EnableFlagEnums = options.EnableFlagEnums,
            EnableDefer = options.EnableDefer,
            EnableStream = options.EnableStream,
            EnableSemanticNonNull = options.EnableSemanticNonNull,
            DefaultFieldBindingFlags = options.DefaultFieldBindingFlags,
            MaxAllowedNodeBatchSize = options.MaxAllowedNodeBatchSize,
            StripLeadingIFromInterface = options.StripLeadingIFromInterface,
            EnableTag = options.EnableTag,
            DefaultQueryDependencyInjectionScope = options.DefaultQueryDependencyInjectionScope,
            DefaultMutationDependencyInjectionScope = options.DefaultMutationDependencyInjectionScope,
        };
    }
}<|MERGE_RESOLUTION|>--- conflicted
+++ resolved
@@ -123,18 +123,10 @@
     /// <inheritdoc cref="IReadOnlySchemaOptions.EnableTag"/>
     public bool EnableTag { get; set; } = true;
 
-<<<<<<< HEAD
-    /// <summary>
-    /// Specifies that the opt-in features functionality will be enabled.
-    /// </summary>
+    /// <inheritdoc cref="IReadOnlySchemaOptions.EnableOptInFeatures"/>
     public bool EnableOptInFeatures { get; set; }
 
-    /// <summary>
-    /// Defines the default dependency injection scope for query fields.
-    /// </summary>
-=======
     /// <inheritdoc cref="IReadOnlySchemaOptions.DefaultQueryDependencyInjectionScope"/>
->>>>>>> f0861324
     public DependencyInjectionScope DefaultQueryDependencyInjectionScope { get; set; } =
         DependencyInjectionScope.Resolver;
 
