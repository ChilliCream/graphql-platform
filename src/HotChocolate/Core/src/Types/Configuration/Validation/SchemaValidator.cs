using System;
using System.Collections.Generic;
using System.Linq;
using HotChocolate.Types;

namespace HotChocolate.Configuration.Validation;

internal static class SchemaValidator
{
    private static readonly ISchemaValidationRule[] _rules =
    [
        new ObjectTypeValidationRule(),
        new InterfaceTypeValidationRule(),
        new InputObjectTypeValidationRule(),
        new DirectiveValidationRule(),
<<<<<<< HEAD
        new InterfaceHasAtLeastOneImplementationRule()
    ];
=======
        new InterfaceHasAtLeastOneImplementationRule(),
    };
>>>>>>> 4e9d5e4f

    public static IReadOnlyCollection<ISchemaError> Validate(
        IEnumerable<ITypeSystemObject> typeSystemObjects,
        IReadOnlySchemaOptions options)
    {
        if (typeSystemObjects is null)
        {
            throw new ArgumentNullException(nameof(typeSystemObjects));
        }

        if (options is null)
        {
            throw new ArgumentNullException(nameof(options));
        }

        var types = typeSystemObjects.ToArray();
        var errors = new List<ISchemaError>();

        foreach (var rule in _rules)
        {
            rule.Validate(types, options, errors);
        }

        return errors;
    }
}<|MERGE_RESOLUTION|>--- conflicted
+++ resolved
@@ -13,13 +13,8 @@
         new InterfaceTypeValidationRule(),
         new InputObjectTypeValidationRule(),
         new DirectiveValidationRule(),
-<<<<<<< HEAD
-        new InterfaceHasAtLeastOneImplementationRule()
+        new InterfaceHasAtLeastOneImplementationRule(),
     ];
-=======
-        new InterfaceHasAtLeastOneImplementationRule(),
-    };
->>>>>>> 4e9d5e4f
 
     public static IReadOnlyCollection<ISchemaError> Validate(
         IEnumerable<ITypeSystemObject> typeSystemObjects,
