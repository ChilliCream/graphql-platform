using System.Collections.Generic;
using HotChocolate.Types.Descriptors.Definitions;

#nullable enable

namespace HotChocolate.Configuration
{
    /// <summary>
    /// A type initialization interceptors can hook into the various initialization events
    /// of type system members and change / rewrite them. This is useful in order to transform 
    /// specified types.
    /// </summary>
    public interface ITypeInitializationInterceptor
    {
<<<<<<< HEAD
        bool TriggerAggregations { get; }

        bool CanHandle(ITypeSystemObjectContext context);

        void OnBeforeInitialize(
            ITypeDiscoveryContext discoveryContext);

=======
        /// <summary>
        /// Defines if the type initialization shall trigger aggregated lifecycle 
        /// events like OnTypesInitialized, OnTypesCompletedName and OnTypesCompleted.
        /// </summary>
        bool TriggerAggregations { get; }

        /// <summary>
        /// Specifies the types that this interceptor wants to handle.
        /// </summary>
        /// <param name="context">
        /// The type system context that represents a specific type system member.
        /// </param>
        /// <returns>
        /// <c>true</c> if this interceptor wants to handle the specified context; 
        /// otherwise, <c>false</c>.
        /// </returns>
        bool CanHandle(ITypeSystemObjectContext context);

        /// <summary>
        /// This event is triggered after the type instance was created but before 
        /// any type definition was initialized.
        /// </summary>
        /// <param name="discoveryContext">
        /// The type discovery context.
        /// </param>
        void OnBeforeInitialize(
            ITypeDiscoveryContext discoveryContext);

        /// <summary>
        /// This event is triggered after the type type definition was initialized and 
        /// after the dependencies of this type have been registered 
        /// with the type discovery context.
        /// </summary>
        /// <param name="discoveryContext">
        /// The type discovery context.
        /// </param>
        /// <param name="definition">
        /// The type definition of the type system member.
        /// </param>
        /// <param name="contextData">
        /// The context data of the type system member.
        /// </param>
>>>>>>> c4de4d48
        void OnAfterInitialize(
            ITypeDiscoveryContext discoveryContext,
            DefinitionBase? definition,
            IDictionary<string, object?> contextData);

<<<<<<< HEAD
        void OnTypesInitialized(
            IReadOnlyCollection<ITypeDiscoveryContext> discoveryContexts);

=======
        /// <summary>
        /// This event is called after all type system members are initialized.
        /// </summary>
        /// <param name="discoveryContexts">
        /// The type discovery contexts that can be handled by this interceptor.
        /// </param>
        void OnTypesInitialized(
            IReadOnlyCollection<ITypeDiscoveryContext> discoveryContexts);

        /// <summary>
        /// This event is called after the type definition is initialized 
        /// but before the type dependencies are reported to the discovery contex.
        /// </summary>
        /// <param name="discoveryContext">
        /// The type discovery context.
        /// </param>
        /// <param name="definition">
        /// The type definition of the type system member.
        /// </param>
        /// <param name="contextData">
        /// The context data of the type system member.
        /// </param>
>>>>>>> c4de4d48
        void OnBeforeRegisterDependencies(
            ITypeDiscoveryContext discoveryContext,
            DefinitionBase? definition,
            IDictionary<string, object?> contextData);

        /// <summary>
        /// This event is called after the type dependencies are reported to the 
        /// type discovery context but before the type definition is fully initialized.
        /// </summary>
        /// <param name="discoveryContext">
        /// The type discovery context.
        /// </param>
        /// <param name="definition">
        /// The type definition of the type system member.
        /// </param>
        /// <param name="contextData">
        /// The context data of the type system member.
        /// </param>
        void OnAfterRegisterDependencies(
            ITypeDiscoveryContext discoveryContext,
            DefinitionBase? definition,
            IDictionary<string, object?> contextData);

        /// <summary>
        /// This event is called before the type name is assigned.
        /// </summary>
        /// <param name="completionContext">
        /// The type completion context.
        /// </param>
        /// <param name="definition">
        /// The type definition of the type system member.
        /// </param>
        /// <param name="contextData">
        /// The context data of the type system member.
        /// </param>
        void OnBeforeCompleteName(
            ITypeCompletionContext completionContext,
            DefinitionBase? definition,
            IDictionary<string, object?> contextData);

        /// <summary>
        /// This event is called after the type name is assigned.
        /// </summary>
        /// <param name="completionContext">
        /// The type completion context.
        /// </param>
        /// <param name="definition">
        /// The type definition of the type system member.
        /// </param>
        /// <param name="contextData">
        /// The context data of the type system member.
        /// </param>
        void OnAfterCompleteName(
            ITypeCompletionContext completionContext,
            DefinitionBase? definition,
            IDictionary<string, object?> contextData);

<<<<<<< HEAD
        void OnTypesCompletedName(
            IReadOnlyCollection<ITypeCompletionContext> completionContext);

=======
        /// <summary>
        /// This event is called after all type system members have been named.
        /// </summary>
        /// <param name="discoveryContexts">
        /// The type discovery contexts that can be handled by this interceptor.
        /// </param>
        void OnTypesCompletedName(
            IReadOnlyCollection<ITypeCompletionContext> completionContext);

        /// <summary>
        /// This event is called before the type system member is fully completed.
        /// </summary>
        /// <param name="completionContext">
        /// The type completion context.
        /// </param>
        /// <param name="definition">
        /// The type definition of the type system member.
        /// </param>
        /// <param name="contextData">
        /// The context data of the type system member.
        /// </param>
>>>>>>> c4de4d48
        void OnBeforeCompleteType(
            ITypeCompletionContext completionContext,
            DefinitionBase? definition,
            IDictionary<string, object?> contextData);

        /// <summary>
        /// This event is called after the type system member is fully completed.
        /// </summary>
        /// <param name="completionContext">
        /// The type completion context.
        /// </param>
        /// <param name="definition">
        /// The type definition of the type system member.
        /// </param>
        /// <param name="contextData">
        /// The context data of the type system member.
        /// </param>
        void OnAfterCompleteType(
            ITypeCompletionContext completionContext,
            DefinitionBase? definition,
            IDictionary<string, object?> contextData);

<<<<<<< HEAD
=======
        /// <summary>
        /// This event is called after all type system members have been completed.
        /// </summary>
        /// <param name="discoveryContexts">
        /// The type discovery contexts that can be handled by this interceptor.
        /// </param>
>>>>>>> c4de4d48
        void OnTypesCompleted(
            IReadOnlyCollection<ITypeCompletionContext> completionContext);
    }
}<|MERGE_RESOLUTION|>--- conflicted
+++ resolved
@@ -12,15 +12,6 @@
     /// </summary>
     public interface ITypeInitializationInterceptor
     {
-<<<<<<< HEAD
-        bool TriggerAggregations { get; }
-
-        bool CanHandle(ITypeSystemObjectContext context);
-
-        void OnBeforeInitialize(
-            ITypeDiscoveryContext discoveryContext);
-
-=======
         /// <summary>
         /// Defines if the type initialization shall trigger aggregated lifecycle 
         /// events like OnTypesInitialized, OnTypesCompletedName and OnTypesCompleted.
@@ -63,17 +54,11 @@
         /// <param name="contextData">
         /// The context data of the type system member.
         /// </param>
->>>>>>> c4de4d48
         void OnAfterInitialize(
             ITypeDiscoveryContext discoveryContext,
             DefinitionBase? definition,
             IDictionary<string, object?> contextData);
 
-<<<<<<< HEAD
-        void OnTypesInitialized(
-            IReadOnlyCollection<ITypeDiscoveryContext> discoveryContexts);
-
-=======
         /// <summary>
         /// This event is called after all type system members are initialized.
         /// </summary>
@@ -96,7 +81,6 @@
         /// <param name="contextData">
         /// The context data of the type system member.
         /// </param>
->>>>>>> c4de4d48
         void OnBeforeRegisterDependencies(
             ITypeDiscoveryContext discoveryContext,
             DefinitionBase? definition,
@@ -154,11 +138,6 @@
             DefinitionBase? definition,
             IDictionary<string, object?> contextData);
 
-<<<<<<< HEAD
-        void OnTypesCompletedName(
-            IReadOnlyCollection<ITypeCompletionContext> completionContext);
-
-=======
         /// <summary>
         /// This event is called after all type system members have been named.
         /// </summary>
@@ -180,7 +159,6 @@
         /// <param name="contextData">
         /// The context data of the type system member.
         /// </param>
->>>>>>> c4de4d48
         void OnBeforeCompleteType(
             ITypeCompletionContext completionContext,
             DefinitionBase? definition,
@@ -203,15 +181,12 @@
             DefinitionBase? definition,
             IDictionary<string, object?> contextData);
 
-<<<<<<< HEAD
-=======
         /// <summary>
         /// This event is called after all type system members have been completed.
         /// </summary>
         /// <param name="discoveryContexts">
         /// The type discovery contexts that can be handled by this interceptor.
         /// </param>
->>>>>>> c4de4d48
         void OnTypesCompleted(
             IReadOnlyCollection<ITypeCompletionContext> completionContext);
     }
