<?xml version="1.0" encoding="utf-8"?>

<root>
  <xsd:schema id="root" xmlns="" xmlns:xsd="http://www.w3.org/2001/XMLSchema" xmlns:msdata="urn:schemas-microsoft-com:xml-msdata">
    <xsd:element name="root" msdata:IsDataSet="true">

    </xsd:element>
  </xsd:schema>
  <resheader name="resmimetype">
    <value>text/microsoft-resx</value>
  </resheader>
  <resheader name="version">
    <value>1.3</value>
  </resheader>
  <resheader name="reader">
    <value>System.Resources.ResXResourceReader, System.Windows.Forms, Version=2.0.0.0, Culture=neutral, PublicKeyToken=b77a5c561934e089</value>
  </resheader>
  <resheader name="writer">
    <value>System.Resources.ResXResourceWriter, System.Windows.Forms, Version=2.0.0.0, Culture=neutral, PublicKeyToken=b77a5c561934e089</value>
  </resheader>
  <data name="ThrowHelper_MissingDirectiveIfArgument" xml:space="preserve">
    <value>The {0}-directive is missing the if-argument.</value>
  </data>
  <data name="ArgumentDescriptor_InputTypeViolation" xml:space="preserve">
    <value>The argument type has to be an input-type.</value>
  </data>
  <data name="ArgumentValueBuilder_NonNull" xml:space="preserve">
    <value>Argument `{0}` of non-null type `{1}` must not be null.</value>
  </data>
  <data name="BooleanType_Description" xml:space="preserve">
    <value>The `Boolean` scalar type represents `true` or `false`.</value>
  </data>
  <data name="ByteType_Description" xml:space="preserve">
    <value>The `Byte` scalar type represents non-fractional whole numeric values. Byte can represent values between 0 and 255.</value>
  </data>
  <data name="ComplexTypeBindingBuilder_FieldBuilderNotSupported" xml:space="preserve">
    <value>The specified IComplexTypeFieldBindingBuilder-implementation is not supported.</value>
  </data>
  <data name="ComplexTypeBindingBuilder_FieldNotComplete" xml:space="preserve">
    <value>The field binding builder is not completed and cannot be added.</value>
  </data>
  <data name="DataLoaderRegistry_KeyNullOrEmpty" xml:space="preserve">
    <value>The DataLoader key cannot be null or empty.</value>
  </data>
  <data name="DataLoaderResolverContextExtensions_RegistryIsNull" xml:space="preserve">
    <value>No DataLoader registry was registered with your dependency injection.</value>
  </data>
  <data name="DataLoaderResolverContextExtensions_UnableToRegister" xml:space="preserve">
    <value>Unable to register a DataLoader with your DataLoader registry.</value>
  </data>
  <data name="DateTimeType_Description" xml:space="preserve">
    <value>The `DateTime` scalar represents an ISO-8601 compliant date time type.</value>
  </data>
  <data name="DateType_Description" xml:space="preserve">
    <value>The `Date` scalar represents an ISO-8601 compliant date type.</value>
  </data>
  <data name="DecimalType_Description" xml:space="preserve">
    <value>The `Decimal` scalar type represents a decimal floating-point number.</value>
  </data>
  <data name="DefaultTypeInspector_MemberInvalid" xml:space="preserve">
    <value>The specified member has to be a method or a property.</value>
  </data>
  <data name="DependencyDescriptorBase_OnlyTsoIsAllowed" xml:space="preserve">
    <value>Only type system objects are allowed as schema type.</value>
  </data>
  <data name="DirectiveCollection_DirectiveIsUnique" xml:space="preserve">
    <value>The specified directive `@{0}` is unique and cannot be added twice.</value>
  </data>
  <data name="DirectiveCollection_LocationNotAllowed" xml:space="preserve">
    <value>The specified directive `@{0}` is not allowed on the current location `{1}`.</value>
  </data>
  <data name="DirectiveLocation_ArgumentDefinition" xml:space="preserve">
    <value>Location adjacent to an argument definition</value>
  </data>
  <data name="DirectiveLocation_Description" xml:space="preserve">
    <value>A Directive can be adjacent to many parts of the GraphQL language, a __DirectiveLocation describes one such possible adjacencies.</value>
  </data>
  <data name="DirectiveLocation_Enum" xml:space="preserve">
    <value>Location adjacent to an enum definition.</value>
  </data>
  <data name="DirectiveLocation_EnumValue" xml:space="preserve">
    <value>Location adjacent to an enum value definition.</value>
  </data>
  <data name="DirectiveLocation_Field" xml:space="preserve">
    <value>Location adjacent to a field.</value>
  </data>
  <data name="DirectiveLocation_FieldDefinition" xml:space="preserve">
    <value>Location adjacent to a field definition.</value>
  </data>
  <data name="DirectiveLocation_FragmentDefinition" xml:space="preserve">
    <value>Location adjacent to a fragment definition.</value>
  </data>
  <data name="DirectiveLocation_FragmentSpread" xml:space="preserve">
    <value>Location adjacent to a fragment spread.</value>
  </data>
  <data name="DirectiveLocation_InlineFragment" xml:space="preserve">
    <value>Location adjacent to an inline fragment.</value>
  </data>
  <data name="DirectiveLocation_InputFieldDefinition" xml:space="preserve">
    <value>Location adjacent to an input object field definition.</value>
  </data>
  <data name="DirectiveLocation_InputObject" xml:space="preserve">
    <value>Location adjacent to an input object type definition.</value>
  </data>
  <data name="DirectiveLocation_Interface" xml:space="preserve">
    <value>Location adjacent to an interface definition.</value>
  </data>
  <data name="DirectiveLocation_Mutation" xml:space="preserve">
    <value>Location adjacent to a mutation operation.</value>
  </data>
  <data name="DirectiveLocation_Object" xml:space="preserve">
    <value>Location adjacent to an object type definition.</value>
  </data>
  <data name="DirectiveLocation_Query" xml:space="preserve">
    <value>Location adjacent to a query operation.</value>
  </data>
  <data name="DirectiveLocation_Scalar" xml:space="preserve">
    <value>Location adjacent to a scalar definition.</value>
  </data>
  <data name="DirectiveLocation_Schema" xml:space="preserve">
    <value>Location adjacent to a schema definition.</value>
  </data>
  <data name="DirectiveLocation_Subscription" xml:space="preserve">
    <value>Location adjacent to a subscription operation.</value>
  </data>
  <data name="DirectiveLocation_Union" xml:space="preserve">
    <value>Location adjacent to a union definition.</value>
  </data>
  <data name="DirectiveTypeDescriptor_OnlyProperties" xml:space="preserve">
    <value>Only property expressions are allowed to describe a directive type argument.</value>
  </data>
  <data name="DirectiveType_NoLocations" xml:space="preserve">
    <value>The `{0}` directive does not declare any location on which it is valid.</value>
  </data>
  <data name="DirectiveType_ReplaceWithUse" xml:space="preserve">
    <value>Replace Middleware with `Use`.</value>
  </data>
  <data name="DirectiveType_UnableToConvert" xml:space="preserve">
    <value>Unable to convert the argument value to the specified type.</value>
  </data>
  <data name="Directive_Description" xml:space="preserve">
    <value>A Directive provides a way to describe alternate runtime execution and type validation behavior in a GraphQL document.

In some cases, you need to provide options to alter GraphQL's execution behavior in ways field arguments will not suffice, such as conditionally including or skipping a field. Directives provide this by describing additional information to the executor.</value>
  </data>
  <data name="Directive_UseLocation" xml:space="preserve">
    <value>Use `locations`.</value>
  </data>
  <data name="EnumTypeExtension_CannotMerge" xml:space="preserve">
    <value>The enum type extension can only be merged with an enum type.</value>
  </data>
  <data name="EnumTypeExtension_ValueTypeInvalid" xml:space="preserve">
    <value>The enum value `{0}` of the enum type extension is not assignable with the target enum type.</value>
  </data>
  <data name="EnumType_NoValues" xml:space="preserve">
    <value>The enum type `{0}` has no values.</value>
  </data>
  <data name="EnumValue_Description" xml:space="preserve">
    <value>One possible value for a given Enum. Enum values are unique values, not a placeholder for a string or numeric value. However an Enum value is returned in a JSON response as a string.</value>
  </data>
  <data name="EnumValue_ValueIsNull" xml:space="preserve">
    <value>The inner value of enum value cannot be null or empty.</value>
  </data>
  <data name="FieldInitHelper_InvalidDefaultValue" xml:space="preserve">
    <value>Could not parse the native value of input field `{0}`.</value>
  </data>
  <data name="FieldInitHelper_NoFields" xml:space="preserve">
    <value>{0} `{1}` has no fields declared.</value>
  </data>
  <data name="Field_Description" xml:space="preserve">
    <value>Object and Interface types are described by a list of Fields, each of which has a name, potentially a list of arguments, and a return type.</value>
  </data>
  <data name="FloatType_Description" xml:space="preserve">
    <value>The `Float` scalar type represents signed double-precision fractional values as specified by [IEEE 754](http://en.wikipedia.org/wiki/IEEE_floating_point).</value>
  </data>
  <data name="IdType_Description" xml:space="preserve">
    <value>The `ID` scalar type represents a unique identifier, often used to refetch an object or as key for a cache. The ID type appears in a JSON response as a String; however, it is not intended to be human-readable. When expected as an input type, any string (such as `"4"`) or integer (such as `4`) input value will be accepted as an ID.</value>
  </data>
  <data name="InputField_CannotSetValue" xml:space="preserve">
    <value>Unable to set the input field value.</value>
  </data>
  <data name="InputObjectTypeExtension_CannotMerge" xml:space="preserve">
    <value>The input object type extension can only be merged with an input object type.</value>
  </data>
  <data name="InputObjectType_CannotParseLiteral" xml:space="preserve">
    <value>The input object type can only parse object value literals.</value>
  </data>
  <data name="InputObjectType_NoFields" xml:space="preserve">
    <value>The input object `{0}` does not have any fields.</value>
  </data>
  <data name="InputTypeNonNullCheck_ValueIsNull" xml:space="preserve">
    <value>The input value of type `{0}` must not be null.</value>
  </data>
  <data name="InputValue_DefaultValue" xml:space="preserve">
    <value>A GraphQL-formatted string representing the default value for this input value.</value>
  </data>
  <data name="InputValue_Description" xml:space="preserve">
    <value>Arguments provided to Fields or Directives and the input fields of an InputObject are represented as Input Values which describe their type and optionally a default value.</value>
  </data>
  <data name="InterfaceImplRule_ArgumentsDoNotMatch" xml:space="preserve">
    <value>The arguments of the interface field {0} from interface {1} and {2} do not match and are implemented by object type {3}.</value>
  </data>
  <data name="InterfaceImplRule_ArgumentsNotImpl" xml:space="preserve">
    <value>Object type {0} does not implement all arguments of field {1} from interface {2}.</value>
  </data>
  <data name="InterfaceImplRule_FieldNotImpl" xml:space="preserve">
    <value>Object type {0} does not implement the field {1} from interface {2}.</value>
  </data>
  <data name="InterfaceImplRule_FieldTypeInvalid" xml:space="preserve">
    <value>The return type of the interface field {0} from interface {1} and {2} do not match and are implemented by object type {3}.</value>
  </data>
  <data name="InterfaceImplRule_ReturnTypeInvalid" xml:space="preserve">
    <value>The return type of the interface field {0} does not match the field declared by object type {1}.</value>
  </data>
  <data name="InterfaceTypeExtension_CannotMerge" xml:space="preserve">
    <value>The interface type extension can only be merged with an interface type.</value>
  </data>
  <data name="IntType_Description" xml:space="preserve">
    <value>The `Int` scalar type represents non-fractional signed whole numeric values. Int can represent values between -(2^31) and 2^31 - 1.</value>
  </data>
  <data name="LongType_Description" xml:space="preserve">
    <value>The `Long` scalar type represents non-fractional signed whole 64-bit numeric values. Long can represent values between -(2^63) and 2^63 - 1.</value>
  </data>
  <data name="NameType_Description" xml:space="preserve">
    <value>The name scalar represents a valid GraphQL name as specified in the spec and can be used to refer to fields or types.</value>
  </data>
  <data name="Name_Cannot_BeEmpty" xml:space="preserve">
    <value>The multiplier path scalar represents a valid GraphQL multiplier path string.</value>
  </data>
  <data name="ObjectFieldDescriptorBase_FieldType" xml:space="preserve">
    <value>The field-type must be an output-type.</value>
  </data>
  <data name="ObjectTypeDescriptor_InterfaceBaseClass" xml:space="preserve">
    <value>The interface base class cannot be used as interface implementation declaration.</value>
  </data>
  <data name="InterfaceTypeDescriptor_InterfaceBaseClass" xml:space="preserve">
    <value>The interface base class cannot be used as interface implementation declaration.</value>
  </data>
  <data name="ObjectTypeDescriptor_MustBePropertyOrMethod" xml:space="preserve">
    <value>A field-expression must be a property-expression or a method-call-expression.</value>
  </data>
  <data name="ObjectTypeDescriptor_ResolveWith_NonAbstract" xml:space="preserve">
    <value>The resolver type {0} cannot be used, a non-abstract type is required.</value>
  </data>
  <data name="NodeDescriptor_MustBeMethod" xml:space="preserve">
    <value>A node-resolver-expression must be a method-call-expression.</value>
  </data>
  <data name="NodeDescriptor_IdMember" xml:space="preserve">
    <value>An ID-member must be a property-expression or a method-call-expression.</value>
  </data>
  <data name="ObjectTypeDescriptor_Resolver_SchemaType" xml:space="preserve">
    <value>Schema types cannot be used as resolver types.</value>
  </data>
  <data name="Reflection_MemberMust_BeMethodOrProperty" xml:space="preserve">
    <value>The member expression must specify a property or method that is public and that belongs to the type {0}</value>
  </data>
  <data name="ResolverCompiler_UnknownParameterType" xml:space="preserve">
    <value>A directive type mustn't be one of the base classes `DirectiveType` or `DirectiveType&lt;T&gt;` but must be a type inheriting from `DirectiveType` or `DirectiveType&lt;T&gt;`.</value>
  </data>
  <data name="ResolverTypeBindingBuilder_FieldBuilderNotSupported" xml:space="preserve">
    <value>The specified IResolverFieldBindingBuilder-implementation is not supported.</value>
  </data>
  <data name="ResolverTypeBindingBuilder_FieldNotComplete" xml:space="preserve">
    <value>The field binding builder is not completed and cannot be added.</value>
  </data>
  <data name="Scalar_Cannot_Deserialize" xml:space="preserve">
    <value>{0} cannot deserialize the given value.</value>
  </data>
  <data name="Scalar_Cannot_ParseLiteral" xml:space="preserve">
    <value>{0} cannot parse the given literal of type `{1}`.</value>
  </data>
  <data name="Scalar_Cannot_ParseValue" xml:space="preserve">
    <value>{0} cannot parse the given value of type `{1}`.</value>
  </data>
  <data name="Scalar_Cannot_Serialize" xml:space="preserve">
    <value>{0} cannot serialize the given value.</value>
  </data>
  <data name="SchemaBuilderExtensions_DirectiveTypeIsBaseType" xml:space="preserve">
    <value>A directive type mustn't be one of the base classes `DirectiveType` or `DirectiveType&lt;T&gt;` but must be a type inheriting from `DirectiveType` or `DirectiveType&lt;T&gt;`.</value>
  </data>
  <data name="SchemaBuilderExtensions_MustBeDirectiveType" xml:space="preserve">
    <value>A directive type must inherit from `DirectiveType` or `DirectiveType&lt;T&gt;`.</value>
  </data>
  <data name="SchemaBuilder_Binding_CannotBeHandled" xml:space="preserve">
    <value>There is no handler registered that can handle the specified schema binding.</value>
  </data>
  <data name="SchemaBuilder_Binding_Invalid" xml:space="preserve">
    <value>The schema binding is not valid.</value>
  </data>
  <data name="SchemaBuilder_NoQueryType" xml:space="preserve">
    <value>The schema builder was unable to identify the query type of the schema. Either specify which type is the query type or set the schema builder to non-strict validation mode.</value>
  </data>
  <data name="SchemaBuilder_RootType_MustBeClass" xml:space="preserve">
    <value>A root type must be a class.</value>
  </data>
  <data name="SchemaBuilder_RootType_MustBeObjectType" xml:space="preserve">
    <value>A root type must be an object type.</value>
  </data>
  <data name="SchemaBuilder_RootType_NonGenericType" xml:space="preserve">
    <value>Non-generic schema types are not allowed.</value>
  </data>
  <data name="SchemaBuilder_SchemaTypeInvalid" xml:space="preserve">
    <value>The given schema has to inherit from `Schema` in order to be initializable.</value>
  </data>
  <data name="SchemaErrorBuilder_MessageIsNull" xml:space="preserve">
    <value>The error message mustn't be null or empty.</value>
  </data>
  <data name="SchemaField_Description" xml:space="preserve">
    <value>Access the current type schema of this server.</value>
  </data>
  <data name="SchemaSyntaxVisitor_UnknownOperationType" xml:space="preserve">
    <value>Unknown operation type.</value>
  </data>
  <data name="Schema_Description" xml:space="preserve">
    <value>A GraphQL Schema defines the capabilities of a GraphQL server. It exposes all available types and directives on the server, as well as the entry points for query, mutation, and subscription operations.</value>
  </data>
  <data name="Schema_Directives" xml:space="preserve">
    <value>A list of all directives supported by this server.</value>
  </data>
  <data name="Schema_MutationType" xml:space="preserve">
    <value>If this server supports mutation, the type that mutation operations will be rooted at.</value>
  </data>
  <data name="Schema_QueryType" xml:space="preserve">
    <value>The type that query operations will be rooted at.</value>
  </data>
  <data name="Schema_SubscriptionType" xml:space="preserve">
    <value>If this server support subscription, the type that subscription operations will be rooted at.</value>
  </data>
  <data name="Schema_Types" xml:space="preserve">
    <value>A list of all types supported by this server.</value>
  </data>
  <data name="ShortType_Description" xml:space="preserve">
    <value>The `Short` scalar type represents non-fractional signed whole 16-bit numeric values. Short can represent values between -(2^15) and 2^15 - 1.</value>
  </data>
  <data name="StringType_Description" xml:space="preserve">
    <value>The `String` scalar type represents textual data, represented as UTF-8 character sequences. The String type is most often used by GraphQL to represent free-form human-readable text.</value>
  </data>
  <data name="String_Argument_NullOrEmpty" xml:space="preserve">
    <value>The `{0}` cannot be null or empty.</value>
  </data>
  <data name="TypeConfiguration_ConfigureIsNull" xml:space="preserve">
    <value>The configuration delegate mustn't be null.</value>
  </data>
  <data name="TypeConfiguration_DefinitionIsNull" xml:space="preserve">
    <value>Definition mustn't be null.</value>
  </data>
  <data name="TypeDependency_MustBeSchemaType" xml:space="preserve">
    <value>The specified type is not a schema type.</value>
  </data>
  <data name="TypeExtensions_NoListType" xml:space="preserve">
    <value>The specified type is not a valid list type.</value>
  </data>
  <data name="TypeExtensions_TypeIsNotOfT" xml:space="preserve">
    <value>The given type is not a {0}.</value>
  </data>
  <data name="TypeField_Description" xml:space="preserve">
    <value>Request the type information of a single type.</value>
  </data>
  <data name="TypeInitializer_CannotResolveDependency" xml:space="preserve">
    <value>Unable to resolve dependencies {1} for type `{0}`.</value>
  </data>
  <data name="TypeInitializer_CompleteName_Duplicate" xml:space="preserve">
    <value>The name `{0}` was already registered by another type.</value>
  </data>
  <data name="TypeInitializer_Merge_KindDoesNotMatch" xml:space="preserve">
    <value>The kind of the extension does not match the kind of the type `{0}`.</value>
  </data>
  <data name="TypeKind_Description" xml:space="preserve">
    <value>An enum describing what kind of type a given `__Type` is.</value>
  </data>
  <data name="TypeKind_Enum" xml:space="preserve">
    <value>Indicates this type is an enum. `enumValues` is a valid field.</value>
  </data>
  <data name="TypeKind_InputObject" xml:space="preserve">
    <value>Indicates this type is an input object. `inputFields` is a valid field.</value>
  </data>
  <data name="TypeKind_Interface" xml:space="preserve">
    <value>Indicates this type is an interface. `fields` and `possibleTypes` are valid fields.</value>
  </data>
  <data name="TypeKind_List" xml:space="preserve">
    <value>Indicates this type is a list. `ofType` is a valid field.</value>
  </data>
  <data name="TypeKind_NonNull" xml:space="preserve">
    <value>Indicates this type is a non-null. `ofType` is a valid field.</value>
  </data>
  <data name="TypeKind_Object" xml:space="preserve">
    <value>Indicates this type is an object. `fields` and `interfaces` are valid fields.</value>
  </data>
  <data name="TypeKind_Scalar" xml:space="preserve">
    <value>Indicates this type is a scalar.</value>
  </data>
  <data name="TypeKind_Union" xml:space="preserve">
    <value>Indicates this type is a union. `possibleTypes` is a valid field.</value>
  </data>
  <data name="TypeNameField_Description" xml:space="preserve">
    <value>The name of the current Object type at runtime.</value>
  </data>
  <data name="TypeNameHelper_InvalidTypeStructure" xml:space="preserve">
    <value>Invalid type structure.</value>
  </data>
  <data name="TypeNameHelper_OnlyTypeSystemObjectsAreAllowed" xml:space="preserve">
    <value>Only type system objects are allowed as dependency.</value>
  </data>
  <data name="TypeResourceHelper_TypeNameEmptyOrNull" xml:space="preserve">
    <value>The typeName mustn't be null or empty.</value>
  </data>
  <data name="Type_Description" xml:space="preserve">
    <value>The fundamental unit of any GraphQL Schema is the type. There are many kinds of types in GraphQL as represented by the `__TypeKind` enum.

Depending on the kind of a type, certain fields describe information about that type. Scalar types provide no information beyond a name and description, while Enum types provide their values. Object and Interface types provide the fields they describe. Abstract types, Union and Interface, provide the Object types possible at runtime. List and NonNull types compose other types.</value>
  </data>
  <data name="UnionTypeExtension_CannotMerge" xml:space="preserve">
    <value>The union type extension can only be merged with an union type.</value>
  </data>
  <data name="VariableValueBuilder_InputType" xml:space="preserve">
    <value>Variable `{0}` of type `{1}` must be an input type.</value>
  </data>
  <data name="VariableValueBuilder_InvalidValue" xml:space="preserve">
    <value>Variable `{0}` got invalid value.</value>
  </data>
  <data name="VariableValueBuilder_NodeKind" xml:space="preserve">
    <value>The type node kind is not supported.</value>
  </data>
  <data name="VariableValueBuilder_NonNull" xml:space="preserve">
    <value>Variable `{0}` of type `{1}` must not be null.</value>
  </data>
  <data name="VariableValueBuilder_NonNull_In_Graph" xml:space="preserve">
    <value>Detected non-null violation in variable `{0}`.</value>
  </data>
  <data name="VariableValueBuilder_VarNameEmpty" xml:space="preserve">
    <value>Variable name mustn't be null or empty.</value>
  </data>
  <data name="Argument_TypeIsNull" xml:space="preserve">
    <value>The argument `{0}` has no type. Specify the type with `.Argument("{0}", a.Type&lt;MyType&gt;())` to fix this issue.</value>
  </data>
  <data name="NonNullType_NotAnInputType" xml:space="preserve">
    <value>The specified type is not an input type.</value>
  </data>
  <data name="NonNullType_TypeIsNunNullType" xml:space="preserve">
    <value>The inner type of non-null type must be a nullable type.</value>
  </data>
  <data name="NonNullType_ValueIsNull" xml:space="preserve">
    <value>A non null type cannot parse null value literals.</value>
  </data>
  <data name="ObjectTypeExtension_CannotMerge" xml:space="preserve">
    <value>The object type extension can only be merged with an object type.</value>
  </data>
  <data name="TypeSystemObjectBase_DefinitionIsNull" xml:space="preserve">
    <value>The type definition is null which means that the type was initialized incorrectly.</value>
  </data>
  <data name="TypeSystemObjectBase_NameIsNull" xml:space="preserve">
    <value>The type name was not completed correctly and is still empty. Type names are not allowed to remain empty after name completion was executed.
Type: `{0}`</value>
  </data>
  <data name="TypeSystemObject_DescriptionImmutable" xml:space="preserve">
    <value>The description becomes immutable once it was assigned.</value>
  </data>
  <data name="TypeSystemObject_NameImmutable" xml:space="preserve">
    <value>The name becomes immutable once it was assigned.</value>
  </data>
  <data name="UnionType_MustHaveTypes" xml:space="preserve">
    <value>A Union type must define one or more unique member types.</value>
  </data>
  <data name="UnionType_UnableToResolveType" xml:space="preserve">
    <value>Unable to resolve the specified type reference.</value>
  </data>
  <data name="SchemaBuilder_MustBeSchemaType" xml:space="preserve">
    <value>schemaType must be a schema type.</value>
  </data>
  <data name="TypeRegistrar_TypesInconsistent" xml:space="preserve">
    <value>Unable to infer or resolve a schema type from the type reference `{0}`.</value>
  </data>
  <data name="TypeConversion_ConvertNotSupported" xml:space="preserve">
    <value>Unable to convert type from `{0}` to `{1}`</value>
  </data>
  <data name="SchemaBuilder_Interceptor_NotSupported" xml:space="preserve">
    <value>The specified interceptor type is not supported.</value>
  </data>
  <data name="IdSerializer_UnableToEncode" xml:space="preserve">
    <value>Unable to encode data.</value>
  </data>
  <data name="IdSerializer_UnableToDecode" xml:space="preserve">
    <value>Unable to decode the id string.</value>
  </data>
  <data name="SchemaBuilder_Convention_NotSupported" xml:space="preserve">
    <value>The specified convention type is not supported.</value>
  </data>
  <data name="TimeSpanType_Description" xml:space="preserve">
    <value>The `TimeSpan` scalar represents an ISO-8601 compliant duration type.</value>
  </data>
  <data name="DefaultDataLoaderRegistry_GetOrRegister" xml:space="preserve">
    <value>The DataLoader `{0}` was not of the requested type `{1}`.</value>
  </data>
  <data name="DataLoaderResolverContextExtensions_CreateDataLoader_AbstractType" xml:space="preserve">
    <value>The DataLoader `{0}` needs to be register with the dependency injection provider.</value>
  </data>
  <data name="DataLoaderResolverContextExtensions_CreateDataLoader_UnableToCreate" xml:space="preserve">
    <value>Unable to create DataLoader `{0}`.</value>
  </data>
  <data name="NonNamedType_IsInstanceOfType_NotAnInputType" xml:space="preserve">
    <value>The specified type is not an input type.</value>
  </data>
  <data name="RegisteredType_CompletionContext_Not_Initialized" xml:space="preserve">
    <value>The completion context has not been initialized.</value>
  </data>
  <data name="RegisteredType_CompletionContext_Already_Set" xml:space="preserve">
    <value>The completion context can only be set once.</value>
  </data>
  <data name="DeferDirectiveType_Description" xml:space="preserve">
    <value>The `@defer` directive may be provided for fragment spreads and inline fragments to inform the executor to delay the execution of the current fragment to indicate deprioritization of the current fragment. A query with `@defer` directive will cause the request to potentially return multiple responses, where non-deferred data is delivered in the initial response and data deferred is delivered in a subsequent response. `@include` and `@skip` take precedence over `@defer`.</value>
  </data>
  <data name="DeferDirectiveType_Label_Description" xml:space="preserve">
    <value>If this argument label has a value other than null, it will be passed on to the result of this defer directive. This label is intended to give client applications a way to identify to which fragment a deferred result belongs to.</value>
  </data>
  <data name="DeferDirectiveType_If_Description" xml:space="preserve">
    <value>Deferred when true.</value>
  </data>
  <data name="StreamDirectiveType_Description" xml:space="preserve">
    <value>The `@stream` directive may be provided for a field of `List` type so that the backend can leverage technology such as asynchronous iterators to provide a partial list in the initial response, and additional list items in subsequent responses. `@include` and `@skip` take precedence over `@stream`.</value>
  </data>
  <data name="StreamDirectiveType_Label_Description" xml:space="preserve">
    <value>If this argument label has a value other than null, it will be passed on to the result of this stream directive. This label is intended to give client applications a way to identify to which fragment a streamed result belongs to.</value>
  </data>
  <data name="StreamDirectiveType_InitialCount_Description" xml:space="preserve">
    <value>The initial elements that shall be send down to the consumer.</value>
  </data>
  <data name="StreamDirectiveType_If_Description" xml:space="preserve">
    <value>Streamed when true.</value>
  </data>
  <data name="SchemaBuilder_AddRootType_TypeAlreadyRegistered" xml:space="preserve">
    <value>The root type `{0}` has already been registered.</value>
  </data>
  <data name="NodeDescriptor_IdField_MustBePropertyOrMethod" xml:space="preserve">
    <value>The ID field must be a property or a method.</value>
  </data>
  <data name="DeprecatedDirectiveType_TypeDescription" xml:space="preserve">
    <value>The @deprecated directive is used within the type system definition language to indicate deprecated portions of a GraphQL service’s schema,such as deprecated fields on a type or deprecated enum values.</value>
  </data>
  <data name="DeprecatedDirectiveType_ReasonDescription" xml:space="preserve">
    <value>Deprecations include a reason for why it is deprecated, which is formatted using Markdown syntax (as specified by CommonMark).</value>
  </data>
  <data name="IncludeDirectiveType_TypeDescription" xml:space="preserve">
    <value>Directs the executor to include this field or fragment only when the `if` argument is true.</value>
  </data>
  <data name="IncludeDirectiveType_IfDescription" xml:space="preserve">
    <value>Included when true.</value>
  </data>
  <data name="SkipDirectiveType_TypeDescription" xml:space="preserve">
    <value>Directs the executor to skip this field or fragment when the `if` argument is true.</value>
  </data>
  <data name="SkipDirectiveType_IfDescription" xml:space="preserve">
    <value>Skipped when true.</value>
  </data>
  <data name="SpecifiedByDirectiveType_TypeDescription" xml:space="preserve">
    <value>The `@specifiedBy` directive is used within the type system definition language to provide a URL for specifying the behavior of custom scalar definitions.</value>
  </data>
  <data name="SpecifiedByDirectiveType_UrlDescription" xml:space="preserve">
    <value>The specifiedBy URL points to a human-readable specification. This field will only read a result for scalar types.</value>
  </data>
  <data name="NodeType_TypeDescription" xml:space="preserve">
    <value>The node interface is implemented by entities that have a global unique identifier.</value>
  </data>
  <data name="AnyType_CycleInObjectGraph" xml:space="preserve">
    <value>Cycle in object graph detected.</value>
  </data>
  <data name="UuidType_FormatUnknown" xml:space="preserve">
    <value>Unknown format. Guid supports the following format chars: {{ `N`, `D`, `B`, `P` }}.
 https://docs.microsoft.com/en-us/dotnet/api/system.buffers.text.utf8parser.tryparse?view=netcore-3.1#System_Buffers_Text_Utf8Parser_TryParse_System_ReadOnlySpan_System_Byte__System_Guid__System_Int32__System_Char</value>
  </data>
  <data name="Directive_GetArgument_ArgumentNameIsInvalid" xml:space="preserve">
    <value>The argument name is invalid.</value>
  </data>
  <data name="AppliedDirective_Description" xml:space="preserve">
    <value>An Applied Directive is an instances of a directive as applied to a schema element. This type is NOT specified by the graphql specification presently.</value>
  </data>
  <data name="DirectiveArgument_Description" xml:space="preserve">
    <value>Directive arguments can have names and values. The values are in graphql SDL syntax printed as a string. This type is NOT specified by the graphql specification presently.</value>
  </data>
  <data name="ThrowHelper_UsePagingAttribute_NodeTypeUnknown" xml:space="preserve">
    <value>Unable to infer the element type from the current resolver. This often happens if the resolver is not an iterable type like IEnumerable, IQueryable, IList etc. Ensure that you either explicitly specify the element type or that the return type of your resolver is an iterable type.</value>
  </data>
  <data name="ErrorHelper_ObjectField_HasNoResolver" xml:space="preserve">
    <value>The field `{0}.{1}` has no resolver.</value>
  </data>
  <data name="ExtendedTypeReferenceHandler_NonGenericExecutableNotAllowed" xml:space="preserve">
    <value>The non-generic IExecutable interface cannot be used as a type in the schema.</value>
  </data>
  <data name="BindingCompiler_AddBinding_BindingCannotBeHandled" xml:space="preserve">
    <value>The specified binding cannot be handled.</value>
  </data>
  <data name="Type_SpecifiedByUrl_Description" xml:space="preserve">
    <value>`specifiedByURL` may return a String (in the form of a URL) for custom scalars, otherwise it will return `null`.</value>
  </data>
  <data name="SchemaBuilderExtensions_AddObjectType_TIsSchemaType" xml:space="preserve">
    <value>The specified type `{0}` is a GraphQL schema type. AddObjectType&lt;T&gt; is a helper method to register a runtime type as GraphQL object type. Use AddType&lt;T&gt; to register GraphQL schema types.</value>
  </data>
  <data name="SchemaBuilderExtensions_AddUnionType_TIsSchemaType" xml:space="preserve">
    <value>The specified type `{0}` is a GraphQL schema type. AddUnionType&lt;T&gt; is a helper method to register a runtime type as GraphQL union type. Use AddType&lt;T&gt; to register GraphQL schema types.</value>
  </data>
  <data name="SchemaBuilderExtensions_AddEnumType_TIsSchemaType" xml:space="preserve">
    <value>The specified type `{0}` is a GraphQL schema type. AddEnumType&lt;T&gt; is a helper method to register a runtime type as GraphQL enum type. Use AddType&lt;T&gt; to register GraphQL schema types.</value>
  </data>
  <data name="SchemaBuilderExtensions_AddInterfaceType_TIsSchemaType" xml:space="preserve">
    <value>The specified type `{0}` is a GraphQL schema type. AddInterfaceType&lt;T&gt; is a helper method to register a runtime type as GraphQL interface type. Use AddType&lt;T&gt; to register GraphQL schema types.</value>
  </data>
  <data name="SchemaBuilderExtensions_AddInputObjectType_TIsSchemaType" xml:space="preserve">
    <value>The specified type `{0}` is a GraphQL schema type. AddInputObjectType&lt;T&gt; is a helper method to register a runtime type as GraphQL input object type. Use AddType&lt;T&gt; to register GraphQL schema types.</value>
  </data>
  <data name="EventMessageParameterExpressionBuilder_MessageNotFound" xml:space="preserve">
    <value>The event message parameter can only be used in a subscription context.</value>
  </data>
  <data name="DefaultResolverCompilerService_CreateResolver_ArgumentValidationError" xml:space="preserve">
    <value>The public method should already have ensured that we do not have members other than method or property at this point.</value>
  </data>
  <data name="DefaultResolverCompilerService_CompileSubscribe_OnlyMethodsAllowed" xml:space="preserve">
    <value>Only methods are allowed.</value>
  </data>
  <data name="SchemaBuilderExtensions_AddResolverConfig_ContextInvalid" xml:space="preserve">
    <value>The schema builder context is invalid.</value>
  </data>
  <data name="ExpressionHelper_GetGlobalStateWithDefault_NoDefaults" xml:space="preserve">
    <value>The specified key `{0}` does not exist on `context.ContextData`.</value>
  </data>
  <data name="ExpressionHelper_ResolveScopedContextData_KeyDoesNotExist" xml:space="preserve">
    <value>The specified context key does not exist.</value>
  </data>
  <data name="ExpressionHelper_GetScopedStateWithDefault_NoDefaultValue" xml:space="preserve">
    <value>The specified key `{0}` does not exist on `context.ScopedContextData`.</value>
  </data>
  <data name="ClaimsPrincipalParameterExpressionBuilder_NoClaimsFound" xml:space="preserve">
    <value>Could not resolve the claims principal.</value>
  </data>
  <data name="DirectiveLocation_VariableDefinition" xml:space="preserve">
    <value>Location adjacent to a variable definition.</value>
  </data>
  <data name="SchemaBuilderExtensions_AddResolver_TypeConditionNotMet" xml:space="preserve">
    <value>The resolver type needs to be a public non-abstract non-static class.</value>
  </data>
  <data name="SchemaBuilderExtensions_AddRootResolver_NeedsToBeClassOrInterface" xml:space="preserve">
    <value>The resolver type needs to be a class or interface</value>
  </data>
  <data name="Relay_NodeField_Description" xml:space="preserve">
    <value>Fetches an object given its ID.</value>
  </data>
  <data name="Relay_NodeField_Id_Description" xml:space="preserve">
    <value>ID of the object.</value>
  </data>
  <data name="Relay_NodesField_Description" xml:space="preserve">
    <value>Lookup nodes by a list of IDs.</value>
  </data>
  <data name="Relay_NodesField_Ids_Description" xml:space="preserve">
    <value>The list of node IDs.</value>
  </data>
  <data name="ErrorHelper_MiddlewareOrderInvalid" xml:space="preserve">
    <value>The middleware pipeline order for the field `{0}` is invalid. Middleware order is important especially with data pipelines. The correct order of a data pipeline is as follows: UseDbContext -&gt; UsePaging -&gt; UseProjection -&gt; UseFiltering -&gt; UseSorting. You may omit any of these middleware or have other middleware in between but you need to abide by the overall order. Your order is: {1}.</value>
  </data>
  <data name="ErrorHelper_NoSchemaTypesAllowedAsRuntimeType" xml:space="preserve">
    <value>The type {0} is invalid because the runtime type is a {1}. It is not supported to have type system members as runtime types.</value>
  </data>
  <data name="FieldInitHelper_CompleteFields_MaxFieldCountToSmall" xml:space="preserve">
    <value>The max expected field count cannot be smaller than 1.</value>
  </data>
  <data name="RegisteredType_Completion_NotYetReady" xml:space="preserve">
    <value>The object is not yet ready for this action.</value>
  </data>
  <data name="EdgeType_IsInstanceOfType_NonObject" xml:space="preserve">
    <value>Edge types that have a non-object node are not supported.</value>
  </data>
  <data name="EdgeType_Description" xml:space="preserve">
    <value>An edge in a connection.</value>
  </data>
  <data name="EdgeType_Cursor_Description" xml:space="preserve">
    <value>A cursor for use in pagination.</value>
  </data>
  <data name="EdgeType_Node_Description" xml:space="preserve">
    <value>The item at the end of the edge.</value>
  </data>
  <data name="ConnectionType_Description" xml:space="preserve">
    <value>A connection to a list of items.</value>
  </data>
  <data name="ConnectionType_PageInfo_Description" xml:space="preserve">
    <value>Information to aid in pagination.</value>
  </data>
  <data name="ConnectionType_Edges_Description" xml:space="preserve">
    <value>A list of edges.</value>
  </data>
  <data name="ConnectionType_TotalCount_Description" xml:space="preserve">
    <value>Identifies the total count of items in the connection.</value>
  </data>
  <data name="CollectionSegmentType_PageInfo_Description" xml:space="preserve">
    <value>Information to aid in pagination.</value>
  </data>
  <data name="CollectionSegmentType_Description" xml:space="preserve">
    <value>A segment of a collection.</value>
  </data>
  <data name="CollectionSegmentType_Items_Description" xml:space="preserve">
    <value>A flattened list of the items.</value>
  </data>
  <data name="ConnectionType_Nodes_Description" xml:space="preserve">
    <value>A flattened list of the nodes.</value>
  </data>
  <data name="ServiceHelper_UseResolverServiceInternal_Order" xml:space="preserve">
    <value>The middleware order is invalid since the service scope is missing.</value>
  </data>
  <data name="DefaultNamingConventions_FormatFieldName_EmptyOrNull" xml:space="preserve">
    <value>The fieldName cannot be null or empty.</value>
  </data>
  <data name="OneOfDirectiveType_Description" xml:space="preserve">
    <value>The `@oneOf` directive is used within the type system definition language
 to indicate:

 - an Input Object is a Oneof Input Object, or
 - an Object Type's Field is a Oneof Field.</value>
  </data>
  <data name="ThrowHelper_OneOfNoFieldSet" xml:space="preserve">
    <value>The Oneof Input Objects `{0}` require that exactly one field must be supplied and that field must not be `null`. Oneof Input Objects are a special variant of Input Objects where the type system asserts that exactly one of the fields must be set and non-null.</value>
  </data>
  <data name="ThrowHelper_OneOfMoreThanOneFieldSet" xml:space="preserve">
    <value>More than one field of the Oneof Input Object `{0}` is set. Oneof Input Objects are a special variant of Input Objects where the type system asserts that exactly one of the fields must be set and non-null.</value>
  </data>
  <data name="ThrowHelper_OneOfFieldIsNull" xml:space="preserve">
    <value>`null` was set to the field `{0}`of the Oneof Input Object `{1}`. Oneof Input Objects are a special variant of Input Objects where the type system asserts that exactly one of the fields must be set and non-null.</value>
  </data>
  <data name="ReflectionUtils_ExtractMethod_MethodExpected" xml:space="preserve">
    <value>Member is not a method!</value>
  </data>
  <data name="ResolverContextExtensions_ScopedContextData_KeyNotFound" xml:space="preserve">
    <value>The specified key `{0}` does not exist on `context.ScopedContextData`</value>
  </data>
  <data name="ResolverContextExtensions_LocalContextData_KeyNotFound" xml:space="preserve">
    <value>The specified key `{0}` does not exist on `context.LocalContextData`</value>
  </data>
  <data name="ResolverContextExtensions_ContextData_KeyNotFound" xml:space="preserve">
    <value>The specified key `{0}` does not exist on `context.ContextData`</value>
  </data>
  <data name="SchemaTypes_GetType_DoesNotExist" xml:space="preserve">
    <value>The specified type `{0}` does not exist or is not of the specified kind `{1}`.</value>
  </data>
  <data name="SchemaTypes_DefinitionInvalid" xml:space="preserve">
    <value>The schema types definition is in an invalid state.</value>
  </data>
  <data name="InputObjectTypeDescriptor_OnlyProperties" xml:space="preserve">
    <value>Only properties are allowed for input types.</value>
  </data>
  <data name="InterfaceTypeDescriptor_MustBePropertyOrMethod" xml:space="preserve">
    <value>A field of an interface can only be inferred from a property or a method.</value>
  </data>
  <data name="ThrowHelper_FieldBase_Sealed" xml:space="preserve">
    <value>The field is already sealed and cannot be mutated.</value>
  </data>
  <data name="TypeInitializer_CannotFindType" xml:space="preserve">
    <value>Unable to find type(s) {0}</value>
  </data>
  <data name="ThrowHelper_RelayIdFieldHelpers_NoFieldType" xml:space="preserve">
    <value>Unable to resolve type from field `{0}`.</value>
  </data>
  <data name="ThrowHelper_NodeResolver_ObjNoDefinition" xml:space="preserve">
    <value>An object type at this point is guaranteed to have a type definition, but we found none.</value>
  </data>
  <data name="ThrowHelper_NodeResolver_ArgumentTypeMissing" xml:space="preserve">
    <value>A field argument at this initialization state is guaranteed to have an argument type, but we found none.</value>
  </data>
  <data name="ThrowHelper_Schema_GetMember_TypeNotFound" xml:space="preserve">
    <value>A type with the name `{0}` was not found.</value>
  </data>
  <data name="ThrowHelper_Schema_GetMember_FieldNotFound" xml:space="preserve">
    <value>Field `{0}` was not found on type `{1}`.</value>
  </data>
  <data name="ThrowHelper_Schema_GetMember_FieldArgNotFound" xml:space="preserve">
    <value>Argument `{0}` was not found on field `{1}.{2}`.</value>
  </data>
  <data name="ThrowHelper_Schema_GetMember_InvalidCoordinate" xml:space="preserve">
    <value>The coordinate `{0}` is invalid for the type `{1}`.</value>
  </data>
  <data name="ThrowHelper_Schema_GetMember_InputFieldNotFound" xml:space="preserve">
    <value>Input field `{0}` was not found on type `{1}`.</value>
  </data>
  <data name="ThrowHelper_Schema_GetMember_EnumValueNotFound" xml:space="preserve">
    <value>Enum value `{0}` was not found on type `{1}`.</value>
  </data>
  <data name="ThrowHelper_Schema_GetMember_DirectiveNotFound" xml:space="preserve">
    <value>Directive `@{0}` not found.</value>
  </data>
  <data name="ThrowHelper_Schema_GetMember_DirectiveArgumentNotFound" xml:space="preserve">
    <value>Argument `{0}` was not found on directive `@{1}`.</value>
  </data>
  <data name="ThrowHelper_FormatResultLeaf_InvalidSyntaxKind" xml:space="preserve">
    <value>The type `{0}` does mot expect `{1}`.</value>
  </data>
  <data name="ThrowHelper_FormatResultList_InvalidObjectKind" xml:space="preserve">
    <value>The list result value of {0} must implement IList but is of the type {1}.</value>
  </data>
  <data name="ThrowHelper_FormatResultObject_InvalidObjectKind" xml:space="preserve">
    <value>The input object `{1}` must to be of type `{2}` or serialized as `IReadOnlyDictionary&lt;string. object?&gt;` but not as `{0}`.</value>
  </data>
  <data name="ThrowHelper_FormatValueList_InvalidObjectKind" xml:space="preserve">
    <value>The list runtime value of {0} must implement IEnumerable or IList but is of the type {1}.</value>
  </data>
  <data name="ThrowHelper_ParseList_InvalidObjectKind" xml:space="preserve">
    <value>The list `{1}` must to be serialized as `{2}` or as `IList` but not as `{0}`.</value>
  </data>
  <data name="ThrowHelper_ParseNestedList_InvalidSyntaxKind" xml:space="preserve">
    <value>The item syntax node for a nested list must be `ListValue` but the parser found `{0}`.</value>
  </data>
  <data name="ThrowHelper_ParseInputObject_InvalidObjectKind" xml:space="preserve">
    <value>The input object `{1}` must to be serialized as `{2}` or as `IReadOnlyDictionary&lt;string. object?&gt;` but not as `{0}`.</value>
  </data>
  <data name="ThrowHelper_ParseInputObject_InvalidSyntaxKind" xml:space="preserve">
    <value>The syntax node `{0}` is incompatible with the type `{1}`.</value>
  </data>
  <data name="ThrowHelper_NonNullInputViolation" xml:space="preserve">
    <value>Cannot accept null for non-nullable input.</value>
  </data>
  <data name="ThrowHelper_InvalidInputFieldNames" xml:space="preserve">
    <value>The fields `{0}` do not exist on the type `{1}`.</value>
  </data>
  <data name="ThrowHelper_RequiredInputFieldIsMissing" xml:space="preserve">
    <value>The required input field `{0}` is missing.</value>
  </data>
  <data name="ThrowHelper_DataLoader_InvalidType" xml:space="preserve">
    <value>The provided type {0} is not a dataloader</value>
  </data>
  <data name="ThrowHelper_Convention_ConventionCouldNotBeCreated" xml:space="preserve">
    <value>Convention of type {0} in scope {1} could not be created</value>
  </data>
  <data name="ThrowHelper_Convention_TwoConventionsRegisteredForScope" xml:space="preserve">
    <value>There are two conventions registered for {0} in scope {1}. Only one convention is allowed. Use convention extensions if additional configuration is needed. Colliding conventions are {2} and {3}</value>
  </data>
  <data name="ThrowHelper_NodeAttribute_IdFieldNotFound" xml:space="preserve">
    <value>The specified id field `{0}` does not exist on `{1}`.</value>
  </data>
  <data name="ThrowHelper_TypeCompletionContext_UnableToResolveType" xml:space="preserve">
    <value>Unable to resolve type reference `{0}`.</value>
  </data>
  <data name="ThrowHelper_TypeRegistrar_CreateInstanceFailed" xml:space="preserve">
    <value>Unable to create instance of type `{0}`.</value>
  </data>
  <data name="ThrowHelper_Convention_UnableToCreateConvention" xml:space="preserve">
    <value>Unable to create a convention instance from {0}.</value>
  </data>
  <data name="ThrowHelper_SubscribeAttribute_SubscribeResolverNotFound" xml:space="preserve">
    <value>Unable to find the subscribe resolver `{2}` defined on {0}.{1}. The subscribe resolver bust be a method that is public, non-static and on the same type as the resolver. (SubscribeAttribute)</value>
  </data>
  <data name="ThrowHelper_SubscribeAttribute_TopicTypeUnspecified" xml:space="preserve">
    <value>You need to specify the topic type on {0}.{1}. (SubscribeAttribute)</value>
  </data>
  <data name="ThrowHelper_SubscribeAttribute_MessageTypeUnspecified" xml:space="preserve">
    <value>You need to specify the message type on {0}.{1}. (SubscribeAttribute)</value>
  </data>
  <data name="ThrowHelper_EventMessage_NotFound" xml:space="preserve">
    <value>There is no event message on the context.</value>
  </data>
  <data name="ThrowHelper_EventMessage_InvalidCast" xml:space="preserve">
    <value>The event message is of the type `{0}` and cannot be casted to `{1}.`</value>
  </data>
  <data name="ErrorHelper_NeedsOneAtLeastField" xml:space="preserve">
    <value>The {0} type `{1}` has to at least define one field in order to be valid.</value>
  </data>
  <data name="ErrorHelper_TwoUnderscoresNotAllowedField" xml:space="preserve">
    <value>Field names starting with `__` are reserved for the GraphQL specification.</value>
  </data>
  <data name="ErrorHelper_TwoUnderscoresNotAllowedOnArgument" xml:space="preserve">
    <value>Argument names starting with `__` are reserved for the GraphQL specification.</value>
  </data>
  <data name="ErrorHelper_TwoUnderscoresNotAllowedOnDirectiveName" xml:space="preserve">
    <value>Names starting with `__` are reserved for the GraphQL specification.</value>
  </data>
  <data name="ErrorHelper_NotTransitivelyImplemented" xml:space="preserve">
    <value>The {0} type must also declare all interfaces declared by implemented interfaces.</value>
  </data>
  <data name="ErrorHelper_InvalidFieldDeprecation" xml:space="preserve">
    <value>Interface field {0}.{1} is not deprecated, so implementation field {2}.{3} must not be deprecated.</value>
  </data>
  <data name="ErrorHelper_InvalidFieldType" xml:space="preserve">
    <value>Field `{0}` must return a type which is equal to or a subtype of (covariant) the return type `{1}` of the interface field.</value>
  </data>
  <data name="ErrorHelper_FieldNotImplemented" xml:space="preserve">
    <value>The field `{0}` must be implemented by {1} type `{2}`.</value>
  </data>
  <data name="ErrorHelper_InvalidArgumentType" xml:space="preserve">
    <value>The named argument `{0}` on field `{1}` must accept the same type `{2}` (invariant) as that named argument on the interface `{3}`.</value>
  </data>
  <data name="ErrorHelper_AdditionalArgumentNotNullable" xml:space="preserve">
    <value>The field `{0}` must only declare additional arguments to an implemented field that are nullable.</value>
  </data>
  <data name="ErrorHelper_ArgumentNotImplemented" xml:space="preserve">
    <value>The argument `{0}` of the implemented field `{1}` must be defined. The field `{2}` must include an argument of the same name for every argument defined on the implemented field of the interface type `{3}`.</value>
  </data>
  <data name="ErrorHelper_OneofInputObjectMustHaveNullableFieldsWithoutDefaults" xml:space="preserve">
    <value>Oneof Input Object `{0}` must only have nullable fields without default values. Edit your type and make the field{1} `{2}` nullable and remove any defaults.</value>
  </data>
  <data name="ErrorHelper_InputObjectMustNotHaveRecursiveNonNullableReferencesToSelf" xml:space="preserve">
    <value>Cannot reference Input Object `{0}` within itself through a series of non-null fields `{1}`.</value>
  </data>
  <data name="ErrorHelper_RequiredArgumentCannotBeDeprecated" xml:space="preserve">
    <value>Required argument {0} cannot be deprecated.</value>
  </data>
  <data name="ErrorHelper_RequiredFieldCannotBeDeprecated" xml:space="preserve">
    <value>Required input field {0} cannot be deprecated.</value>
  </data>
  <data name="ErrorHelper_InterfaceHasNoImplementation" xml:space="preserve">
    <value>There is no object type implementing interface `{0}`.</value>
  </data>
  <data name="ErrorHelper_CompleteInterfacesHelper_UnableToResolveInterface" xml:space="preserve">
    <value>Unable to resolve the interface type. For more details look at the error object.</value>
  </data>
  <data name="ErrorHelper_DirectiveCollection_ArgumentDoesNotExist" xml:space="preserve">
    <value>The argument `{0}` does not exist on the directive `{1}`.</value>
  </data>
  <data name="ErrorHelper_DirectiveCollection_ArgumentNonNullViolation" xml:space="preserve">
    <value>The argument `{0}` of directive `{1}` mustn't be null.</value>
  </data>
  <data name="ErrorHelper_ObjectType_UnableToInferOrResolveType" xml:space="preserve">
    <value>Unable to infer or resolve the type of field {0}.{1}. Try to explicitly provide the type like the following: `descriptor.Field("field").Type&lt;List&lt;StringType&gt;&gt;()`.</value>
  </data>
  <data name="ErrorHelper_Relay_NoNodeResolver" xml:space="preserve">
    <value>There is no node resolver registered for type `{0}`.</value>
  </data>
  <data name="ErrorHelper_NodeResolver_MustHaveExactlyOneIdArg" xml:space="preserve">
    <value>The node resolver `{0}` must specify exactly one argument.</value>
  </data>
  <data name="ErrorHelper_NodeResolver_MustReturnObject" xml:space="preserve">
    <value>The node resolver `{0}` must return an object type.</value>
  </data>
  <data name="ErrorHelper_NodeResolver_NodeTypeHasNoId" xml:space="preserve">
    <value>The type `{0}` implementing the node interface must expose an id field.</value>
  </data>
  <data name="ThrowHelper_InvalidInputFieldNames_Single" xml:space="preserve">
    <value>The field `{0}` does not exist on the type `{1}`.</value>
  </data>
  <data name="ThrowHelper_MutationDuplicateErrorName" xml:space="preserve">
    <value>Mutation conventions infer the error name from the mutation. In this case the error union was inferred from the mutation `{0}` as `{1}`, but the type initialization encountered another object with the name `{1}`. Either rename the error object or specify a naming exception for this particular mutation. You can do that by using the `UseMutationConventionAttribute` for instance.</value>
  </data>
  <data name="ErrorHelper_NodeResolverMissing" xml:space="preserve">
    <value>The type `{0}` implements the node interface but does not provide a node resolver for re-fetching.</value>
  </data>
  <data name="ThrowHelper_Flags_Enum_Shape_Unknown" xml:space="preserve">
    <value>The shape of the enum {0} is not known</value>
  </data>
  <data name="ThrowHelper_Flags_Parser_NoSelection" xml:space="preserve">
    <value>Flags need to have at least one selection. Type: {0}</value>
  </data>
  <data name="ThrowHelper_Flags_Parser_UnknownSelection" xml:space="preserve">
    <value>The value {0} is not known for type {1}</value>
  </data>
  <data name="ThrowHelper_Flags_IllegalFlagEnumName" xml:space="preserve">
    <value>One of the values of {0} does not have a valid name: {1}</value>
  </data>
  <data name="Directive_GetArgumentValue_UnknownArgument" xml:space="preserve">
    <value>The directive '{0}' has no argument with the name '{1}'.</value>
  </data>
  <data name="ErrorHelper_DirectiveCollection_ArgumentValueTypeIsWrong" xml:space="preserve">
    <value>The directive arguments have invalid values: '{0}' at {1}.</value>
  </data>
  <data name="TypeDiscoveryInfo_TypeRefKindNotSupported" xml:space="preserve">
    <value>TypeReference kind not supported.</value>
  </data>
  <data name="ErrorHelper_FetchedToManyNodesAtOnce" xml:space="preserve">
    <value>The maximum number of nodes that can be fetched at once is {0}. This selection tried to fetch {1} nodes that exceeded the maximum allowed amount.</value>
  </data>
  <data name="ThrowHelper_InputTypeExpected_Message" xml:space="preserve">
    <value>The specified type `{0}` is expected to be an input type.</value>
  </data>
  <data name="ThrowHelper_OutputTypeExpected_Message" xml:space="preserve">
    <value>The specified type `{0}` is expected to be an output type.</value>
  </data>
  <data name="TagDirective_Name_NotValid" xml:space="preserve">
    <value>Tag names may only include alphanumeric characters (a-z, A-Z, 0-9), hyphens, and underscores.</value>
  </data>
  <data name="TagDirective_Descriptor_NotSupported" xml:space="preserve">
    <value>Tag is not supported on the specified descriptor.</value>
  </data>
  <data name="ErrorHelper_DuplicateFieldName_Message" xml:space="preserve">
    <value>The following {0}{1} `{2}` {3} declared multiple times on `{4}`.</value>
  </data>
  <data name="ErrorHelper_DuplicateDataMiddlewareDetected_Message" xml:space="preserve">
    <value>The field `{0}` declares the data middleware `{1}` more than once.</value>
  </data>
  <data name="SchemaException_UnexpectedError" xml:space="preserve">
    <value>Unexpected schema exception occurred.</value>
  </data>
  <data name="SchemaException_ErrorSummaryText" xml:space="preserve">
    <value>For more details look at the `Errors` property.</value>
  </data>
  <data name="ResolverContextExtensions_IsSelected_FieldNameEmpty" xml:space="preserve">
    <value>The field name mustn't be null, empty or consist only of white spaces.</value>
  </data>
  <data name="ObjectToDictionaryConverter_CycleInObjectGraph" xml:space="preserve">
    <value>Cycle in object graph detected.</value>
  </data>
  <data name="LocalDateTimeType_Description" xml:space="preserve">
    <value>The `LocalDateTime` scalar type is a local date/time string (i.e., with no associated timezone) with the format `YYYY-MM-DDThh:mm:ss`.</value>
  </data>
  <data name="LocalDateType_Description" xml:space="preserve">
    <value>The `LocalDate` scalar type represents a ISO date string, represented as UTF-8 character sequences YYYY-MM-DD. The scalar follows the specification defined in RFC3339</value>
  </data>
  <data name="LocalTimeType_Description" xml:space="preserve">
    <value>The LocalTime scalar type is a local time string (i.e., with no associated timezone) in 24-hr HH:mm:ss.</value>
  </data>
  <data name="SchemaBuilder_BindRuntimeType_ObjectNotAllowed" xml:space="preserve">
    <value>The type `System.Object` cannot be implicitly bound to a schema type.</value>
  </data>
<<<<<<< HEAD
  <data name="RequiresOptInDirectiveType_TypeDescription" xml:space="preserve">
    <value>Indicates that the given field, argument, input field, or enum value requires giving explicit consent before being used.</value>
  </data>
  <data name="RequiresOptInDirectiveType_FeatureDescription" xml:space="preserve">
    <value>The name of the feature that requires opt in.</value>
  </data>
  <data name="RequiresOptInDirective_Descriptor_NotSupported" xml:space="preserve">
    <value>RequiresOptIn is not supported on the specified descriptor.</value>
  </data>
  <data name="OptInFeatureStabilityDirectiveType_TypeDescription" xml:space="preserve">
    <value>Sets the stability level of an opt-in feature.</value>
  </data>
  <data name="OptInFeatureStabilityDirectiveType_FeatureDescription" xml:space="preserve">
    <value>The name of the feature for which to set the stability.</value>
  </data>
  <data name="OptInFeatureStabilityDirectiveType_StabilityDescription" xml:space="preserve">
    <value>The stability level of the feature.</value>
  </data>
  <data name="OptInFeatureStability_Description" xml:space="preserve">
    <value>An OptInFeatureStability object describes the stability level of an opt-in feature.</value>
  </data>
  <data name="ErrorHelper_RequiresOptInOnRequiredInputField" xml:space="preserve">
    <value>The @requiresOptIn directive must not appear on required (non-null without a default) input object field definitions.</value>
  </data>
  <data name="ErrorHelper_RequiresOptInOnRequiredArgument" xml:space="preserve">
    <value>The @requiresOptIn directive must not appear on required (non-null without a default) arguments.</value>
  </data>
  <data name="RequiresOptInDirective_FeatureName_NotValid" xml:space="preserve">
    <value>The feature name must follow the GraphQL type name rules.</value>
  </data>
  <data name="OptInFeatureStabilityDirective_FeatureName_NotValid" xml:space="preserve">
    <value>The feature name must follow the GraphQL type name rules.</value>
  </data>
  <data name="OptInFeatureStabilityDirective_Stability_NotValid" xml:space="preserve">
    <value>The stability must follow the GraphQL type name rules.</value>
=======
  <data name="TypeExtensions_KindIsNotSupported" xml:space="preserve">
    <value>The specified type kind is not supported.</value>
>>>>>>> 12c0698a
  </data>
</root><|MERGE_RESOLUTION|>--- conflicted
+++ resolved
@@ -1000,7 +1000,9 @@
   <data name="SchemaBuilder_BindRuntimeType_ObjectNotAllowed" xml:space="preserve">
     <value>The type `System.Object` cannot be implicitly bound to a schema type.</value>
   </data>
-<<<<<<< HEAD
+  <data name="TypeExtensions_KindIsNotSupported" xml:space="preserve">
+    <value>The specified type kind is not supported.</value>
+  </data>
   <data name="RequiresOptInDirectiveType_TypeDescription" xml:space="preserve">
     <value>Indicates that the given field, argument, input field, or enum value requires giving explicit consent before being used.</value>
   </data>
@@ -1036,9 +1038,5 @@
   </data>
   <data name="OptInFeatureStabilityDirective_Stability_NotValid" xml:space="preserve">
     <value>The stability must follow the GraphQL type name rules.</value>
-=======
-  <data name="TypeExtensions_KindIsNotSupported" xml:space="preserve">
-    <value>The specified type kind is not supported.</value>
->>>>>>> 12c0698a
   </data>
 </root>