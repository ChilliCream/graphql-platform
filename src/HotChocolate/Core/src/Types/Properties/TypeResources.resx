--- conflicted
+++ resolved
@@ -876,10 +876,9 @@
   <data name="ThrowHelper_FieldBase_Sealed" xml:space="preserve">
     <value>The field is already sealed and cannot be mutated.</value>
   </data>
-<<<<<<< HEAD
   <data name="TypeInitializer_CannotFindType" xml:space="preserve">
     <value>Unable to find type(s) {0}</value>
-=======
+  </data>
   <data name="ThrowHelper_RelayIdFieldHelpers_NoFieldType" xml:space="preserve">
     <value>Unable to resolve type from field `{0}`.</value>
   </data>
@@ -1059,6 +1058,5 @@
   </data>
   <data name="ThrowHelper_InvalidInputFieldNames_Single" xml:space="preserve">
     <value>The field `{0}` does not exist on the type `{1}`.</value>
->>>>>>> ef1b268c
   </data>
 </root>