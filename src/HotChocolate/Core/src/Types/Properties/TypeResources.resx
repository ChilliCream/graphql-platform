--- conflicted
+++ resolved
@@ -678,12 +678,10 @@
     <value>Unknown format. Guid supports the following format chars: {{ `N`, `D`, `B`, `P` }}.
  https://docs.microsoft.com/en-us/dotnet/api/system.buffers.text.utf8parser.tryparse?view=netcore-3.1#System_Buffers_Text_Utf8Parser_TryParse_System_ReadOnlySpan_System_Byte__System_Guid__System_Int32__System_Char</value>
   </data>
-<<<<<<< HEAD
   <data name="ThrowHelper_UsePagingAttribute_NodeTypeUnknown" xml:space="preserve">
     <value>Unable to infer the element type from the current resolver. This often happens if the resolver is not an iterable type like IEnumerable, IQueryable, IList etc. Ensure that you either explicitly specify the element type or that the return type of your resolver is an iterable type.</value>
-=======
+  </data>
   <data name="Schema_GetDirectiveType_DoesNotExist" xml:space="preserve">
     <value>The specified type `{0}` does not exist.</value>
->>>>>>> 95283bc3
   </data>
 </root>