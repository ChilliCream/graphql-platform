--- conflicted
+++ resolved
@@ -993,7 +993,9 @@
   <data name="TypeExtensions_KindIsNotSupported" xml:space="preserve">
     <value>The specified type kind is not supported.</value>
   </data>
-<<<<<<< HEAD
+  <data name="ThrowHelper_InvalidTypeConversion" xml:space="preserve">
+    <value>The value provided for `{0}` is not in a valid format.</value>
+  </data>
   <data name="RequiresOptInDirectiveType_TypeDescription" xml:space="preserve">
     <value>Indicates that the given field, argument, input field, or enum value requires giving explicit consent before being used.</value>
   </data>
@@ -1029,9 +1031,5 @@
   </data>
   <data name="OptInFeatureStabilityDirective_Stability_NotValid" xml:space="preserve">
     <value>The stability must follow the GraphQL type name rules.</value>
-=======
-  <data name="ThrowHelper_InvalidTypeConversion" xml:space="preserve">
-    <value>The value provided for `{0}` is not in a valid format.</value>
->>>>>>> 8cd58f75
   </data>
 </root>