<?xml version="1.0" encoding="utf-8"?>
<root>
  <!--
    Microsoft ResX Schema

    Version 2.0

    The primary goals of this format is to allow a simple XML format
    that is mostly human readable. The generation and parsing of the
    various data types are done through the TypeConverter classes
    associated with the data types.

    Example:

    ... ado.net/XML headers & schema ...
    <resheader name="resmimetype">text/microsoft-resx</resheader>
    <resheader name="version">2.0</resheader>
    <resheader name="reader">System.Resources.ResXResourceReader, System.Windows.Forms, ...</resheader>
    <resheader name="writer">System.Resources.ResXResourceWriter, System.Windows.Forms, ...</resheader>
    <data name="Name1"><value>this is my long string</value><comment>this is a comment</comment></data>
    <data name="Color1" type="System.Drawing.Color, System.Drawing">Blue</data>
    <data name="Bitmap1" mimetype="application/x-microsoft.net.object.binary.base64">
        <value>[base64 mime encoded serialized .NET Framework object]</value>
    </data>
    <data name="Icon1" type="System.Drawing.Icon, System.Drawing" mimetype="application/x-microsoft.net.object.bytearray.base64">
        <value>[base64 mime encoded string representing a byte array form of the .NET Framework object]</value>
        <comment>This is a comment</comment>
    </data>

    There are any number of "resheader" rows that contain simple
    name/value pairs.

    Each data row contains a name, and value. The row also contains a
    type or mimetype. Type corresponds to a .NET class that support
    text/value conversion through the TypeConverter architecture.
    Classes that don't support this are serialized and stored with the
    mimetype set.

    The mimetype is used for serialized objects, and tells the
    ResXResourceReader how to depersist the object. This is currently not
    extensible. For a given mimetype the value must be set accordingly:

    Note - application/x-microsoft.net.object.binary.base64 is the format
    that the ResXResourceWriter will generate, however the reader can
    read any of the formats listed below.

    mimetype: application/x-microsoft.net.object.binary.base64
    value   : The object must be serialized with
            : System.Runtime.Serialization.Formatters.Binary.BinaryFormatter
            : and then encoded with base64 encoding.

    mimetype: application/x-microsoft.net.object.soap.base64
    value   : The object must be serialized with
            : System.Runtime.Serialization.Formatters.Soap.SoapFormatter
            : and then encoded with base64 encoding.

    mimetype: application/x-microsoft.net.object.bytearray.base64
    value   : The object must be serialized into a byte array
            : using a System.ComponentModel.TypeConverter
            : and then encoded with base64 encoding.
    -->
  <xsd:schema id="root" xmlns="" xmlns:xsd="http://www.w3.org/2001/XMLSchema"
              xmlns:msdata="urn:schemas-microsoft-com:xml-msdata">
    <xsd:import namespace="http://www.w3.org/XML/1998/namespace" />
    <xsd:element name="root" msdata:IsDataSet="true">
      <xsd:complexType>
        <xsd:choice maxOccurs="unbounded">
          <xsd:element name="metadata">
            <xsd:complexType>
              <xsd:sequence>
                <xsd:element name="value" type="xsd:string" minOccurs="0" />
              </xsd:sequence>
              <xsd:attribute name="name" use="required" type="xsd:string" />
              <xsd:attribute name="type" type="xsd:string" />
              <xsd:attribute name="mimetype" type="xsd:string" />
              <xsd:attribute ref="xml:space" />
            </xsd:complexType>
          </xsd:element>
          <xsd:element name="assembly">
            <xsd:complexType>
              <xsd:attribute name="alias" type="xsd:string" />
              <xsd:attribute name="name" type="xsd:string" />
            </xsd:complexType>
          </xsd:element>
          <xsd:element name="data">
            <xsd:complexType>
              <xsd:sequence>
                <xsd:element name="value" type="xsd:string" minOccurs="0" msdata:Ordinal="1" />
                <xsd:element name="comment" type="xsd:string" minOccurs="0" msdata:Ordinal="2" />
              </xsd:sequence>
              <xsd:attribute name="name" type="xsd:string" use="required" msdata:Ordinal="1" />
              <xsd:attribute name="type" type="xsd:string" msdata:Ordinal="3" />
              <xsd:attribute name="mimetype" type="xsd:string" msdata:Ordinal="4" />
              <xsd:attribute ref="xml:space" />
            </xsd:complexType>
          </xsd:element>
          <xsd:element name="resheader">
            <xsd:complexType>
              <xsd:sequence>
                <xsd:element name="value" type="xsd:string" minOccurs="0" msdata:Ordinal="1" />
              </xsd:sequence>
              <xsd:attribute name="name" type="xsd:string" use="required" />
            </xsd:complexType>
          </xsd:element>
        </xsd:choice>
      </xsd:complexType>
    </xsd:element>
  </xsd:schema>
  <resheader name="resmimetype">
    <value>text/microsoft-resx</value>
  </resheader>
  <resheader name="version">
    <value>2.0</value>
  </resheader>
  <resheader name="reader">
    <value>System.Resources.ResXResourceReader, System.Windows.Forms, Version=4.0.0.0, Culture=neutral,
      PublicKeyToken=b77a5c561934e089
    </value>
  </resheader>
  <resheader name="writer">
    <value>System.Resources.ResXResourceWriter, System.Windows.Forms, Version=4.0.0.0, Culture=neutral,
      PublicKeyToken=b77a5c561934e089
    </value>
  </resheader>
  <data name="ThrowHelper_MissingDirectiveIfArgument" xml:space="preserve">
    <value>The {0}-directive is missing the if-argument.</value>
  </data>
  <data name="ArgumentDescriptor_InputTypeViolation" xml:space="preserve">
    <value>The argument type has to be an input-type.</value>
  </data>
  <data name="ArgumentValueBuilder_NonNull" xml:space="preserve">
    <value>Argument `{0}` of non-null type `{1}` must not be null.</value>
  </data>
  <data name="BooleanType_Description" xml:space="preserve">
    <value>The `Boolean` scalar type represents `true` or `false`.</value>
  </data>
  <data name="ByteType_Description" xml:space="preserve">
    <value>The `Byte` scalar type represents non-fractional whole numeric values. Byte can represent values between 0 and 255.</value>
  </data>
  <data name="ComplexTypeBindingBuilder_FieldBuilderNotSupported" xml:space="preserve">
    <value>The specified IComplexTypeFieldBindingBuilder-implementation is not supported.</value>
  </data>
  <data name="ComplexTypeBindingBuilder_FieldNotComplete" xml:space="preserve">
    <value>The field binding builder is not completed and cannot be added.</value>
  </data>
  <data name="DataLoaderRegistry_KeyNullOrEmpty" xml:space="preserve">
    <value>The DataLoader key cannot be null or empty.</value>
  </data>
  <data name="DataLoaderResolverContextExtensions_RegistryIsNull" xml:space="preserve">
    <value>No DataLoader registry was registered with your dependency injection.</value>
  </data>
  <data name="DataLoaderResolverContextExtensions_UnableToRegister" xml:space="preserve">
    <value>Unable to register a DataLoader with your DataLoader registry.</value>
  </data>
  <data name="DateTimeType_Description" xml:space="preserve">
    <value>The `DateTime` scalar represents an ISO-8601 compliant date time type.</value>
  </data>
  <data name="DateType_Description" xml:space="preserve">
    <value>The `Date` scalar represents an ISO-8601 compliant date type.</value>
  </data>
  <data name="DecimalType_Description" xml:space="preserve">
    <value>The built-in `Decimal` scalar type.</value>
  </data>
  <data name="DefaultTypeInspector_MemberInvalid" xml:space="preserve">
    <value>The specified member has to be a method or a property.</value>
  </data>
  <data name="DependencyDescriptorBase_OnlyTsoIsAllowed" xml:space="preserve">
    <value>Only type system objects are allowed as schema type.</value>
  </data>
  <data name="DirectiveCollection_DirectiveIsUnique" xml:space="preserve">
    <value>The specified directive `@{0}` is unique and cannot be added twice.</value>
  </data>
  <data name="DirectiveCollection_LocationNotAllowed" xml:space="preserve">
    <value>The specified directive `@{0}` is not allowed on the current location `{1}`.</value>
  </data>
  <data name="DirectiveLocation_ArgumentDefinition" xml:space="preserve">
    <value>Location adjacent to an argument definition</value>
  </data>
  <data name="DirectiveLocation_Description" xml:space="preserve">
    <value>A Directive can be adjacent to many parts of the GraphQL language, a __DirectiveLocation describes one such possible adjacencies.</value>
  </data>
  <data name="DirectiveLocation_Enum" xml:space="preserve">
    <value>Location adjacent to an enum definition.</value>
  </data>
  <data name="DirectiveLocation_EnumValue" xml:space="preserve">
    <value>Location adjacent to an enum value definition.</value>
  </data>
  <data name="DirectiveLocation_Field" xml:space="preserve">
    <value>Location adjacent to a field.</value>
  </data>
  <data name="DirectiveLocation_FieldDefinition" xml:space="preserve">
    <value>Location adjacent to a field definition.</value>
  </data>
  <data name="DirectiveLocation_FragmentDefinition" xml:space="preserve">
    <value>Location adjacent to a fragment definition.</value>
  </data>
  <data name="DirectiveLocation_FragmentSpread" xml:space="preserve">
    <value>Location adjacent to a fragment spread.</value>
  </data>
  <data name="DirectiveLocation_InlineFragment" xml:space="preserve">
    <value>Location adjacent to an inline fragment.</value>
  </data>
  <data name="DirectiveLocation_InputFieldDefinition" xml:space="preserve">
    <value>Location adjacent to an input object field definition.</value>
  </data>
  <data name="DirectiveLocation_InputObject" xml:space="preserve">
    <value>Location adjacent to an input object type definition.</value>
  </data>
  <data name="DirectiveLocation_Interface" xml:space="preserve">
    <value>Location adjacent to an interface definition.</value>
  </data>
  <data name="DirectiveLocation_Mutation" xml:space="preserve">
    <value>Location adjacent to a mutation operation.</value>
  </data>
  <data name="DirectiveLocation_Object" xml:space="preserve">
    <value>Location adjacent to an object type definition.</value>
  </data>
  <data name="DirectiveLocation_Query" xml:space="preserve">
    <value>Location adjacent to a query operation.</value>
  </data>
  <data name="DirectiveLocation_Scalar" xml:space="preserve">
    <value>Location adjacent to a scalar definition.</value>
  </data>
  <data name="DirectiveLocation_Schema" xml:space="preserve">
    <value>Location adjacent to a schema definition.</value>
  </data>
  <data name="DirectiveLocation_Subscription" xml:space="preserve">
    <value>Location adjacent to a subscription operation.</value>
  </data>
  <data name="DirectiveLocation_Union" xml:space="preserve">
    <value>Location adjacent to a union definition.</value>
  </data>
  <data name="DirectiveTypeDescriptor_OnlyProperties" xml:space="preserve">
    <value>Only property expressions are allowed to describe a directive type argument.</value>
  </data>
  <data name="DirectiveTypeFactory_LocationNotSupported" xml:space="preserve">
    <value>The specified location `{0}` is not supported.</value>
  </data>
  <data name="DirectiveType_NoLocations" xml:space="preserve">
    <value>The `{0}` directive does not declare any location on which it is valid.</value>
  </data>
  <data name="DirectiveType_ReplaceWithUse" xml:space="preserve">
    <value>Replace Middleware with `Use`.</value>
  </data>
  <data name="DirectiveType_UnableToConvert" xml:space="preserve">
    <value>Unable to convert the argument value to the specified type.</value>
  </data>
  <data name="Directive_Description" xml:space="preserve">
    <value>A Directive provides a way to describe alternate runtime execution and type validation behavior in a GraphQL document.

In some cases, you need to provide options to alter GraphQL's execution behavior in ways field arguments will not suffice, such as conditionally including or skipping a field. Directives provide this by describing additional information to the executor.</value>
  </data>
  <data name="Directive_UseLocation" xml:space="preserve">
    <value>Use `locations`.</value>
  </data>
  <data name="EnumTypeExtension_CannotMerge" xml:space="preserve">
    <value>The enum type extension can only be merged with an enum type.</value>
  </data>
  <data name="EnumTypeExtension_ValueTypeInvalid" xml:space="preserve">
    <value>The enum value `{0}` of the enum type extension is not assignable with the target enum type.</value>
  </data>
  <data name="EnumType_NoValues" xml:space="preserve">
    <value>The enum type `{0}` has no values.</value>
  </data>
  <data name="EnumValue_Description" xml:space="preserve">
    <value>One possible value for a given Enum. Enum values are unique values, not a placeholder for a string or numeric value. However an Enum value is returned in a JSON response as a string.</value>
  </data>
  <data name="EnumValue_ValueIsNull" xml:space="preserve">
    <value>The inner value of enum value cannot be null or empty.</value>
  </data>
  <data name="FieldInitHelper_InvalidDefaultValue" xml:space="preserve">
    <value>Could not parse the native value of input field `{0}`.</value>
  </data>
  <data name="FieldInitHelper_NoFields" xml:space="preserve">
    <value>{0} `{1}` has no fields declared.</value>
  </data>
  <data name="Field_Description" xml:space="preserve">
    <value>Object and Interface types are described by a list of Fields, each of which has a name, potentially a list of arguments, and a return type.</value>
  </data>
  <data name="FloatType_Description" xml:space="preserve">
    <value>The `Float` scalar type represents signed double-precision fractional values as specified by [IEEE 754](http://en.wikipedia.org/wiki/IEEE_floating_point).</value>
  </data>
  <data name="IdType_Description" xml:space="preserve">
    <value>The `ID` scalar type represents a unique identifier, often used to refetch an object or as key for a cache. The ID type appears in a JSON response as a String; however, it is not intended to be human-readable. When expected as an input type, any string (such as `"4"`) or integer (such as `4`) input value will be accepted as an ID.</value>
  </data>
  <data name="InputField_CannotSetValue" xml:space="preserve">
    <value>Unable to set the input field value.</value>
  </data>
  <data name="InputObjectTypeExtension_CannotMerge" xml:space="preserve">
    <value>The input object type extension can only be merged with an input object type.</value>
  </data>
  <data name="InputObjectType_CannotParseLiteral" xml:space="preserve">
    <value>The input object type can only parse object value literals.</value>
  </data>
  <data name="InputObjectType_NoFields" xml:space="preserve">
    <value>The input object `{0}` does not have any fields.</value>
  </data>
  <data name="InputTypeNonNullCheck_ValueIsNull" xml:space="preserve">
    <value>The input value of type `{0}` must not be null.</value>
  </data>
  <data name="InputValue_DefaultValue" xml:space="preserve">
    <value>A GraphQL-formatted string representing the default value for this input value.</value>
  </data>
  <data name="InputValue_Description" xml:space="preserve">
    <value>Arguments provided to Fields or Directives and the input fields of an InputObject are represented as Input Values which describe their type and optionally a default value.</value>
  </data>
  <data name="InterfaceImplRule_ArgumentsDontMatch" xml:space="preserve">
    <value>The arguments of the interface field {0} from interface {1} and {2} do not match and are implemented by object type {3}.</value>
  </data>
  <data name="InterfaceImplRule_ArgumentsNotImpl" xml:space="preserve">
    <value>Object type {0} does not implement all arguments of field {1} from interface {2}.</value>
  </data>
  <data name="InterfaceImplRule_FieldNotImpl" xml:space="preserve">
    <value>Object type {0} does not implement the field {1} from interface {2}.</value>
  </data>
  <data name="InterfaceImplRule_FieldTypeInvalid" xml:space="preserve">
    <value>The return type of the interface field {0} from interface {1} and {2} do not match and are implemented by object type {3}.</value>
  </data>
  <data name="InterfaceImplRule_ReturnTypeInvalid" xml:space="preserve">
    <value>The return type of the interface field {0} does not match the field declared by object type {1}.</value>
  </data>
  <data name="InterfaceTypeExtension_CannotMerge" xml:space="preserve">
    <value>The interface type extension can only be merged with an interface type.</value>
  </data>
  <data name="IntType_Description" xml:space="preserve">
    <value>The `Int` scalar type represents non-fractional signed whole numeric values. Int can represent values between -(2^31) and 2^31 - 1.</value>
  </data>
  <data name="LongType_Description" xml:space="preserve">
    <value>The `Long` scalar type represents non-fractional signed whole 64-bit numeric values. Long can represent values between -(2^63) and 2^63 - 1.</value>
  </data>
  <data name="MultiplierPathType_Description" xml:space="preserve">
    <value>The multiplier path scalar represents a valid GraphQL multiplier path string.</value>
  </data>
  <data name="NameType_Description" xml:space="preserve">
    <value>The name scalar represents a valid GraphQL name as specified in the spec and can be used to refer to fields or types.</value>
  </data>
  <data name="Name_Cannot_BeEmpty" xml:space="preserve">
    <value>The multiplier path scalar represents a valid GraphQL multiplier path string.</value>
  </data>
  <data name="ObjectFieldDescriptorBase_FieldType" xml:space="preserve">
    <value>The field-type must be an output-type.</value>
  </data>
  <data name="ObjectTypeDescriptor_InterfaceBaseClass" xml:space="preserve">
    <value>The interface base class cannot be used as interface implementation declaration.</value>
  </data>
  <data name="InterfaceTypeDescriptor_InterfaceBaseClass" xml:space="preserve">
    <value>The interface base class cannot be used as interface implementation declaration.</value>
  </data>
  <data name="ObjectTypeDescriptor_MustBePropertyOrMethod" xml:space="preserve">
    <value>A field-expression must be a property-expression or a method-call-expression.</value>
  </data>
  <data name="NodeDescriptor_MustBeMethod" xml:space="preserve">
    <value>A node-resolver-expression must be a method-call-expression.</value>
  </data>
  <data name="NodeDescriptor_IdMember" xml:space="preserve">
    <value>An ID-member must be a property-expression or a method-call-expression.</value>
  </data>
  <data name="ObjectTypeDescriptor_Resolver_SchemaType" xml:space="preserve">
    <value>Schema types cannot be used as resolver types.</value>
  </data>
  <data name="Reflection_MemberMust_BeMethodOrProperty" xml:space="preserve">
    <value>The member expression must specify a property or method that is public and that belongs to the type {0}</value>
  </data>
  <data name="ResolverCompiler_UnknownParameterType" xml:space="preserve">
    <value>A directive type mustn't be one of the base classes `DirectiveType` or `DirectiveType&lt;T&gt;` but must be a type inheriting from `DirectiveType` or `DirectiveType&lt;T&gt;`.</value>
  </data>
  <data name="ResolverTypeBindingBuilder_FieldBuilderNotSupported" xml:space="preserve">
    <value>The specified IResolverFieldBindingBuilder-implementation is not supported.</value>
  </data>
  <data name="ResolverTypeBindingBuilder_FieldNotComplete" xml:space="preserve">
    <value>The field binding builder is not completed and cannot be added.</value>
  </data>
  <data name="Scalar_Cannot_Deserialize" xml:space="preserve">
    <value>{0} cannot deserialize the given value.</value>
  </data>
  <data name="Scalar_Cannot_ParseLiteral" xml:space="preserve">
    <value>{0} cannot parse the given literal of type `{1}`.</value>
  </data>
  <data name="Scalar_Cannot_ParseValue" xml:space="preserve">
    <value>{0} cannot parse the given value of type `{1}`.</value>
  </data>
  <data name="Scalar_Cannot_Serialize" xml:space="preserve">
    <value>{0} cannot serialize the given value.</value>
  </data>
  <data name="SchemaBuilderExtensions_DirectiveTypeIsBaseType" xml:space="preserve">
    <value>A directive type mustn't be one of the base classes `DirectiveType` or `DirectiveType&lt;T&gt;` but must be a type inheriting from `DirectiveType` or `DirectiveType&lt;T&gt;`.</value>
  </data>
  <data name="SchemaBuilderExtensions_MustBeDirectiveType" xml:space="preserve">
    <value>A directive type must inherit from `DirectiveType` or `DirectiveType&lt;T&gt;`.</value>
  </data>
  <data name="SchemaBuilderExtensions_SchemaIsEmpty" xml:space="preserve">
    <value>The schema string cannot be null or empty.</value>
  </data>
  <data name="SchemaBuilder_Binding_CannotBeHandled" xml:space="preserve">
    <value>There is no handler registered that can handle the specified schema binding.</value>
  </data>
  <data name="SchemaBuilder_Binding_Invalid" xml:space="preserve">
    <value>The schema binding is not valid.</value>
  </data>
  <data name="SchemaBuilder_ISchemaNotTso" xml:space="preserve">
    <value>The given schema has to inherit from TypeSystemObjectBase in order to be initializable.</value>
  </data>
  <data name="SchemaBuilder_NoQueryType" xml:space="preserve">
    <value>The schema builder was unable to identify the query type of the schema. Either specify which type is the query type or set the schema builder to non-strict validation mode.</value>
  </data>
  <data name="SchemaBuilder_RootType_MustBeClass" xml:space="preserve">
    <value>A root type must be a class.</value>
  </data>
  <data name="SchemaBuilder_RootType_MustBeObjectType" xml:space="preserve">
    <value>A root type must be an object type.</value>
  </data>
  <data name="SchemaBuilder_RootType_NonGenericType" xml:space="preserve">
    <value>Non-generic schema types are not allowed.</value>
  </data>
  <data name="SchemaBuilder_SchemaTypeInvalid" xml:space="preserve">
    <value>The given schema has to inherit from `Schema` in order to be initializable.</value>
  </data>
  <data name="SchemaErrorBuilder_MessageIsNull" xml:space="preserve">
    <value>The error message mustn't be null or empty.</value>
  </data>
  <data name="SchemaField_Description" xml:space="preserve">
    <value>Access the current type schema of this server.</value>
  </data>
  <data name="SchemaSyntaxVisitor_UnknownOperationType" xml:space="preserve">
    <value>Unknown operation type.</value>
  </data>
  <data name="Schema_Description" xml:space="preserve">
    <value>A GraphQL Schema defines the capabilities of a GraphQL server. It exposes all available types and directives on the server, as well as the entry points for query, mutation, and subscription operations.</value>
  </data>
  <data name="Schema_Directives" xml:space="preserve">
    <value>A list of all directives supported by this server.</value>
  </data>
  <data name="Schema_MutationType" xml:space="preserve">
    <value>If this server supports mutation, the type that mutation operations will be rooted at.</value>
  </data>
  <data name="Schema_QueryType" xml:space="preserve">
    <value>The type that query operations will be rooted at.</value>
  </data>
  <data name="Schema_SubscriptionType" xml:space="preserve">
    <value>If this server support subscription, the type that subscription operations will be rooted at.</value>
  </data>
  <data name="Schema_Types" xml:space="preserve">
    <value>A list of all types supported by this server.</value>
  </data>
  <data name="ShortType_Description" xml:space="preserve">
    <value>The `Short` scalar type represents non-fractional signed whole 16-bit numeric values. Short can represent values between -(2^15) and 2^15 - 1.</value>
  </data>
  <data name="StringType_Description" xml:space="preserve">
    <value>The `String` scalar type represents textual data, represented as UTF-8 character sequences. The String type is most often used by GraphQL to represent free-form human-readable text.</value>
  </data>
  <data name="String_Argument_NullOrEmpty" xml:space="preserve">
    <value>The `{0}` cannot be null or empty.</value>
  </data>
  <data name="TypeConfiguration_ConfigureIsNull" xml:space="preserve">
    <value>The configuration delegate mustn't be null.</value>
  </data>
  <data name="TypeConfiguration_DefinitionIsNull" xml:space="preserve">
    <value>Definition mustn't be null.</value>
  </data>
  <data name="TypeDependency_MustBeSchemaType" xml:space="preserve">
    <value>The specified type is not a schema type.</value>
  </data>
  <data name="TypeExtensions_InvalidStructure" xml:space="preserve">
    <value>The type structure is invalid.</value>
  </data>
  <data name="TypeExtensions_KindIsNotSupported" xml:space="preserve">
    <value>The specified type kind is not supported.</value>
  </data>
  <data name="TypeExtensions_NoListType" xml:space="preserve">
    <value>The specified type is not a valid list type.</value>
  </data>
  <data name="TypeExtensions_TypeIsNotOfT" xml:space="preserve">
    <value>The given type is not a {0}.</value>
  </data>
  <data name="TypeField_Description" xml:space="preserve">
    <value>Request the type information of a single type.</value>
  </data>
  <data name="TypeInitializer_CannotResolveDependency" xml:space="preserve">
    <value>Unable to resolve dependencies {1} for type `{0}`.</value>
  </data>
  <data name="TypeInitializer_CompleteName_Duplicate" xml:space="preserve">
    <value>The name `{0}` was already registered by another type.</value>
  </data>
  <data name="TypeInitializer_Merge_KindDoesNotMatch" xml:space="preserve">
    <value>The kind of the extension does not match the kind of the type `{0}`.</value>
  </data>
  <data name="TypeKind_Description" xml:space="preserve">
    <value>An enum describing what kind of type a given `__Type` is.</value>
  </data>
  <data name="TypeKind_Enum" xml:space="preserve">
    <value>Indicates this type is an enum. `enumValues` is a valid field.</value>
  </data>
  <data name="TypeKind_InputObject" xml:space="preserve">
    <value>Indicates this type is an input object. `inputFields` is a valid field.</value>
  </data>
  <data name="TypeKind_Interface" xml:space="preserve">
    <value>Indicates this type is an interface. `fields` and `possibleTypes` are valid fields.</value>
  </data>
  <data name="TypeKind_List" xml:space="preserve">
    <value>Indicates this type is a list. `ofType` is a valid field.</value>
  </data>
  <data name="TypeKind_NonNull" xml:space="preserve">
    <value>Indicates this type is a non-null. `ofType` is a valid field.</value>
  </data>
  <data name="TypeKind_Object" xml:space="preserve">
    <value>Indicates this type is an object. `fields` and `interfaces` are valid fields.</value>
  </data>
  <data name="TypeKind_Scalar" xml:space="preserve">
    <value>Indicates this type is a scalar.</value>
  </data>
  <data name="TypeKind_Union" xml:space="preserve">
    <value>Indicates this type is a union. `possibleTypes` is a valid field.</value>
  </data>
  <data name="TypeNameField_Description" xml:space="preserve">
    <value>The name of the current Object type at runtime.</value>
  </data>
  <data name="TypeNameHelper_InvalidTypeStructure" xml:space="preserve">
    <value>Invalid type structure.</value>
  </data>
  <data name="TypeNameHelper_OnlyTsosAreAllowed" xml:space="preserve">
    <value>Only type system objects are allowed as dependency.</value>
  </data>
  <data name="TypeResourceHelper_TypeNameEmptyOrNull" xml:space="preserve">
    <value>The typeName mustn't be null or empty.</value>
  </data>
  <data name="Type_Description" xml:space="preserve">
    <value>The fundamental unit of any GraphQL Schema is the type. There are many kinds of types in GraphQL as represented by the `__TypeKind` enum.

Depending on the kind of a type, certain fields describe information about that type. Scalar types provide no information beyond a name and description, while Enum types provide their values. Object and Interface types provide the fields they describe. Abstract types, Union and Interface, provide the Object types possible at runtime. List and NonNull types compose other types.</value>
  </data>
  <data name="UnionTypeExtension_CannotMerge" xml:space="preserve">
    <value>The union type extension can only be merged with an union type.</value>
  </data>
  <data name="VariableValueBuilder_InputType" xml:space="preserve">
    <value>Variable `{0}` of type `{1}` must be an input type.</value>
  </data>
  <data name="VariableValueBuilder_InvalidValue" xml:space="preserve">
    <value>Variable `{0}` got invalid value.</value>
  </data>
  <data name="VariableValueBuilder_NodeKind" xml:space="preserve">
    <value>The type node kind is not supported.</value>
  </data>
  <data name="VariableValueBuilder_NonNull" xml:space="preserve">
    <value>Variable `{0}` of type `{1}` must not be null.</value>
  </data>
  <data name="VariableValueBuilder_NonNull_In_Graph" xml:space="preserve">
    <value>Detected non-null violation in variable `{0}`.</value>
  </data>
  <data name="VariableValueBuilder_VarNameEmpty" xml:space="preserve">
    <value>Variable name mustn't be null or empty.</value>
  </data>
  <data name="Argument_TypeIsNull" xml:space="preserve">
    <value>The argument `{0}` has no type. Specify the type with `.Argument("{0}", a.Type&lt;MyType&gt;())` to fix this issue.</value>
  </data>
  <data name="NonNullType_NotAnInputType" xml:space="preserve">
    <value>The specified type is not an input type.</value>
  </data>
  <data name="NonNullType_TypeIsNunNullType" xml:space="preserve">
    <value>The inner type of non-null type must be a nullable type.</value>
  </data>
  <data name="NonNullType_ValueIsNull" xml:space="preserve">
    <value>A non null type cannot parse null value literals.</value>
  </data>
  <data name="ObjectTypeExtension_CannotMerge" xml:space="preserve">
    <value>The object type extension can only be merged with an object type.</value>
  </data>
  <data name="TypeSystemObjectBase_DefinitionIsNull" xml:space="preserve">
    <value>The type definition is null which means that the type was initialized incorrectly.</value>
  </data>
  <data name="TypeSystemObjectBase_NameIsNull" xml:space="preserve">
    <value>The type name was not completed correctly and is still empty. Type names are not allowed to remain empty after name completion was executed.
Type: `{0}`</value>
  </data>
  <data name="TypeSystemObject_DescriptionImmutable" xml:space="preserve">
    <value>The description becomes immutable once it was assigned.</value>
  </data>
  <data name="TypeSystemObject_NameImmutable" xml:space="preserve">
    <value>The name becomes immutable once it was assigned.</value>
  </data>
  <data name="UnionType_MustHaveTypes" xml:space="preserve">
    <value>A Union type must define one or more unique member types.</value>
  </data>
  <data name="UnionType_UnableToResolveType" xml:space="preserve">
    <value>Unable to resolve the specified type reference.</value>
  </data>
  <data name="SchemaBuilder_MustBeSchemaType" xml:space="preserve">
    <value>schemaType must be a schema type.</value>
  </data>
  <data name="TypeRegistrar_TypesInconsistent" xml:space="preserve">
    <value>Unable to infer or resolve a schema type from the type reference `{0}`.</value>
  </data>
  <data name="TypeConvertion_ConvertNotSupported" xml:space="preserve">
    <value>Unable to convert type from `{0}` to `{1}`</value>
  </data>
  <data name="SchemaBuilder_Interceptor_NotSuppported" xml:space="preserve">
    <value>The specified interceptor type is not supported.</value>
  </data>
  <data name="IdSerializer_UnableToEncode" xml:space="preserve">
    <value>Unable to encode data.</value>
  </data>
  <data name="IdSerializer_UnableToDecode" xml:space="preserve">
    <value>Unable to decode the id string.</value>
  </data>
  <data name="SchemaBuilder_Convention_NotSuppported" xml:space="preserve">
    <value>The specified convention type is not supported.</value>
  </data>
  <data name="TimeSpanType_Description" xml:space="preserve">
    <value>The `TimeSpan` scalar represents an ISO-8601 compliant duration type.</value>
  </data>
  <data name="DefaultDataLoaderRegistry_GetOrRegister" xml:space="preserve">
    <value>The DataLoader `{0}` was not of the requested type `{1}`.</value>
  </data>
  <data name="DataLoaderResolverContextExtensions_CreateDataLoader_AbstractType" xml:space="preserve">
    <value>The DataLoader `{0}` needs to be register with the dependency injection provider.</value>
  </data>
  <data name="DataLoaderResolverContextExtensions_CreateDataLoader_UnableToCreate" xml:space="preserve">
    <value>Unable to create DataLoader `{0}`.</value>
  </data>
  <data name="NonNamedType_IsInstanceOfType_NotAnInputType" xml:space="preserve">
    <value>The specified type is not an input type.</value>
  </data>
  <data name="RegisteredType_CompletionContext_Not_Initialized" xml:space="preserve">
    <value>The completion context has not been initialized.</value>
  </data>
  <data name="RegisteredType_CompletionContext_Already_Set" xml:space="preserve">
    <value>The completion context can only be set once.</value>
  </data>
  <data name="DeferDirectiveType_Description" xml:space="preserve">
    <value>The `@defer` directive may be provided for fragment spreads and inline fragments to inform the executor to delay the execution of the current fragment to indicate deprioritization of the current fragment. A query with `@defer` directive will cause the request to potentially return multiple responses, where non-deferred data is delivered in the initial response and data deferred is delivered in a subsequent response. `@include` and `@skip` take precedence over `@defer`.</value>
  </data>
  <data name="DeferDirectiveType_Label_Description" xml:space="preserve">
    <value>If this argument label has a value other than null, it will be passed on to the result of this defer directive. This label is intended to give client applications a way to identify to which fragment a deferred result belongs to.</value>
  </data>
  <data name="DeferDirectiveType_If_Description" xml:space="preserve">
    <value>Deferred when true.</value>
  </data>
  <data name="StreamDirectiveType_Description" xml:space="preserve">
    <value>The `@stream` directive may be provided for a field of `List` type so that the backend can leverage technology such as asynchronous iterators to provide a partial list in the initial response, and additional list items in subsequent responses. `@include` and `@skip` take precedence over `@stream`.</value>
  </data>
  <data name="StreamDirectiveType_Label_Description" xml:space="preserve">
    <value>If this argument label has a value other than null, it will be passed on to the result of this stream directive. This label is intended to give client applications a way to identify to which fragment a streamed result belongs to.</value>
  </data>
  <data name="StreamDirectiveType_InitialCount_Description" xml:space="preserve">
    <value>The initial elements that shall be send down to the consumer.</value>
  </data>
  <data name="StreamDirectiveType_If_Description" xml:space="preserve">
    <value>Streamed when true.</value>
  </data>
  <data name="SchemaBuilder_AddRootType_TypeAlreadyRegistered" xml:space="preserve">
    <value>The root type `{0}` has already been registered.</value>
  </data>
  <data name="NodeDescriptor_IdField_MustBePropertyOrMethod" xml:space="preserve">
    <value>The ID field must be a property or a method.</value>
  </data>
  <data name="DeprecatedDirectiveType_TypeDescription" xml:space="preserve">
    <value>The @deprecated directive is used within the type system definition language to indicate deprecated portions of a GraphQL service’s schema,such as deprecated fields on a type or deprecated enum values.</value>
  </data>
  <data name="DeprecatedDirectiveType_ReasonDescription" xml:space="preserve">
    <value>Deprecations include a reason for why it is deprecated, which is formatted using Markdown syntax (as specified by CommonMark).</value>
  </data>
  <data name="IncludeDirectiveType_TypeDescription" xml:space="preserve">
    <value>Directs the executor to include this field or fragment only when the `if` argument is true.</value>
  </data>
  <data name="IncludeDirectiveType_IfDescription" xml:space="preserve">
    <value>Included when true.</value>
  </data>
  <data name="SkipDirectiveType_TypeDescription" xml:space="preserve">
    <value>Directs the executor to skip this field or fragment when the `if` argument is true.</value>
  </data>
  <data name="SkipDirectiveType_IfDescription" xml:space="preserve">
    <value>Skipped when true.</value>
  </data>
  <data name="SpecifiedByDirectiveType_TypeDescription" xml:space="preserve">
    <value>The `@specifiedBy` directive is used within the type system definition language to provide a URL for specifying the behavior of custom scalar definitions.</value>
  </data>
  <data name="SpecifiedByDirectiveType_UrlDescription" xml:space="preserve">
    <value>The specifiedBy URL points to a human-readable specification. This field will only read a result for scalar types.</value>
  </data>
  <data name="NodeType_TypeDescription" xml:space="preserve">
    <value>The node interface is implemented by entities that have a global unique identifier.</value>
  </data>
  <data name="AnyType_CycleInObjectGraph" xml:space="preserve">
    <value>Cycle in object graph detected.</value>
  </data>
  <data name="UuidType_FormatUnknown" xml:space="preserve">
    <value>Unknown format. Guid supports the following format chars: {{ `N`, `D`, `B`, `P` }}.
 https://docs.microsoft.com/en-us/dotnet/api/system.buffers.text.utf8parser.tryparse?view=netcore-3.1#System_Buffers_Text_Utf8Parser_TryParse_System_ReadOnlySpan_System_Byte__System_Guid__System_Int32__System_Char</value>
  </data>
  <data name="Directive_GetArgument_ArgumentNameIsInvalid" xml:space="preserve">
    <value>The argument name is invalid.</value>
  </data>
  <data name="__AppliedDirective_Description" xml:space="preserve">
    <value>An Applied Directive is an instances of a directive as applied to a schema element. This type is NOT specified by the graphql specification presently.</value>
  </data>
  <data name="__DirectiveArgument_Description" xml:space="preserve">
    <value>Directive arguments can have names and values. The values are in graphql SDL syntax printed as a string. This type is NOT specified by the graphql specification presently.</value>
  </data>
  <data name="ThrowHelper_UsePagingAttribute_NodeTypeUnknown" xml:space="preserve">
    <value>Unable to infer the element type from the current resolver. This often happens if the resolver is not an iterable type like IEnumerable, IQueryable, IList etc. Ensure that you either explicitly specify the element type or that the return type of your resolver is an iterable type.</value>
  </data>
  <data name="Schema_GetDirectiveType_DoesNotExist" xml:space="preserve">
    <value>The specified type `{0}` does not exist.</value>
  </data>
  <data name="ErrorHelper_ObjectField_HasNoResolver" xml:space="preserve">
    <value>The field `{0}.{1}` has no resolver.</value>
  </data>
  <data name="ExtendedTypeReferenceHandler_NonGenericExecutableNotAllowed" xml:space="preserve">
    <value>The non-generic IExecutable interface cannot be used as a type in the schema.</value>
  </data>
  <data name="BindingCompiler_AddBinding_BindingCannotBeHandled" xml:space="preserve">
    <value>The specified binding cannot be handled.</value>
  </data>
  <data name="Type_SpecifiedByUrl_Description" xml:space="preserve">
    <value>`specifiedByURL` may return a String (in the form of a URL) for custom scalars, otherwise it will return `null`.</value>
  </data>
  <data name="SchemaBuilderExtensions_AddObjectType_TIsSchemaType" xml:space="preserve">
    <value>The specified type `{0}` is a GraphQL schema type. AddObjectType&lt;T&gt; is a helper method to register a runtime type as GraphQL object type. Use AddType&lt;T&gt; to register GraphQL schema types.</value>
  </data>
  <data name="SchemaBuilderExtensions_AddUnionType_TIsSchemaType" xml:space="preserve">
    <value>The specified type `{0}` is a GraphQL schema type. AddUnionType&lt;T&gt; is a helper method to register a runtime type as GraphQL union type. Use AddType&lt;T&gt; to register GraphQL schema types.</value>
  </data>
  <data name="SchemaBuilderExtensions_AddEnumType_TIsSchemaType" xml:space="preserve">
    <value>The specified type `{0}` is a GraphQL schema type. AddEnumType&lt;T&gt; is a helper method to register a runtime type as GraphQL enum type. Use AddType&lt;T&gt; to register GraphQL schema types.</value>
  </data>
  <data name="SchemaBuilderExtensions_AddInterfaceType_TIsSchemaType" xml:space="preserve">
    <value>The specified type `{0}` is a GraphQL schema type. AddInterfaceType&lt;T&gt; is a helper method to register a runtime type as GraphQL interface type. Use AddType&lt;T&gt; to register GraphQL schema types.</value>
  </data>
  <data name="SchemaBuilderExtensions_AddInputObjectType_TIsSchemaType" xml:space="preserve">
    <value>The specified type `{0}` is a GraphQL schema type. AddInputObjectType&lt;T&gt; is a helper method to register a runtime type as GraphQL input object type. Use AddType&lt;T&gt; to register GraphQL schema types.</value>
  </data>
  <data name="CostDirective_ComplexityCannotBeBelowOne" xml:space="preserve">
    <value>The complexity cannot be below one.</value>
  </data>
  <data name="CostDirective_DefaultMultiplierCannotBeBelowTwo" xml:space="preserve">
    <value>Default multiplier cannot be below two.</value>
  </data>
  <data name="EventMessageParameterExpressionBuilder_MessageNotFound" xml:space="preserve">
    <value>The event message parameter can only be used in a subscription context.</value>
  </data>
  <data name="DefaultResolverCompilerService_CreateResolver_ArgumentValidationError" xml:space="preserve">
    <value>The public method should already have ensured that we do not have members other than method or property at this point.</value>
  </data>
  <data name="DefaultResolverCompilerService_CompileSubscribe_OnlyMethodsAllowed" xml:space="preserve">
    <value>Only methods are allowed.</value>
  </data>
  <data name="SchemaBuilderExtensions_AddResolverConfig_ContextInvalid" xml:space="preserve">
    <value>The schema builder context is invalid.</value>
  </data>
  <data name="SchemaBuilderExtensions_AddResolver_EmptyCooridnates" xml:space="preserve">
    <value>Empty field coordinates are not allowed.</value>
  </data>
  <data name="ExpressionHelper_GetGlobalStateWithDefault_NoDefaults" xml:space="preserve">
    <value>The specified key `{0}` does not exist on `context.ContextData`.</value>
  </data>
  <data name="ExpressionHelper_ResolveScopedContextData_KeyDoesNotExist" xml:space="preserve">
    <value>The specified context key does not exist.</value>
  </data>
  <data name="ExpressionHelper_GetScopedStateWithDefault_NoDefaultValue" xml:space="preserve">
    <value>The specified key `{0}` does not exist on `context.ScopedContextData`.</value>
  </data>
  <data name="ClaimsPrincipalParameterExpressionBuilder_NoClaimsFound" xml:space="preserve">
    <value>Could not resolve the claims principal.</value>
  </data>
  <data name="DirectiveLocation_VariableDefinition" xml:space="preserve">
    <value>Location adjacent to a variable definition.</value>
  </data>
  <data name="SchemaBuilderExtensions_AddResolver_TypeConditionNotMet" xml:space="preserve">
    <value>The resolver type needs to be a public non-abstract non-static class.</value>
  </data>
  <data name="SchemaBuilderExtensions_AddRootResolver_NeedsToBeClassOrInterface" xml:space="preserve">
    <value>The resolver type needs to be a class or interface</value>
  </data>
  <data name="Relay_NodeField_Description" xml:space="preserve">
    <value>Fetches an object given its ID.</value>
  </data>
  <data name="Relay_NodeField_Id_Description" xml:space="preserve">
    <value>ID of the object.</value>
  </data>
  <data name="Relay_NodesField_Description" xml:space="preserve">
    <value>Lookup nodes by a list of IDs.</value>
  </data>
  <data name="Relay_NodesField_Ids_Description" xml:space="preserve">
    <value>The list of node IDs.</value>
  </data>
  <data name="ErrorHelper_MiddlewareOrderInvalid" xml:space="preserve">
    <value>The middleware pipeline order for the field `{0}` is invalid. Middleware order is important especially with data pipelines. The correct order of a data pipeline is as follows: UseDbContext -> UsePaging -> UseProjection -> UseFiltering -> UseSorting. You may omit any of these middleware or have other middleware in between but you need to abide by the overall order. Your order is: {1}.</value>
  </data>
  <data name="ErrorHelper_NoSchemaTypesAllowedAsRuntimeType" xml:space="preserve">
    <value>The type {0} is invalid because the runtime type is a {1}. It is not supported to have type system members as runtime types.</value>
  </data>
  <data name="FieldInitHelper_CompleteFields_MaxFieldCountToSmall" xml:space="preserve">
    <value>The max expected field count cannot be smaller than 1.</value>
  </data>
  <data name="RegisteredType_Completion_NotYetReady" xml:space="preserve">
    <value>The object is not yet ready for this action.</value>
  </data>
  <data name="EdgeType_IsInstanceOfType_NonObject" xml:space="preserve">
    <value>Edge types that have a non-object node are not supported.</value>
  </data>
  <data name="EdgeType_Description" xml:space="preserve">
    <value>An edge in a connection.</value>
  </data>
  <data name="EdgeType_Cursor_Description" xml:space="preserve">
    <value>A cursor for use in pagination.</value>
  </data>
  <data name="EdgeType_Node_Description" xml:space="preserve">
    <value>The item at the end of the edge.</value>
  </data>
  <data name="ConnectionType_Description" xml:space="preserve">
    <value>A connection to a list of items.</value>
  </data>
  <data name="ConnectionType_PageInfo_Description" xml:space="preserve">
    <value>Information to aid in pagination.</value>
  </data>
  <data name="ConnectionType_Edges_Description" xml:space="preserve">
    <value>A list of edges.</value>
  </data>
  <data name="ConnectionType_TotalCount_Description" xml:space="preserve">
    <value>Identifies the total count of items in the connection.</value>
  </data>
  <data name="CollectionSegmentType_PageInfo_Description" xml:space="preserve">
    <value>Information to aid in pagination.</value>
  </data>
  <data name="CollectionSegmentType_Description" xml:space="preserve">
    <value>A segment of a collection.</value>
  </data>
  <data name="CollectionSegmentType_Items_Description" xml:space="preserve">
    <value>A flattened list of the items.</value>
  </data>
  <data name="ConnectionType_Nodes_Description" xml:space="preserve">
    <value>A flattened list of the nodes.</value>
  </data>
  <data name="ServiceHelper_UseResolverServiceInternal_Order" xml:space="preserve">
    <value>The middleware order is invalid since the service scope is missing.</value>
  </data>
  <data name="DefaultNamingConventions_FormatFieldName_EmptyOrNull" xml:space="preserve">
    <value>The fieldName cannot be null or empty.</value>
  </data>
  <data name="OneOfDirectiveType_Description" xml:space="preserve">
    <value>The `@oneOf` directive is used within the type system definition language
 to indicate:

 - an Input Object is a Oneof Input Object, or
 - an Object Type's Field is a Oneof Field.</value>
  </data>
  <data name="ThrowHelper_OneOfNoFieldSet" xml:space="preserve">
    <value>The Oneof Input Objects `{0}` require that exactly one field must be supplied and that field must not be `null`. Oneof Input Objects are a special variant of Input Objects where the type system asserts that exactly one of the fields must be set and non-null.</value>
  </data>
  <data name="ThrowHelper_OneOfMoreThanOneFieldSet" xml:space="preserve">
    <value>More than one field of the Oneof Input Object `{0}` is set. Oneof Input Objects are a special variant of Input Objects where the type system asserts that exactly one of the fields must be set and non-null.</value>
  </data>
  <data name="ThrowHelper_OneOfFieldIsNull" xml:space="preserve">
    <value>`null` was set to the field `{0}`of the Oneof Input Object `{1}`. Oneof Input Objects are a special variant of Input Objects where the type system asserts that exactly one of the fields must be set and non-null.</value>
  </data>
  <data name="ReflectionUtils_ExtractMethod_MethodExpected" xml:space="preserve">
    <value>Member is not a method!</value>
  </data>
  <data name="ResolverContextExtensions_ScopedContextData_KeyNotFound" xml:space="preserve">
    <value>The specified key `{0}` does not exist on `context.ScopedContextData`</value>
  </data>
  <data name="ResolverContextExtensions_LocalContextData_KeyNotFound" xml:space="preserve">
    <value>The specified key `{0}` does not exist on `context.LocalContextData`</value>
  </data>
  <data name="ResolverContextExtensions_ContextData_KeyNotFound" xml:space="preserve">
    <value>The specified key `{0}` does not exist on `context.ContextData`</value>
  </data>
  <data name="SchemaTypes_GetType_DoesNotExist" xml:space="preserve">
    <value>The specified type `{0}` does not exist or is not of the specified kind `{1}`.</value>
  </data>
  <data name="SchemaTypes_DefinitionInvalid" xml:space="preserve">
    <value>The schema types definition is in an invalid state.</value>
  </data>
  <data name="InputObjectTypeDescriptor_OnlyProperties" xml:space="preserve">
    <value>Only properties are allowed for input types.</value>
  </data>
  <data name="InterfaceTypeDescriptor_MustBePropertyOrMethod" xml:space="preserve">
    <value>A field of an interface can only be inferred from a property or a method.</value>
  </data>
  <data name="ThrowHelper_FieldBase_Sealed" xml:space="preserve">
    <value>The field is already sealed and cannot be mutated.</value>
  </data>
  <data name="TypeInitializer_CannotFindType" xml:space="preserve">
    <value>Unable to find type(s) {0}</value>
  </data>
  <data name="ThrowHelper_RelayIdFieldHelpers_NoFieldType" xml:space="preserve">
    <value>Unable to resolve type from field `{0}`.</value>
  </data>
  <data name="ThrowHelper_NodeResolver_ObjNoDefinition" xml:space="preserve">
    <value>An object type at this point is guaranteed to have a type definition, but we found none.</value>
  </data>
  <data name="ThrowHelper_NodeResolver_ArgumentTypeMissing" xml:space="preserve">
    <value>A field argument at this initialization state is guaranteed to have an argument type, but we found none.</value>
  </data>
  <data name="ThrowHelper_Schema_GetMember_TypeNotFound" xml:space="preserve">
    <value>A type with the name `{0}` was not found.</value>
  </data>
  <data name="ThrowHelper_Schema_GetMember_FieldNotFound" xml:space="preserve">
    <value>Field `{0}` was not found on type `{1}`.</value>
  </data>
  <data name="ThrowHelper_Schema_GetMember_FieldArgNotFound" xml:space="preserve">
    <value>Argument `{0}` was not found on field `{1}.{2}`.</value>
  </data>
  <data name="ThrowHelper_Schema_GetMember_InvalidCoordinate" xml:space="preserve">
    <value>The coordinate `{0}` is invalid for the type `{1}`.</value>
  </data>
  <data name="ThrowHelper_Schema_GetMember_InputFieldNotFound" xml:space="preserve">
    <value>Input field `{0}` was not found on type `{1}`.</value>
  </data>
  <data name="ThrowHelper_Schema_GetMember_EnumValueNotFound" xml:space="preserve">
    <value>Enum value `{0}` was not found on type `{1}`.</value>
  </data>
  <data name="ThrowHelper_Schema_GetMember_DirectiveNotFound" xml:space="preserve">
    <value>Directive `@{0}` not found.</value>
  </data>
  <data name="ThrowHelper_Schema_GetMember_DirectiveArgumentNotFound" xml:space="preserve">
    <value>Argument `{0}` was not found on directive `@{1}`.</value>
  </data>
  <data name="ThrowHelper_FormatResultLeaf_InvalidSyntaxKind" xml:space="preserve">
    <value>The type `{0}` does mot expect `{1}`.</value>
  </data>
  <data name="ThrowHelper_FormatResultList_InvalidObjectKind" xml:space="preserve">
    <value>The list result value of {0} must implement IList but is of the type {1}.</value>
  </data>
  <data name="ThrowHelper_FormatResultObject_InvalidObjectKind" xml:space="preserve">
    <value>The input object `{1}` must to be of type `{2}` or serialized as `IReadOnlyDictionary&lt;string. object?&gt;` but not as `{0}`.</value>
  </data>
  <data name="ThrowHelper_FormatValueList_InvalidObjectKind" xml:space="preserve">
    <value>The list runtime value of {0} must implement IEnumerable or IList but is of the type {1}.</value>
  </data>
  <data name="ThrowHelper_ParseList_InvalidObjectKind" xml:space="preserve">
    <value>The list `{1}` must to be serialized as `{2}` or as `IList` but not as `{0}`.</value>
  </data>
  <data name="ThrowHelper_ParseNestedList_InvalidSyntaxKind" xml:space="preserve">
    <value>The item syntax node for a nested list must be `ListValue` but the parser found `{0}`.</value>
  </data>
  <data name="ThrowHelper_ParseInputObject_InvalidObjectKind" xml:space="preserve">
    <value>The input object `{1}` must to be serialized as `{2}` or as `IReadOnlyDictionary&lt;string. object?&gt;` but not as `{0}`.</value>
  </data>
  <data name="ThrowHelper_ParseInputObject_InvalidSyntaxKind" xml:space="preserve">
    <value>The syntax node `{0}` is incompatible with the type `{1}`.</value>
  </data>
  <data name="ThrowHelper_NonNullInputViolation" xml:space="preserve">
    <value>Cannot accept null for non-nullable input.</value>
  </data>
  <data name="ThrowHelper_InvalidInputFieldNames" xml:space="preserve">
    <value>The fields `{0}` do not exist on the type `{1}`.</value>
  </data>
  <data name="ThrowHelper_RequiredInputFieldIsMissing" xml:space="preserve">
    <value>The required input field `{0}` is missing.</value>
  </data>
  <data name="ThrowHelper_DataLoader_InvalidType" xml:space="preserve">
    <value>The provided type {0} is not a dataloader</value>
  </data>
  <data name="ThrowHelper_Convention_ConventionCouldNotBeCreated" xml:space="preserve">
    <value>Convention of type {0} in scope {1} could not be created</value>
  </data>
  <data name="ThrowHelper_Convention_TwoConventionsRegisteredForScope" xml:space="preserve">
    <value>There are two conventions registered for {0} in scope {1}. Only one convention is allowed. Use convention extensions if additional configuration is needed. Colliding conventions are {2} and {3}</value>
  </data>
  <data name="ThrowHelper_NodeAttribute_IdFieldNotFound" xml:space="preserve">
    <value>The specified id field `{0}` does not exist on `{1}`.</value>
  </data>
  <data name="ThrowHelper_TypeCompletionContext_UnableToResolveType" xml:space="preserve">
    <value>Unable to resolve type reference `{0}`.</value>
  </data>
  <data name="ThrowHelper_TypeRegistrar_CreateInstanceFailed" xml:space="preserve">
    <value>Unable to create instance of type `{0}`.</value>
  </data>
  <data name="ThrowHelper_Convention_UnableToCreateConvention" xml:space="preserve">
    <value>Unable to create a convention instance from {0}.</value>
  </data>
  <data name="ThrowHelper_SubscribeAttribute_SubscribeResolverNotFound" xml:space="preserve">
    <value>Unable to find the subscribe resolver `{2}` defined on {0}.{1}. The subscribe resolver bust be a method that is public, non-static and on the same type as the resolver. (SubscribeAttribute)</value>
  </data>
  <data name="ThrowHelper_SubscribeAttribute_TopicTypeUnspecified" xml:space="preserve">
    <value>You need to specify the topic type on {0}.{1}. (SubscribeAttribute)</value>
  </data>
  <data name="ThrowHelper_SubscribeAttribute_MessageTypeUnspecified" xml:space="preserve">
    <value>You need to specify the message type on {0}.{1}. (SubscribeAttribute)</value>
  </data>
  <data name="ThrowHelper_EventMessage_NotFound" xml:space="preserve">
    <value>There is no event message on the context.</value>
  </data>
  <data name="ThrowHelper_EventMessage_InvalidCast" xml:space="preserve">
    <value>The event message is of the type `{0}` and cannot be casted to `{1}.`</value>
  </data>
  <data name="ErrorHelper_NeedsOneAtLeastField" xml:space="preserve">
    <value>The {0} type `{1}` has to at least define one field in order to be valid.</value>
  </data>
  <data name="ErrorHelper_TwoUnderscoresNotAllowedField" xml:space="preserve">
    <value>Field names starting with `__` are reserved for the GraphQL specification.</value>
  </data>
  <data name="ErrorHelper_TwoUnderscoresNotAllowedOnArgument" xml:space="preserve">
    <value>Argument names starting with `__` are reserved for the GraphQL specification.</value>
  </data>
  <data name="ErrorHelper_TwoUnderscoresNotAllowedOnDirectiveName" xml:space="preserve">
    <value>Names starting with `__` are reserved for the GraphQL specification.</value>
  </data>
  <data name="ErrorHelper_NotTransitivelyImplemented" xml:space="preserve">
    <value>The {0} type must also declare all interfaces declared by implemented interfaces.</value>
  </data>
  <data name="ErrorHelper_InvalidFieldType" xml:space="preserve">
    <value>Field `{0}` must return a type which is equal to or a sub‐type of (covariant) the return type `{1}` of the interface field.</value>
  </data>
  <data name="ErrorHelper_FieldNotImplemented" xml:space="preserve">
    <value>The field `{0}` must be implement by {1} type `{2}`.</value>
  </data>
  <data name="ErrorHelper_InvalidArgumentType" xml:space="preserve">
    <value>The named argument `{0}` on field `{1}` must accept the same type `{2}` (invariant) as that named argument on the interface `{3}`.</value>
  </data>
  <data name="ErrorHelper_AdditionalArgumentNotNullable" xml:space="preserve">
    <value>The field `{0}` must only declare additional arguments to an implemented field that are nullable.</value>
  </data>
  <data name="ErrorHelper_ArgumentNotImplemented" xml:space="preserve">
    <value>The argument `{0}` of the implemented field `{1}` must be defined. The field `{2}` must include an argument of the same name for every argument defined on the implemented field of the interface type `{3}`.</value>
  </data>
  <data name="ErrorHelper_OneofInputObjectMustHaveNullableFieldsWithoutDefaults" xml:space="preserve">
    <value>Oneof Input Object `{0}` must only have nullable fields without default values. Edit your type and make the field{1} `{2}` nullable and remove any defaults.</value>
  </data>
  <data name="ErrorHelper_RequiredArgumentCannotBeDeprecated" xml:space="preserve">
    <value>Required argument {0} cannot be deprecated.</value>
  </data>
  <data name="ErrorHelper_RequiredFieldCannotBeDeprecated" xml:space="preserve">
    <value>Required input field {0} cannot be deprecated.</value>
  </data>
  <data name="ErrorHelper_InterfaceHasNoImplementation" xml:space="preserve">
    <value>There is no object type implementing interface `{0}`.</value>
  </data>
  <data name="ErrorHelper_CompleteInterfacesHelper_UnableToResolveInterface" xml:space="preserve">
    <value>Unable to resolve the interface type. For more details look at the error object.</value>
  </data>
  <data name="ErrorHelper_DirectiveCollection_ArgumentDoesNotExist" xml:space="preserve">
    <value>The argument `{0}` does not exist on the directive `{1}`.</value>
  </data>
  <data name="ErrorHelper_DirectiveCollection_ArgumentNonNullViolation" xml:space="preserve">
    <value>The argument `{0}` of directive `{1}` mustn't be null.</value>
  </data>
  <data name="ErrorHelper_ObjectType_UnableToInferOrResolveType" xml:space="preserve">
    <value>Unable to infer or resolve the type of field {0}.{1}. Try to explicitly provide the type like the following: `descriptor.Field("field").Type&lt;List&lt;StringType&gt;&gt;()`.</value>
  </data>
  <data name="ErrorHelper_Relay_NoNodeResolver" xml:space="preserve">
    <value>There is no node resolver registered for type `{0}`.</value>
  </data>
  <data name="ErrorHelper_NodeResolver_MustHaveExactlyOneIdArg" xml:space="preserve">
    <value>The node resolver `{0}` must specify exactly one argument.</value>
  </data>
  <data name="ErrorHelper_NodeResolver_MustReturnObject" xml:space="preserve">
    <value>The node resolver `{0}` must return an object type.</value>
  </data>
  <data name="ErrorHelper_NodeResolver_NodeTypeHasNoId" xml:space="preserve">
    <value>The type `{0}` implementing the node interface must expose an id field.</value>
  </data>
  <data name="ThrowHelper_InvalidInputFieldNames_Single" xml:space="preserve">
    <value>The field `{0}` does not exist on the type `{1}`.</value>
  </data>
  <data name="ThrowHelper_MutationDuplicateErrorName" xml:space="preserve">
    <value>Mutation conventions infer the error name from the mutation. In this case the error union was inferred from the mutation `{0}` as `{1}`, but the type initialization encountered another object with the name `{1}`. Either rename the error object or specify a naming exception for this particular mutation. You can do that by using the `UseMutationConventionAttribute` for instance.</value>
  </data>
  <data name="ErrorHelper_NodeResolverMissing" xml:space="preserve">
    <value>The type `{0}` implements the node interface but does not provide a node resolver for re-fetching.</value>
  </data>
<<<<<<< HEAD
  <data name="ThrowHelper_Flags_Enum_Shape_Unknown" xml:space="preserve">
    <value>The shape of the enum {0} is not known</value>
  </data>
  <data name="ThrowHelper_Flags_Parser_NoSelection" xml:space="preserve">
    <value>Flags need to have at least one selection. Type: {0}</value>
  </data>
  <data name="ThrowHelper_Flags_Parser_UnknownSelection" xml:space="preserve">
    <value>The value {0} is not known for type {1}</value>
  </data>
  <data name="ThrowHelper_Flags_IllegalFlagEnumName" xml:space="preserve">
    <value>One of the values of {0} does not have a valid name: {1}</value>
=======
  <data name="Directive_GetArgumentValue_UnknownArgument" xml:space="preserve">
    <value>The directive '{0}' has no argument with the name '{1}'.</value>
  </data>
  <data name="ErrorHelper_DirectiveCollection_ArgumentValueTypeIsWrong" xml:space="preserve">
    <value>The directive arguments have invalid values: '{0}' at {1}.</value>
  </data>
  <data name="TypeDiscoveryInfo_TypeRefKindNotSupported" xml:space="preserve">
    <value>TypeReference kind not supported.</value>
>>>>>>> 7e2e449b
  </data>
</root><|MERGE_RESOLUTION|>--- conflicted
+++ resolved
@@ -1059,7 +1059,6 @@
   <data name="ErrorHelper_NodeResolverMissing" xml:space="preserve">
     <value>The type `{0}` implements the node interface but does not provide a node resolver for re-fetching.</value>
   </data>
-<<<<<<< HEAD
   <data name="ThrowHelper_Flags_Enum_Shape_Unknown" xml:space="preserve">
     <value>The shape of the enum {0} is not known</value>
   </data>
@@ -1071,7 +1070,7 @@
   </data>
   <data name="ThrowHelper_Flags_IllegalFlagEnumName" xml:space="preserve">
     <value>One of the values of {0} does not have a valid name: {1}</value>
-=======
+</data>
   <data name="Directive_GetArgumentValue_UnknownArgument" xml:space="preserve">
     <value>The directive '{0}' has no argument with the name '{1}'.</value>
   </data>
@@ -1080,6 +1079,5 @@
   </data>
   <data name="TypeDiscoveryInfo_TypeRefKindNotSupported" xml:space="preserve">
     <value>TypeReference kind not supported.</value>
->>>>>>> 7e2e449b
   </data>
 </root>