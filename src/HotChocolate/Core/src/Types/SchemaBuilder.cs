--- conflicted
+++ resolved
@@ -24,19 +24,6 @@
     private readonly List<CreateRef> _types = [];
     private readonly Dictionary<OperationType, CreateRef> _operations = [];
 
-<<<<<<< HEAD
-    private readonly List<object> _typeInterceptors =
-    [
-        typeof(IntrospectionTypeInterceptor),
-        typeof(InterfaceCompletionTypeInterceptor),
-        typeof(MiddlewareValidationTypeInterceptor),
-        typeof(SemanticNonNullTypeInterceptor),
-        typeof(StoreGlobalPagingOptionsTypeInterceptor),
-        typeof(OptInFeaturesTypeInterceptor)
-    ];
-
-=======
->>>>>>> 7b8b3b6d
     private readonly SchemaOptions _options = new();
     private IsOfTypeFallback? _isOfType;
     private IServiceProvider? _services;
@@ -51,6 +38,7 @@
         typeInterceptors.TryAdd(new MiddlewareValidationTypeInterceptor());
         typeInterceptors.TryAdd(new SemanticNonNullTypeInterceptor());
         typeInterceptors.TryAdd(new StoreGlobalPagingOptionsTypeInterceptor());
+        typeInterceptors.TryAdd(new OptInFeaturesTypeInterceptor());
 
         Features.Set(typeInterceptors);
     }
