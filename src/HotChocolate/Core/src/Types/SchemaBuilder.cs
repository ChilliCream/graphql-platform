--- conflicted
+++ resolved
@@ -36,11 +36,8 @@
         typeInterceptors.TryAdd(new MiddlewareValidationTypeInterceptor());
         typeInterceptors.TryAdd(new SemanticNonNullTypeInterceptor());
         typeInterceptors.TryAdd(new StoreGlobalPagingOptionsTypeInterceptor());
-<<<<<<< HEAD
+        typeInterceptors.TryAdd(new StoreGlobalSchemaOptionsTypeInterceptor());
         typeInterceptors.TryAdd(new OptInFeaturesTypeInterceptor());
-=======
-        typeInterceptors.TryAdd(new StoreGlobalSchemaOptionsTypeInterceptor());
->>>>>>> 8cd58f75
 
         Features.Set(typeInterceptors);
     }
