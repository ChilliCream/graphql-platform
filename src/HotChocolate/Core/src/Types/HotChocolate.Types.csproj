--- conflicted
+++ resolved
@@ -1,4 +1,4 @@
-﻿<Project Sdk="Microsoft.NET.Sdk" ToolsVersion="Current">
+<Project Sdk="Microsoft.NET.Sdk" ToolsVersion="Current">
 
   <PropertyGroup>
     <AllowUnsafeBlocks>true</AllowUnsafeBlocks>
@@ -17,11 +17,7 @@
     <InternalsVisibleTo Include="HotChocolate.Types.CursorPagination" />
     <InternalsVisibleTo Include="HotChocolate.Types.OffsetPagination" />
     <InternalsVisibleTo Include="HotChocolate.ApolloFederation" />
-<<<<<<< HEAD
     <InternalsVisibleTo Include="HotChocolate.Caching" />
-=======
-    <InternalsVisibleTo Include="HotChocolate.Data" />
->>>>>>> 987b4b90
 
     <!--Legacy Support-->
     <InternalsVisibleTo Include="HotChocolate.Types.Filters" />
