--- conflicted
+++ resolved
@@ -120,16 +120,12 @@
                 argumentDefinition.SyntaxNode = argument;
             }
 
-<<<<<<< HEAD
             if (argument.DeprecationReason() is { Length: > 0 } reason)
             {
                 argumentDefinition.DeprecationReason = reason;
             }
 
-            SdlToTypeSystemHelper.AddDirectives(argumentDefinition, argument);
-=======
             SdlToTypeSystemHelper.AddDirectives(context, argumentDefinition, argument, path);
->>>>>>> 1fdbcba8
 
             parent.Arguments.Add(argumentDefinition);
         }
