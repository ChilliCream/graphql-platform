using System;
using System.Collections.Generic;
using System.Globalization;
using System.Linq;
using HotChocolate.Configuration;
using HotChocolate.Execution;
using HotChocolate.Internal;
using HotChocolate.Language;
using HotChocolate.Properties;
using HotChocolate.Resolvers;
using HotChocolate.Types.Descriptors;
using HotChocolate.Types.Descriptors.Definitions;
using HotChocolate.Utilities;
using static HotChocolate.Internal.FieldInitHelper;

#nullable enable

namespace HotChocolate.Types;

/// <summary>
/// A GraphQL schema describes directives which are used to annotate various parts of a
/// GraphQL document as an indicator that they should be evaluated differently by a
/// validator, executor, or client tool such as a code generator.
///
/// http://spec.graphql.org/draft/#sec-Type-System.Directives
/// </summary>
public class DirectiveType
    : TypeSystemObjectBase<DirectiveTypeDefinition>
    , IHasRuntimeType
{
    // see: http://spec.graphql.org/draft/#ExecutableDirectiveLocation
    private static readonly HashSet<DirectiveLocation> _executableLocations =
        new()
        {
            DirectiveLocation.Query,
            DirectiveLocation.Mutation,
            DirectiveLocation.Subscription,
            DirectiveLocation.Field,
            DirectiveLocation.FragmentDefinition,
            DirectiveLocation.FragmentSpread,
            DirectiveLocation.InlineFragment,
            DirectiveLocation.VariableDefinition
        };

    // see: http://spec.graphql.org/draft/#TypeSystemDirectiveLocation
    private static readonly HashSet<DirectiveLocation> _typeSystemLocations =
        new()
        {
            DirectiveLocation.Schema,
            DirectiveLocation.Scalar,
            DirectiveLocation.Object,
            DirectiveLocation.FieldDefinition,
            DirectiveLocation.ArgumentDefinition,
            DirectiveLocation.Interface,
            DirectiveLocation.Union,
            DirectiveLocation.Enum,
            DirectiveLocation.EnumValue,
            DirectiveLocation.InputObject,
            DirectiveLocation.InputFieldDefinition
        };

    private Action<IDirectiveTypeDescriptor>? _configure;
    private ITypeConverter _converter = default!;
    private InputParser _inputParser = default!;
    private InputFormatter _inputFormatter = default!;

    protected DirectiveType()
    {
        _configure = Configure;
    }

    public DirectiveType(Action<IDirectiveTypeDescriptor> configure)
    {
        _configure = configure ??
            throw new ArgumentNullException(nameof(configure));
    }

    /// <summary>
    /// Create a directive type from a type definition.
    /// </summary>
    /// <param name="definition">
    /// The directive type definition that specifies the properties of the
    /// newly created directive type.
    /// </param>
    /// <returns>
    /// Returns the newly created directive type.
    /// </returns>
    public static DirectiveType CreateUnsafe(DirectiveTypeDefinition definition)
        => new() { Definition = definition };

    /// <summary>
    /// The associated syntax node from the GraphQL SDL.
    /// </summary>
    public DirectiveDefinitionNode? SyntaxNode { get; private set; }

    /// <summary>
    /// Gets the runtime type.
    /// The runtime type defines of which value the type is when it
    /// manifests in the execution engine.
    /// </summary>
    public Type RuntimeType { get; private set; } = default!;

    /// <summary>
    /// Defines if this directive is repeatable. Repeatable directives are often useful when
    /// the same directive should be used with different arguments at a single location,
    /// especially in cases where additional information needs to be provided to a type or
    /// schema extension via a directive
    /// </summary>
    public bool IsRepeatable { get; private set; }

    /// <summary>
    /// Gets the locations where this directive type can be used to annotate
    /// a type system member.
    /// </summary>
    public ICollection<DirectiveLocation> Locations { get; private set; } = default!;

    /// <summary>
    /// Gets the directive arguments.
    /// </summary>
    public FieldCollection<Argument> Arguments { get; private set; } = default!;

    public IReadOnlyList<DirectiveMiddleware> MiddlewareComponents { get; private set; } =
        default!;

    public bool HasMiddleware { get; private set; }

    /// <summary>
    /// Defines that this directive can be used in executable GraphQL documents.
    ///
    /// In order to be executable a directive must at least be valid
    /// in one of the following locations:
    /// QUERY (<see cref="DirectiveLocation.Query"/>)
    /// MUTATION (<see cref="DirectiveLocation.Mutation"/>)
    /// SUBSCRIPTION (<see cref="DirectiveLocation.Subscription"/>)
    /// FIELD (<see cref="DirectiveLocation.Field"/>)
    /// FRAGMENT_DEFINITION (<see cref="DirectiveLocation.FragmentDefinition"/>)
    /// FRAGMENT_SPREAD (<see cref="DirectiveLocation.FragmentSpread"/>)
    /// INLINE_FRAGMENT (<see cref="DirectiveLocation.InlineFragment"/>)
    /// VARIABLE_DEFINITION (<see cref="DirectiveLocation.VariableDefinition"/>)
    /// </summary>
    public bool IsExecutableDirective { get; private set; }

    /// <summary>
    /// Defines that this directive can be applied to type system members.
    ///
    /// In order to be a type system directive it must at least be valid
    /// in one of the following locations:
    /// SCHEMA (<see cref="DirectiveLocation.Schema"/>)
    /// SCALAR (<see cref="DirectiveLocation.Scalar"/>)
    /// OBJECT (<see cref="DirectiveLocation.Object"/>)
    /// FIELD_DEFINITION (<see cref="DirectiveLocation.FieldDefinition"/>)
    /// ARGUMENT_DEFINITION (<see cref="DirectiveLocation.ArgumentDefinition"/>)
    /// INTERFACE (<see cref="DirectiveLocation.Interface"/>)
    /// UNION (<see cref="DirectiveLocation.Union"/>)
    /// ENUM (<see cref="DirectiveLocation.Enum"/>)
    /// ENUM_VALUE (<see cref="DirectiveLocation.EnumValue"/>)
    /// INPUT_OBJECT (<see cref="DirectiveLocation.InputObject"/>)
    /// INPUT_FIELD_DEFINITION (<see cref="DirectiveLocation.InputFieldDefinition"/>)
    /// </summary>
    public bool IsTypeSystemDirective { get; private set; }

    /// <summary>
    /// Defines if instances of this directive type are publicly visible through introspection.
    /// </summary>
    internal bool IsPublic { get; private set; }

    protected override DirectiveTypeDefinition CreateDefinition(ITypeDiscoveryContext context)
    {
        try
        {
            if (Definition is null)
            {
                var descriptor = DirectiveTypeDescriptor.FromSchemaType(
                    context.DescriptorContext,
                    GetType());
                _configure!(descriptor);
                return descriptor.CreateDefinition();
            }

            return Definition;
        }
        finally
        {
            _configure = null;
        }
    }

    protected virtual void Configure(IDirectiveTypeDescriptor descriptor) { }

    protected override void OnRegisterDependencies(
        ITypeDiscoveryContext context,
        DirectiveTypeDefinition definition)
    {
        base.OnRegisterDependencies(context, definition);

        RuntimeType = definition.RuntimeType != GetType()
            ? definition.RuntimeType
            : typeof(object);
        IsRepeatable = definition.IsRepeatable;

        TypeDependencyHelper.CollectDependencies(definition, context.Dependencies);
    }

    protected override void OnCompleteType(
        ITypeCompletionContext context,
        DirectiveTypeDefinition definition)
    {
        base.OnCompleteType(context, definition);

        _converter = context.Services.GetTypeConverter();
        _inputFormatter = context.DescriptorContext.InputFormatter;
        _inputParser = context.DescriptorContext.InputParser;
        MiddlewareComponents = definition.GetMiddlewareComponents();

        SyntaxNode = definition.SyntaxNode;
        Locations = definition.GetLocations().ToList().AsReadOnly();
        Arguments = OnCompleteFields(context, definition);
        HasMiddleware = MiddlewareComponents.Count > 0;
        IsPublic = definition.IsPublic;

        if (Locations.Count == 0)
        {
            context.ReportError(SchemaErrorBuilder.New()
                .SetMessage(string.Format(
                    CultureInfo.InvariantCulture,
                    TypeResources.DirectiveType_NoLocations,
                    Name))
                .SetCode(ErrorCodes.Schema.MissingType)
                .SetTypeSystemObject(context.Type)
                .AddSyntaxNode(definition.SyntaxNode)
                .Build());
        }

        IsExecutableDirective = _executableLocations.Overlaps(Locations);
        IsTypeSystemDirective = _typeSystemLocations.Overlaps(Locations);
    }

    protected virtual FieldCollection<Argument> OnCompleteFields(
        ITypeCompletionContext context,
        DirectiveTypeDefinition definition)
    {
        return CompleteFields(context, this, definition.GetArguments(), CreateArgument);
        static Argument CreateArgument(DirectiveArgumentDefinition argDef, int index)
            => new(argDef, index);
    }

    internal IValueNode SerializeArgument(Argument argument, object? obj)
    {
        if (argument is null)
        {
            throw new ArgumentNullException(nameof(argument));
        }

<<<<<<< HEAD
        return _inputFormatter
            .FormatValue(obj, argument.Type, PathFactory.Instance.New(argument.Name));
=======
        var path = MemoryPathFactory.Instance.New(argument.Name);
        return _inputFormatter.FormatValue(obj, argument.Type, path);
>>>>>>> 09a75938
    }

    internal object? DeserializeArgument(Argument argument, IValueNode literal, Type target)
    {
        if (argument is null)
        {
            throw new ArgumentNullException(nameof(argument));
        }

        if (literal is null)
        {
            throw new ArgumentNullException(nameof(literal));
        }

        var obj = _inputParser.ParseLiteral(literal, argument);

        if (target.IsInstanceOfType(obj))
        {
            return obj;
        }

        if (_converter.TryConvert(typeof(object), target, obj, out var o))
        {
            return o;
        }

        throw new ArgumentException(
            TypeResources.DirectiveType_UnableToConvert,
            nameof(target));
    }

    internal T DeserializeArgument<T>(Argument argument, IValueNode literal)
        => (T)DeserializeArgument(argument, literal, typeof(T))!;
}<|MERGE_RESOLUTION|>--- conflicted
+++ resolved
@@ -251,13 +251,8 @@
             throw new ArgumentNullException(nameof(argument));
         }
 
-<<<<<<< HEAD
-        return _inputFormatter
-            .FormatValue(obj, argument.Type, PathFactory.Instance.New(argument.Name));
-=======
-        var path = MemoryPathFactory.Instance.New(argument.Name);
+        var path = PathFactory.Instance.New(argument.Name);
         return _inputFormatter.FormatValue(obj, argument.Type, path);
->>>>>>> 09a75938
     }
 
     internal object? DeserializeArgument(Argument argument, IValueNode literal, Type target)
