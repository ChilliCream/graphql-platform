--- conflicted
+++ resolved
@@ -73,16 +73,12 @@
         public static object AppliedDirectives(IResolverContext context)
             => context.Parent<EnumValue>().Directives
                 .Where(t => t.Type.IsPublic)
-<<<<<<< HEAD
-                .Select(d => d.AsSyntaxNode());
+                .Select(d => d.ToSyntaxNode());
 
         public static object RequiresOptIn(IResolverContext context)
             => context.Parent<IEnumValue>().Directives
-                .Where(t => t.Type is RequiresOptInDirectiveType)
-                .Select(d => d.AsValue<RequiresOptInDirective>().Feature);
-=======
-                .Select(d => d.ToSyntaxNode());
->>>>>>> 12c0698a
+                .Where(t => t.Definition is RequiresOptInDirectiveType)
+                .Select(d => d.ToValue<RequiresOptInDirective>().Feature);
     }
 
     public static class Names
