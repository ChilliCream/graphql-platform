#pragma warning disable IDE1006 // Naming Styles
using System.Runtime.CompilerServices;
using HotChocolate.Configuration;
using HotChocolate.Features;
using HotChocolate.Resolvers;
<<<<<<< HEAD
using HotChocolate.Types.Descriptors.Definitions;
using HotChocolate.Types.Interceptors;
=======
using HotChocolate.Types.Descriptors.Configurations;
>>>>>>> 12c0698a
using static HotChocolate.Properties.TypeResources;
using static HotChocolate.Types.Descriptors.TypeReference;

#nullable enable

namespace HotChocolate.Types.Introspection;

[Introspection]
// ReSharper disable once InconsistentNaming
internal sealed class __Schema : ObjectType
{
    protected override ObjectTypeConfiguration CreateConfiguration(ITypeDiscoveryContext context)
    {
        var stringType = Create(ScalarNames.String);
        var typeListType = Parse($"[{nameof(__Type)}!]!");
        var typeType = Create(nameof(__Type));
        var nonNullTypeType = Parse($"{nameof(__Type)}!");
        var directiveListType = Parse($"[{nameof(__Directive)}!]!");
        var appDirectiveListType = Parse($"[{nameof(__AppliedDirective)}!]!");
        var nonNullStringListType = Parse($"[{ScalarNames.String}!]");
        var optInFeatureStabilityListType = Parse($"[{nameof(__OptInFeatureStability)}!]!");

        var def = new ObjectTypeConfiguration(Names.__Schema, Schema_Description, typeof(ISchemaDefinition))
        {
            Fields =
                {
                    new(Names.Description, type: stringType, pureResolver: Resolvers.Description),
                    new(Names.Types, Schema_Types, typeListType, pureResolver: Resolvers.Types),
                    new(Names.QueryType,
                        Schema_QueryType,
                        nonNullTypeType,
                        pureResolver: Resolvers.QueryType),
                    new(Names.MutationType,
                        Schema_MutationType,
                        typeType,
                        pureResolver: Resolvers.MutationType),
                    new(Names.SubscriptionType,
                        Schema_SubscriptionType,
                        typeType,
                        pureResolver: Resolvers.SubscriptionType),
                    new(Names.Directives,
                        Schema_Directives,
                        directiveListType,
                        pureResolver: Resolvers.Directives)
                }
        };

        if (context.DescriptorContext.Options.EnableDirectiveIntrospection)
        {
            def.Fields.Add(new(
                Names.AppliedDirectives,
                type: appDirectiveListType,
                pureResolver: Resolvers.AppliedDirectives));
        }

        if (context.DescriptorContext.Options.EnableOptInFeatures)
        {
            def.Fields.Add(new(
                Names.OptInFeatures,
                type: nonNullStringListType,
                pureResolver: Resolvers.OptInFeatures));

            def.Fields.Add(new(
                Names.OptInFeatureStability,
                type: optInFeatureStabilityListType,
                pureResolver: Resolvers.OptInFeatureStability));
        }

        return def;
    }

    private static class Resolvers
    {
        public static object? Description(IResolverContext context)
            => context.Parent<ISchemaDefinition>().Description;

        public static object Types(IResolverContext context)
            => context.Parent<ISchemaDefinition>().Types;

        public static object QueryType(IResolverContext context)
            => context.Parent<ISchemaDefinition>().QueryType;

        public static object? MutationType(IResolverContext context)
            => context.Parent<ISchemaDefinition>().MutationType;

        public static object? SubscriptionType(IResolverContext context)
            => context.Parent<ISchemaDefinition>().SubscriptionType;

        public static object Directives(IResolverContext context)
            => context.Parent<ISchemaDefinition>()
                .DirectiveDefinitions
                .Where(t => Unsafe.As<DirectiveType>(t).IsPublic);

        public static object AppliedDirectives(IResolverContext context)
<<<<<<< HEAD
            => context.Parent<ISchema>().Directives
                .Where(t => t.Type.IsPublic)
                .Select(d => d.AsSyntaxNode());

        public static object OptInFeatures(IResolverContext context)
            => context.Parent<ISchema>().Features.GetRequired<OptInFeatures>();

        public static object OptInFeatureStability(IResolverContext context)
            => context.Parent<ISchema>().Directives
                .Where(t => t.Type is OptInFeatureStabilityDirectiveType)
                .Select(d => d.AsSyntaxNode());
=======
            => context.Parent<ISchemaDefinition>().Directives
                .Where(t => Unsafe.As<DirectiveType>(t).IsPublic)
                .Select(d => d.ToSyntaxNode());
>>>>>>> 12c0698a
    }

    public static class Names
    {
        // ReSharper disable once InconsistentNaming
        public const string __Schema = "__Schema";
        public const string Description = "description";
        public const string Types = "types";
        public const string QueryType = "queryType";
        public const string MutationType = "mutationType";
        public const string SubscriptionType = "subscriptionType";
        public const string Directives = "directives";
        public const string AppliedDirectives = "appliedDirectives";
        public const string OptInFeatures = "optInFeatures";
        public const string OptInFeatureStability = "optInFeatureStability";
    }
}
#pragma warning restore IDE1006 // Naming Styles<|MERGE_RESOLUTION|>--- conflicted
+++ resolved
@@ -3,12 +3,8 @@
 using HotChocolate.Configuration;
 using HotChocolate.Features;
 using HotChocolate.Resolvers;
-<<<<<<< HEAD
-using HotChocolate.Types.Descriptors.Definitions;
+using HotChocolate.Types.Descriptors.Configurations;
 using HotChocolate.Types.Interceptors;
-=======
-using HotChocolate.Types.Descriptors.Configurations;
->>>>>>> 12c0698a
 using static HotChocolate.Properties.TypeResources;
 using static HotChocolate.Types.Descriptors.TypeReference;
 
@@ -103,23 +99,17 @@
                 .Where(t => Unsafe.As<DirectiveType>(t).IsPublic);
 
         public static object AppliedDirectives(IResolverContext context)
-<<<<<<< HEAD
-            => context.Parent<ISchema>().Directives
-                .Where(t => t.Type.IsPublic)
-                .Select(d => d.AsSyntaxNode());
-
-        public static object OptInFeatures(IResolverContext context)
-            => context.Parent<ISchema>().Features.GetRequired<OptInFeatures>();
-
-        public static object OptInFeatureStability(IResolverContext context)
-            => context.Parent<ISchema>().Directives
-                .Where(t => t.Type is OptInFeatureStabilityDirectiveType)
-                .Select(d => d.AsSyntaxNode());
-=======
             => context.Parent<ISchemaDefinition>().Directives
                 .Where(t => Unsafe.As<DirectiveType>(t).IsPublic)
                 .Select(d => d.ToSyntaxNode());
->>>>>>> 12c0698a
+
+        public static object OptInFeatures(IResolverContext context)
+            => context.Parent<ISchemaDefinition>().Features.GetRequired<OptInFeatures>();
+
+        public static object OptInFeatureStability(IResolverContext context)
+            => context.Parent<ISchemaDefinition>().Directives
+                .Where(t => t.Definition is OptInFeatureStabilityDirectiveType)
+                .Select(d => d.ToSyntaxNode());
     }
 
     public static class Names
