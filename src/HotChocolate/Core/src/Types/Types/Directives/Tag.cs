--- conflicted
+++ resolved
@@ -1,10 +1,6 @@
 #nullable enable
 
-<<<<<<< HEAD
 using System.Text.RegularExpressions;
-=======
-using System.Runtime.CompilerServices;
->>>>>>> 6ee125a3
 using HotChocolate.Properties;
 
 namespace HotChocolate.Types;
@@ -64,13 +60,9 @@
     /// </exception>
     public Tag(string name)
     {
-<<<<<<< HEAD
         ArgumentNullException.ThrowIfNull(name);
 
         if (!ValidNameRegex().IsMatch(name))
-=======
-        if (!IsValidTagName(name))
->>>>>>> 6ee125a3
         {
             throw new ArgumentException(
                 TypeResources.TagDirective_Name_NotValid,
@@ -87,73 +79,6 @@
     [GraphQLDescription("The name of the tag.")]
     public string Name { get; }
 
-<<<<<<< HEAD
     [GeneratedRegex("^[a-zA-Z0-9_-]+$")]
     private static partial Regex ValidNameRegex();
-=======
-    private static bool IsValidTagName(string? name)
-    {
-        if (string.IsNullOrEmpty(name))
-        {
-            return false;
-        }
-
-        var span = name.AsSpan();
-
-        if (IsLetterOrUnderscore(span[0]))
-        {
-            if (span.Length > 1)
-            {
-                for (var i = 1; i < span.Length; i++)
-                {
-                    if (!IsLetterOrDigitOrUnderscoreOrHyphen(span[i]))
-                    {
-                        return false;
-                    }
-                }
-            }
-
-            return true;
-        }
-
-        return false;
-    }
-
-    [MethodImpl(MethodImplOptions.AggressiveInlining)]
-    private static bool IsLetterOrDigitOrUnderscoreOrHyphen(char c)
-    {
-        if (c is > (char)96 and < (char)123 or > (char)64 and < (char)91)
-        {
-            return true;
-        }
-
-        if (c is > (char)47 and < (char)58)
-        {
-            return true;
-        }
-
-        if (c == '_' || c == '-')
-        {
-            return true;
-        }
-
-        return false;
-    }
-
-    [MethodImpl(MethodImplOptions.AggressiveInlining)]
-    private static bool IsLetterOrUnderscore(char c)
-    {
-        if (c is > (char)96 and < (char)123 or > (char)64 and < (char)91)
-        {
-            return true;
-        }
-
-        if (c == '_')
-        {
-            return true;
-        }
-
-        return false;
-    }
->>>>>>> 6ee125a3
 }