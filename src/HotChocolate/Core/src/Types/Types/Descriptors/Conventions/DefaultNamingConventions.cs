--- conflicted
+++ resolved
@@ -15,38 +15,15 @@
         private const string _inputTypePostfix = "InputType";
         private readonly IDocumentationProvider _documentation;
 
-<<<<<<< HEAD
+        public DefaultNamingConventions()
+        {
+            _documentation = new NoopDocumentationProvider();
+        }
+
         public DefaultNamingConventions(IDocumentationProvider documentation)
         {
             _documentation = documentation
                 ?? throw new ArgumentNullException(nameof(documentation));
-        }
-
-        public DefaultNamingConventions() : this(true)
-        {
-        }
-        
-        public DefaultNamingConventions(bool useXmlDocumentation) : this(useXmlDocumentation, null)
-=======
-        public DefaultNamingConventions()
->>>>>>> ee581364
-        {
-            _documentation = new NoopDocumentationProvider();
-        }
-
-<<<<<<< HEAD
-        public DefaultNamingConventions(bool useXmlDocumentation, Func<Assembly, string>? resolveXmlDocumentationFileName)
-        {
-            _documentation = useXmlDocumentation
-                ? (IDocumentationProvider)new XmlDocumentationProvider(
-                    new XmlDocumentationFileResolver(resolveXmlDocumentationFileName))
-                : new NoopDocumentationProvider();
-=======
-        public DefaultNamingConventions(IDocumentationProvider documentation)
-        {
-            _documentation = documentation
-                ?? throw new ArgumentNullException(nameof(documentation));
->>>>>>> ee581364
         }
 
         protected IDocumentationProvider DocumentationProvider =>
@@ -260,12 +237,8 @@
                 bool lastWasUnderline = false;
                 for (var i = 1; i < name.Length; i++)
                 {
-<<<<<<< HEAD
-                    if (char.IsUpper(name[i]) &&
-=======
                     if (!lastWasUnderline &&
                         char.IsUpper(name[i]) &&
->>>>>>> ee581364
                         (!char.IsUpper(name[i - 1]) ||
                             (i < lengthMinusOne && char.IsLower(name[i + 1]))))
                     {
