using System.Reflection;
using System;
using System.Collections.Generic;
using System.Diagnostics.CodeAnalysis;
using HotChocolate.Internal;

#nullable enable

namespace HotChocolate.Types.Descriptors
{
    /// <summary>
    /// The type inspector provides helpers to inspect .NET types and
    /// infer GraphQL type structures.
    /// </summary>
    public interface ITypeInspector
        : IConvention
    {
        /// <summary>
        /// Gets the resolver types from a possible object type.
        /// </summary>
        /// <param name="type">
        /// The possible object type.
        /// </param>
        /// <returns>
        /// Returns the associated resolver types.
        /// </returns>
        IEnumerable<Type> GetResolverTypes(Type type);

        /// <summary>
        /// Gets the relevant members of a object or input object.
        /// </summary>
        /// <param name="type">
        /// The type that represents the object type.
        /// </param>
        /// <returns>
        /// Returns the relevant members of a object or input object.
        /// </returns>
        IEnumerable<MemberInfo> GetMembers(Type type);

        /// <summary>
        /// Gets the field type reference from a <see cref="MemberInfo" />.
        /// </summary>
        /// <param name="member">
        /// The member from which the field type shall be extracted.
        /// </param>
        /// <param name="context">
        /// The context defines if the field has an input or output context.
        /// </param>
        /// <param name="scope">
        /// The type reference scope.
        /// </param>
        /// <param name="ignoreAttributes">
        /// Ignores the attributes applied to the member e.g. <see cref="GraphQLTypeAttribute"/>.
        /// </param>
        /// <returns>
        /// Returns a type reference describing the type of the field.
        /// </returns>
        ExtendedTypeReference GetReturnTypeRef(
            MemberInfo member,
            TypeContext context = TypeContext.None,
            string? scope = null,
            bool ignoreAttributes = false);

        /// <summary>
        /// Gets the field type from a <see cref="MemberInfo" />.
        /// </summary>
        /// <param name="member">
        /// The member from which the field type shall be extracted.
        /// </param>
        /// <param name="ignoreAttributes">
        /// Ignores the attributes applied to the member e.g. <see cref="GraphQLTypeAttribute"/>.
        /// </param>
        /// <returns>
        /// Returns a type reference describing the type of the field.
        /// </returns>
        IExtendedType GetReturnType(MemberInfo member, bool ignoreAttributes = false);

        /// <summary>
        /// Gets the field argument type reference from a <see cref="ParameterInfo" />.
        /// </summary>
        /// <param name="parameter">
        /// The parameter from which the argument type shall be extracted.
        /// </param>
        /// <param name="scope">
        /// The type reference scope.
        /// </param>
        /// <param name="ignoreAttributes">
        /// Ignores the attributes applied to the member e.g. <see cref="GraphQLTypeAttribute"/>.
        /// </param>
        /// <returns>
        /// Returns a type reference describing the type of the argument.
        /// </returns>
        ExtendedTypeReference GetArgumentTypeRef(
            ParameterInfo parameter,
            string? scope = null,
            bool ignoreAttributes = false);

        /// <summary>
        /// Gets the field argument type from a <see cref="ParameterInfo" />.
        /// </summary>
        /// <param name="parameter">
        /// The parameter from which the argument type shall be extracted.
        /// </param>
        /// <param name="ignoreAttributes">
        /// Ignores the attributes applied to the member e.g. <see cref="GraphQLTypeAttribute"/>.
        /// </param>
        /// <returns>
        /// Returns a type reference describing the type of the argument.
        /// </returns>
        IExtendedType GetArgumentType(
            ParameterInfo parameter,
            bool ignoreAttributes = false);

        /// <summary>
        /// Gets a type reference from a <see cref="Type"/>.
        /// </summary>
        /// <param name="type">
        /// The type.
        /// </param>
        /// <param name="context">
        /// The context defines if the field has an input or output context.
        /// </param>
        /// <param name="scope">
        /// The type scope.
        /// </param>
        /// <returns></returns>
        ExtendedTypeReference GetTypeRef(
            Type type,
            TypeContext context = TypeContext.None,
            string? scope = null);

        /// <summary>
        /// Gets the extended type representation for the provided <paramref name="type"/>.
        /// </summary>
        /// <param name="type">
        /// The type.
        /// </param>
        /// <returns>
        /// Returns the extended type representation for the provided <paramref name="type"/>.
        /// </returns>
        IExtendedType GetType(Type type);

        /// <summary>
        /// Gets the extended type representation for the provided <paramref name="type"/>.
        /// </summary>
        /// <param name="type">
        /// The type.
        /// </param>
        /// <param name="nullable">
        /// Defines an array that specifies how to apply nullability information
        /// to the type components.
        /// </param>
        /// <returns>
        /// Returns the extended type representation for the provided <paramref name="type"/>.
        /// </returns>
        IExtendedType GetType(Type type, params bool?[] nullable);

        /// <summary>
        /// Extracts the values of an enum type.
        /// </summary>
        /// <param name="enumType">
        /// The enum type.
        /// </param>
        /// <returns>
        /// Returns the extracted values of an enum type.
        /// </returns>
        IEnumerable<object> GetEnumValues(Type enumType);

        /// <summary>
        /// Gets the associated enum value member.
        /// </summary>
        /// <param name="value">
        /// The enum value.
        /// </param>
        /// <returns>
        /// Returns the associated enum value member.
        /// </returns>
        MemberInfo? GetEnumValueMember(object value);

        /// <summary>
        /// Extracts the named type from a type structure.
        /// </summary>
        /// <param name="type">The original type structure.</param>
        /// <returns>
        /// Returns the named type form a type structure.
        /// </returns>
        Type ExtractNamedType(Type type);

        /// <summary>
        /// Checks if the provided type is a schema type.
        /// </summary>
        /// <param name="type">
        /// The system type that shall be evaluated.
        /// </param>
        /// <returns>
        /// <c>true</c> if the provided type is a schema type.
        /// </returns>
        bool IsSchemaType(Type type);

        /// <summary>
        /// Applies the attribute configurations to the descriptor.
        /// </summary>
        /// <param name="context">
        /// The descriptor context.
        /// </param>
        /// <param name="descriptor">
        /// The descriptor to which the configuration shall be applied to.
        /// </param>
        /// <param name="attributeProvider">
        /// The attribute provider.
        /// </param>
        void ApplyAttributes(
            IDescriptorContext context,
            IDescriptor descriptor,
            ICustomAttributeProvider attributeProvider);

        /// <summary>
        /// Tries to extract a default value from a parameter.
        /// </summary>
        /// <param name="parameter">
        /// The parameter from which the default value shall be extracted.
        /// </param>
        /// <param name="defaultValue">
        /// The default value.
        /// </param>
        /// <returns>
        /// <c>true</c> if a default value was available.
        /// </returns>
        bool TryGetDefaultValue(
            ParameterInfo parameter,
            out object? defaultValue);

        /// <summary>
        /// Tries to extract a default value from a property.
        /// </summary>
        /// <param name="property">
        /// The property from which the default value shall be extracted.
        /// </param>
        /// <param name="defaultValue">
        /// The default value.
        /// </param>
        /// <returns>
        /// <c>true</c> if a default value was available.
        /// </returns>
        bool TryGetDefaultValue(
            PropertyInfo property,
            out object? defaultValue);

        /// <summary>
        /// Rewrites a types nullability.
        /// </summary>
        /// <param name="type">
        /// The original type.
        /// </param>
        /// <param name="nullable">
        /// The new nullability pattern.
        /// </param>
        /// <returns>
        /// Returns a new type that conforms to the new nullability pattern.
        /// </returns>
        IExtendedType ChangeNullability(
            IExtendedType type,
            params bool?[] nullable);

        /// <summary>
        /// Create a <see cref="ITypeInfo"/> from the given <paramref name="type"/>.
        /// </summary>
        /// <param name="type">
<<<<<<< HEAD
        ///     The system type from which the <see cref="ITypeInfo"/> shall be created.
=======
        /// The system type from which the <see cref="ITypeInfo"/> shall be created.
>>>>>>> 431d6e98
        /// </param>
        /// <returns>
        /// The type info.
        /// </returns>
        ITypeInfo CreateTypeInfo(Type type);

        /// <summary>
        /// Create a <see cref="ITypeInfo"/> from the given <paramref name="type"/>.
        /// </summary>
        /// <param name="type">
        /// The system type from which the <see cref="ITypeInfo"/> shall be created.
        /// </param>
        /// <returns>
        /// The type info.
        /// </returns>
        ITypeInfo CreateTypeInfo(IExtendedType type);

        /// <summary>
        /// Create a <see cref="ITypeFactory"/> from the given <paramref name="type"/>.
        /// </summary>
        /// <param name="type">
        /// The system type from which the <see cref="ITypeFactory"/> shall be created.
        /// </param>
        /// <returns>
        /// The type factory.
        /// </returns>
        ITypeFactory CreateTypeFactory(IExtendedType type);

        /// <summary>
        /// Tries to create a <see cref="ITypeInfo"/> from the given <paramref name="type"/>.
        /// </summary>
        /// <param name="type">
        /// The system type from which the <see cref="ITypeInfo"/> shall be created.
        /// </param>
        /// <param name="typeInfo">
        /// The type info.
        /// </param>
        /// <returns>
        /// <c>true</c> if a type info could be created.
        /// </returns>
        bool TryCreateTypeInfo(
            Type type,
            [NotNullWhen(true)] out ITypeInfo? typeInfo);

        /// <summary>
        /// Tries to create a <see cref="ITypeInfo"/> from the given <paramref name="type"/>.
        /// </summary>
        /// <param name="type">
        /// The extended type from which the <see cref="ITypeInfo"/> shall be created.
        /// </param>
        /// <param name="typeInfo">
        /// The type info.
        /// </param>
        /// <returns>
        /// <c>true</c> if a type info could be created.
        /// </returns>
        bool TryCreateTypeInfo(
            IExtendedType type,
            [NotNullWhen(true)] out ITypeInfo? typeInfo);
    }
}<|MERGE_RESOLUTION|>--- conflicted
+++ resolved
@@ -1,7 +1,7 @@
-using System.Reflection;
 using System;
 using System.Collections.Generic;
 using System.Diagnostics.CodeAnalysis;
+using System.Reflection;
 using HotChocolate.Internal;
 
 #nullable enable
@@ -266,11 +266,7 @@
         /// Create a <see cref="ITypeInfo"/> from the given <paramref name="type"/>.
         /// </summary>
         /// <param name="type">
-<<<<<<< HEAD
-        ///     The system type from which the <see cref="ITypeInfo"/> shall be created.
-=======
         /// The system type from which the <see cref="ITypeInfo"/> shall be created.
->>>>>>> 431d6e98
         /// </param>
         /// <returns>
         /// The type info.
