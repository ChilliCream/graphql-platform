using System;
using System.Collections.Generic;

#nullable enable

namespace HotChocolate.Types.Descriptors
{
    internal sealed class ConventionContext : IConventionContext
    {
        public ConventionContext(
            string? scope,
            IServiceProvider services,
            IDescriptorContext descriptorContext)
        {
            Scope = scope;
            Services = services;
            DescriptorContext = descriptorContext;
        }

        /// <inheritdoc />
        public string? Scope { get; }

        /// <inheritdoc />
        public IServiceProvider Services { get; }

        /// <inheritdoc />
        public IDictionary<string, object?> ContextData => DescriptorContext.ContextData;

        /// <inheritdoc />
        public IDescriptorContext DescriptorContext { get; }
<<<<<<< HEAD
=======

        public static ConventionContext Create(
            string? scope,
            IServiceProvider services,
            IDescriptorContext descriptorContext) =>
            new ConventionContext(
                scope,
                services,
                descriptorContext);
>>>>>>> a9e91a9b
    }
}<|MERGE_RESOLUTION|>--- conflicted
+++ resolved
@@ -28,8 +28,6 @@
 
         /// <inheritdoc />
         public IDescriptorContext DescriptorContext { get; }
-<<<<<<< HEAD
-=======
 
         public static ConventionContext Create(
             string? scope,
@@ -39,6 +37,5 @@
                 scope,
                 services,
                 descriptorContext);
->>>>>>> a9e91a9b
     }
 }