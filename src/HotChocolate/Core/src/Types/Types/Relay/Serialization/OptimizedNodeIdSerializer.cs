#nullable enable
using System.Buffers;
using System.Buffers.Text;
using System.Collections.Frozen;
using System.Diagnostics.CodeAnalysis;
using System.Runtime.CompilerServices;
using System.Runtime.InteropServices;
using System.Text;
using HotChocolate.Language;

namespace HotChocolate.Types.Relay;

internal sealed class OptimizedNodeIdSerializer : INodeIdSerializer
{
    private const byte _delimiter = (byte)':';
    private const byte _legacyDelimiter = (byte)'\n';
    private const int _stackallocThreshold = 256;
    private static readonly Encoding _utf8 = Encoding.UTF8;

    private readonly FrozenDictionary<string, Serializer> _stringSerializerMap;
    private readonly SpanSerializerMap _spanSerializerMap;
    private readonly INodeIdValueSerializer[] _serializers;
    private readonly int _maxIdLength;
    private readonly bool _outputNewIdFormat;
    private readonly bool _urlSafeBase64;

    internal OptimizedNodeIdSerializer(
        IEnumerable<BoundNodeIdValueSerializer> boundSerializers,
        INodeIdValueSerializer[] allSerializers,
        int maxIdLength = 1024,
        bool outputNewIdFormat = true,
        bool urlSafeBase64 = true)
    {
        _stringSerializerMap =
<<<<<<< HEAD
            boundSerializers.ToFrozenDictionary(t => t.TypeName, t => new Serializer(t.TypeName, t.Serializer, outputNewIdFormat));
=======
            boundSerializers.ToFrozenDictionary(
                t => t.TypeName,
                t => new Serializer(t.TypeName, t.Serializer, outputNewIdFormat, _urlSafeBase64));
#else
        _stringSerializerMap =
            boundSerializers.ToDictionary(
                t => t.TypeName,
                t => new Serializer(t.TypeName, t.Serializer, outputNewIdFormat, _urlSafeBase64));
#endif
>>>>>>> 7ceaefe4
        _serializers = allSerializers;
        _spanSerializerMap = new SpanSerializerMap();
        foreach (var serializer in _stringSerializerMap.Values)
        {
            _spanSerializerMap.Add(serializer.FormattedTypeName, serializer);
        }

        _maxIdLength = maxIdLength;
        _outputNewIdFormat = outputNewIdFormat;
        _urlSafeBase64 = urlSafeBase64;
    }

    public string Format(string typeName, object internalId)
    {
        if (string.IsNullOrEmpty(typeName))
        {
            throw new ArgumentException(
                "Value cannot be null or empty.",
                nameof(typeName));
        }

        if (internalId is null)
        {
            throw new ArgumentNullException(nameof(internalId));
        }

        if (!_stringSerializerMap.TryGetValue(typeName, out var serializer))
        {
            throw new NodeIdMissingSerializerException(typeName);
        }

        return serializer.Format(internalId);
    }

    public unsafe NodeId Parse(string formattedId, INodeIdRuntimeTypeLookup runtimeTypeLookup)
    {
        if (formattedId is null)
        {
            throw new ArgumentNullException(nameof(formattedId));
        }

        if (formattedId.Length > _maxIdLength)
        {
            throw new NodeIdInvalidFormatException(formattedId);
        }

        var expectedSize = _utf8.GetByteCount(formattedId);

        byte[]? rentedBuffer = null;
        var span = expectedSize <= _stackallocThreshold
            ? stackalloc byte[_stackallocThreshold]
            : rentedBuffer = ArrayPool<byte>.Shared.Rent(expectedSize);

        Utf8GraphQLParser.ConvertToBytes(formattedId, ref span);

        if (_urlSafeBase64)
        {
            for(var i = 0; i < span.Length; i++)
            {
                if (span[i] == (byte)'-')
                {
                    span[i] = (byte)'+';
                }
                else if (span[i] == (byte)'_')
                {
                    span[i] = (byte)'/';
                }
            }
        }

        Base64.DecodeFromUtf8InPlace(span, out var written);
        span = span.Slice(0, written);

        var delimiterIndex = FindDelimiterIndex(span);
        if (delimiterIndex == -1)
        {
            Clear(rentedBuffer);
            throw new NodeIdInvalidFormatException(formattedId);
        }

        var delimiterOffset = 1;
        if (span[delimiterIndex] == _legacyDelimiter)
        {
            delimiterOffset = 2;
        }

        var typeName = span.Slice(0, delimiterIndex);
        if (!_spanSerializerMap.TryGetValue(typeName, out var serializer))
        {
            var typeNameString = ToString(typeName);
            Clear(rentedBuffer);
            throw new NodeIdMissingSerializerException(typeNameString);
        }

        var value = serializer.Parse(span.Slice(delimiterIndex + delimiterOffset));
        Clear(rentedBuffer);
        return value;
    }

    public unsafe NodeId Parse(string formattedId, Type runtimeType)
    {
        if (formattedId is null)
        {
            throw new ArgumentNullException(nameof(formattedId));
        }

        if (runtimeType is null)
        {
            throw new ArgumentNullException(nameof(runtimeType));
        }

        if (formattedId.Length > _maxIdLength)
        {
            throw new NodeIdInvalidFormatException(formattedId);
        }

        var expectedSize = _utf8.GetByteCount(formattedId);

        byte[]? rentedBuffer = null;
        var span = expectedSize <= _stackallocThreshold
            ? stackalloc byte[_stackallocThreshold]
            : rentedBuffer = ArrayPool<byte>.Shared.Rent(expectedSize);

        Utf8GraphQLParser.ConvertToBytes(formattedId, ref span);

        if (_urlSafeBase64)
        {
            for(var i = 0; i < span.Length; i++)
            {
                if (span[i] == (byte)'-')
                {
                    span[i] = (byte)'+';
                }
                else if (span[i] == (byte)'_')
                {
                    span[i] = (byte)'/';
                }
            }
        }

        Base64.DecodeFromUtf8InPlace(span, out var written);
        span = span.Slice(0, written);

        var delimiterIndex = FindDelimiterIndex(span);
        if (delimiterIndex == -1)
        {
            Clear(rentedBuffer);
            throw new NodeIdInvalidFormatException(formattedId);
        }

        var delimiterOffset = 1;
        if (span[delimiterIndex] == _legacyDelimiter)
        {
            delimiterOffset = 2;
        }

        var typeName = span.Slice(0, delimiterIndex);
        INodeIdValueSerializer? valueSerializer = null;
        if (!_spanSerializerMap.TryGetValue(typeName, out var serializer))
        {
            valueSerializer = TryResolveSerializer(runtimeType);

            if (valueSerializer is null)
            {
                throw SerializerMissing(typeName, rentedBuffer);
            }

            lock (_spanSerializerMap)
            {
                if (!_spanSerializerMap.TryGetValue(typeName, out serializer))
                {
                    serializer = new Serializer(
                        ToString(typeName),
                        valueSerializer,
                        _outputNewIdFormat,
                        _urlSafeBase64);
                    _spanSerializerMap.Add(serializer.FormattedTypeName, serializer);
                }
            }
        }

        if (serializer.ValueSerializer.IsSupported(runtimeType))
        {
            valueSerializer = serializer.ValueSerializer;
        }
        else if (valueSerializer is null)
        {
            valueSerializer = TryResolveSerializer(runtimeType);
        }

        if (valueSerializer is null)
        {
            throw SerializerMissing(typeName, rentedBuffer);
        }

        var value = ParseValue(valueSerializer, serializer.TypeName, span.Slice(delimiterIndex + delimiterOffset));
        Clear(rentedBuffer);
        return value;
    }

    private INodeIdValueSerializer? TryResolveSerializer(Type type)
    {
        ref var serializer = ref MemoryMarshal.GetReference(_serializers.AsSpan());
        ref var end = ref Unsafe.Add(ref serializer, _serializers.Length);

        while (Unsafe.IsAddressLessThan(ref serializer, ref end))
        {
            if (serializer.IsSupported(type))
            {
                return serializer;
            }

            serializer = ref Unsafe.Add(ref serializer, 1)!;
        }

        return null;
    }

    private static NodeId ParseValue(
        INodeIdValueSerializer valueSerializer,
        string typeName,
        ReadOnlySpan<byte> formattedValue)
    {
        if (valueSerializer.TryParse(formattedValue, out var internalId))
        {
            return new NodeId(typeName, internalId);
        }

        throw new NodeIdInvalidFormatException(ToString(formattedValue));
    }

    private static readonly byte[] _delimiters = [_delimiter, _legacyDelimiter];
    private static readonly SearchValues<byte>
        _delimiterSearchValues = SearchValues.Create(_delimiters);

    [MethodImpl(MethodImplOptions.AggressiveInlining)]
    private static int FindDelimiterIndex(ReadOnlySpan<byte> span)
    {
        return span.IndexOfAny(_delimiterSearchValues);
    }

    [MethodImpl(MethodImplOptions.AggressiveInlining)]
    private static unsafe string ToString(ReadOnlySpan<byte> span)
    {
        fixed (byte* buffer = span)
        {
            return _utf8.GetString(buffer, span.Length);
        }
    }

    private static NodeIdMissingSerializerException SerializerMissing(
        ReadOnlySpan<byte> typeName,
        byte[]? rentedBuffer = null)
    {
        var typeNameString = ToString(typeName);
        Clear(rentedBuffer);
        return new NodeIdMissingSerializerException(typeNameString);
    }

    private static void Clear(byte[]? rentedBuffer = null)
    {
        if (rentedBuffer is not null)
        {
            ArrayPool<byte>.Shared.Return(rentedBuffer);
        }
    }

    private sealed class Serializer(
        string typeName,
        INodeIdValueSerializer valueSerializer,
        bool outputNewIdFormat,
        bool urlSafeBase64)
    {
        private readonly byte[] _formattedTypeName = _utf8.GetBytes(typeName);

        public string TypeName => typeName;

        public byte[] FormattedTypeName => _formattedTypeName;

        public INodeIdValueSerializer ValueSerializer => valueSerializer;

        public unsafe string Format(object value)
        {
            var minLength = _formattedTypeName.Length + 128;
            byte[]? rentedBuffer = null;
            var span = minLength <= _stackallocThreshold
                ? stackalloc byte[_stackallocThreshold]
                : rentedBuffer = ArrayPool<byte>.Shared.Rent(minLength);
            var capacity = span.Length;

            var valueSpan = WriteIdHeader(span, _formattedTypeName, value, outputNewIdFormat);

            var result = valueSerializer.Format(valueSpan, value, out var written);

            while (result == NodeIdFormatterResult.BufferTooSmall)
            {
                capacity *= 2;
                var newBuffer = ArrayPool<byte>.Shared.Rent(capacity);
                span = newBuffer;
                capacity = newBuffer.Length;

                if (rentedBuffer is not null)
                {
                    ArrayPool<byte>.Shared.Return(rentedBuffer);
                }

                rentedBuffer = newBuffer;

                valueSpan = WriteIdHeader(span, _formattedTypeName, value, outputNewIdFormat);

                result = valueSerializer.Format(valueSpan, value, out written);
            }

            if (result == NodeIdFormatterResult.Success)
            {
                var delimiterLength = outputNewIdFormat ? 1 : 2;
                var dataLength = _formattedTypeName.Length + delimiterLength + written;

                while (Base64.EncodeToUtf8InPlace(span, dataLength, out written) == OperationStatus.DestinationTooSmall)
                {
                    capacity *= 2;
                    var newBuffer = ArrayPool<byte>.Shared.Rent(capacity);
                    span.Slice(0, dataLength).CopyTo(newBuffer);
                    span = newBuffer;
                    capacity = newBuffer.Length;

                    if (rentedBuffer is not null)
                    {
                        ArrayPool<byte>.Shared.Return(rentedBuffer);
                    }

                    rentedBuffer = newBuffer;
                }

                span = span.Slice(0, written);

                if (urlSafeBase64)
                {
                    for (var i = 0; i < span.Length; i++)
                    {
                        if (span[i] == '+')
                        {
                            span[i] = (byte)'-';
                        }
                        else if (span[i] == '/')
                        {
                            span[i] = (byte)'_';
                        }
                    }
                }

                var formattedId = OptimizedNodeIdSerializer.ToString(span);

                Clear(rentedBuffer);
                return formattedId;
            }

            Clear(rentedBuffer);

            throw new NodeIdInvalidFormatException(value);
        }

        public NodeId Parse(ReadOnlySpan<byte> formattedValue)
            => ParseValue(valueSerializer, typeName, formattedValue);

        private static Span<byte> WriteIdHeader(
            Span<byte> span,
            ReadOnlySpan<byte> typeName,
            object value,
            bool outputNewIdFormat)
        {
            typeName.CopyTo(span);

            var valueSpan = span.Slice(typeName.Length);

            if (outputNewIdFormat)
            {
                valueSpan[0] = _delimiter;
                return valueSpan.Slice(1);
            }

            valueSpan[0] = _legacyDelimiter;
            valueSpan[1] = LegacyNodeIdSerializer.GetLegacyValueCode(value);
            return valueSpan.Slice(2);
        }
    }

    // we keep the initial bucket size small to reduce memory overhead since we usually will build the map
    // once and then only read from it. Even in the case where we add serializers at runtime, the overhead
    // of resizing the buckets is not that big as the map will become constant after a while since all types
    // are known.
    private sealed class SpanSerializerMap(int size = 100, int initialBucketSize = 1)
    {
        private readonly Entry[]?[] _buckets = new Entry[size][];

        public void Add(byte[] formattedTypeName, Serializer serializer)
        {
            var hashCode = GetSpanHashCode(formattedTypeName);
            var bucketIndex = Math.Abs(hashCode % _buckets.Length);
            var bucket = _buckets[bucketIndex];

            if (bucket == null)
            {
                bucket = new Entry[initialBucketSize];
                _buckets[bucketIndex] = bucket;
            }

            var foundSpot = false;
            var bucketSize = bucket.Length;
            var insertAt = 0;
            for (; insertAt < bucketSize; insertAt++)
            {
                var entry = bucket[insertAt];
                if (entry.Key == null!)
                {
                    foundSpot = true;
                    break;
                }

                if (entry.HashCode == hashCode && entry.Key.AsSpan().SequenceEqual(formattedTypeName))
                {
                    throw new ArgumentException("An item with the same key has already been added.");
                }
            }

            if (!foundSpot)
            {
                // we will only resize the bucket if we have not found a spot, and we will only add one additional
                // spot to the bucket. This is to reduce memory overhead, even as there is a memory overhead
                // when we have to resize the bucket.
                var requiredCapacity = bucket.Length + 1;
                var newBucket = new Entry[requiredCapacity];
                _buckets[bucketIndex] = newBucket;
                Array.Copy(bucket, newBucket, bucket.Length);
                insertAt = bucket.Length;
                bucket = newBucket;
            }

            bucket[insertAt] = new Entry { HashCode = hashCode, Key = formattedTypeName, Value = serializer, };
        }

        public bool TryGetValue(
            ReadOnlySpan<byte> formattedTypeName,
            [NotNullWhen(true)] out Serializer? serializer)
        {
            var hashCode = GetSpanHashCode(formattedTypeName);
            var bucketIndex = Math.Abs(hashCode % _buckets.Length);
            var bucket = _buckets[bucketIndex];

            if (bucket == null)
            {
                serializer = null;
                return false;
            }

            ref var entry = ref MemoryMarshal.GetReference(bucket.AsSpan());
            ref var end = ref Unsafe.Add(ref entry, bucket.Length);

            while (Unsafe.IsAddressLessThan(ref entry, ref end))
            {
                if (entry.Key == null!)
                {
                    // we have reached end of entries in this bucket
                    break;
                }

                if (entry.HashCode == hashCode && formattedTypeName.SequenceEqual(entry.Key))
                {
                    serializer = entry.Value;
                    return true;
                }

                entry = ref Unsafe.Add(ref entry, 1);
            }

            serializer = default;
            return false;
        }

        private static int GetSpanHashCode(ReadOnlySpan<byte> span)
        {
            unchecked
            {
                var hash = 17;
                foreach (var b in span)
                {
                    hash = hash * 31 + b;
                }

                return hash;
            }
        }

        private struct Entry
        {
            public int HashCode;
            public byte[] Key;
            public Serializer Value;
        }
    }
}<|MERGE_RESOLUTION|>--- conflicted
+++ resolved
@@ -32,19 +32,9 @@
         bool urlSafeBase64 = true)
     {
         _stringSerializerMap =
-<<<<<<< HEAD
-            boundSerializers.ToFrozenDictionary(t => t.TypeName, t => new Serializer(t.TypeName, t.Serializer, outputNewIdFormat));
-=======
             boundSerializers.ToFrozenDictionary(
                 t => t.TypeName,
                 t => new Serializer(t.TypeName, t.Serializer, outputNewIdFormat, _urlSafeBase64));
-#else
-        _stringSerializerMap =
-            boundSerializers.ToDictionary(
-                t => t.TypeName,
-                t => new Serializer(t.TypeName, t.Serializer, outputNewIdFormat, _urlSafeBase64));
-#endif
->>>>>>> 7ceaefe4
         _serializers = allSerializers;
         _spanSerializerMap = new SpanSerializerMap();
         foreach (var serializer in _stringSerializerMap.Values)
