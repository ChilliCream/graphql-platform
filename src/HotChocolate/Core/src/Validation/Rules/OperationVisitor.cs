--- conflicted
+++ resolved
@@ -128,19 +128,14 @@
 
         feature.ResponseNames.Add((node.Alias ?? node.Name).Value);
 
-<<<<<<< HEAD
-        if (context.OperationType is OperationType.Subscription &&
+        if (feature.OperationType is OperationType.Subscription &&
             node.Directives.HasSkipOrIncludeDirective())
         {
             context.ReportError(SkipAndIncludeNotAllowedOnSubscriptionRootField(node));
         }
 
-        if (context.OperationType is OperationType.Mutation or OperationType.Subscription &&
-            node.Directives.HasStreamOrDeferDirective())
-=======
         if (feature.OperationType is OperationType.Mutation or OperationType.Subscription
             && node.Directives.HasStreamOrDeferDirective())
->>>>>>> 6ee125a3
         {
             context.ReportError(DeferAndStreamNotAllowedOnMutationOrSubscriptionRoot(node));
         }
@@ -197,6 +192,27 @@
 
 file static class DirectiveExtensions
 {
+    internal static bool HasSkipOrIncludeDirective(this IReadOnlyList<DirectiveNode> directives)
+    {
+        if (directives.Count == 0)
+        {
+            return false;
+        }
+
+        for (var i = 0; i < directives.Count; i++)
+        {
+            var directive = directives[i];
+
+            if (directive.Name.Value.Equals(DirectiveNames.Skip.Name, StringComparison.Ordinal) ||
+                directive.Name.Value.Equals(DirectiveNames.Include.Name, StringComparison.Ordinal))
+            {
+                return true;
+            }
+        }
+
+        return false;
+    }
+
     internal static bool HasStreamOrDeferDirective(this IReadOnlyList<DirectiveNode> directives)
     {
         if (directives.Count == 0)
