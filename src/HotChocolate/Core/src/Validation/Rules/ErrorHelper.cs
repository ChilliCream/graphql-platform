using HotChocolate.Language;
using HotChocolate.Language.Visitors;
using HotChocolate.Types;

namespace HotChocolate.Validation.Rules
{
    internal static class ErrorHelper
    {
        public static IError VariableNotUsed(
            this IDocumentValidatorContext context,
            OperationDefinitionNode node)
        {
            return ErrorBuilder.New()
                .SetMessage(
                    "The following variables were not used: " +
                    $"{string.Join(", ", context.Unused)}.")
                .AddLocation(node)
                .SetPath(context.CreateErrorPath())
                .SpecifiedBy("sec-All-Variables-Used")
                .Build();
        }

        public static IError VariableNotDeclared(
            this IDocumentValidatorContext context,
            OperationDefinitionNode node)
        {
            return ErrorBuilder.New()
                .SetMessage(
                    "The following variables were not declared: " +
                    $"{string.Join(", ", context.Used)}.")
                .AddLocation(node)
                .SetPath(context.CreateErrorPath())
                .SpecifiedBy("sec-All-Variable-Uses-Defined")
                .Build();
        }

        public static IError VariableIsNotCompatible(
            this IDocumentValidatorContext context,
            VariableNode variable,
            VariableDefinitionNode variableDefinition)
        {
            string variableName = variableDefinition.Variable.Name.Value;

            return ErrorBuilder.New()
                .SetMessage(
                    $"The variable `{variableName}` is not compatible " +
                    "with the type of the current location.")
                .AddLocation(variable)
                .SetPath(context.CreateErrorPath())
                .SetExtension("variable", variableName)
                .SetExtension("variableType", variableDefinition.Type.ToString())
                .SetExtension("locationType", context.Types.Peek().Visualize())
                .SpecifiedBy("sec-All-Variable-Usages-are-Allowed")
                .Build();
        }

        public static IError DirectiveNotValidInLocation(
            this IDocumentValidatorContext context,
            DirectiveNode node)
        {
            return ErrorBuilder.New()
                .SetMessage("The specified directive is not valid the current location.")
                .AddLocation(node)
                .SetPath(context.CreateErrorPath())
                .SpecifiedBy("sec-Directives-Are-In-Valid-Locations")
                .Build();
        }

        public static IError DirectiveNotSupported(
            this IDocumentValidatorContext context,
            DirectiveNode node)
        {
            return ErrorBuilder.New()
                .SetMessage(
                    $"The specified directive `{node.Name.Value}` " +
                    "is not supported by the current schema.")
                .AddLocation(node)
                .SetPath(context.CreateErrorPath())
                .SpecifiedBy("sec-Directives-Are-Defined")
                .Build();
        }

        public static IError TypeSystemDefinitionNotAllowed(
            this IDocumentValidatorContext context,
            IDefinitionNode node)
        {
            return ErrorBuilder.New()
                .SetMessage(
                    "A document containing TypeSystemDefinition " +
                    "is invalid for execution.")
                .AddLocation(node)
                .SpecifiedBy("sec-Executable-Definitions")
                .Build();
        }

        public static IError UnionFieldError(
            this IDocumentValidatorContext context,
            SelectionSetNode node,
            UnionType type)
        {
            return ErrorBuilder.New()
                .SetMessage(
                    "A union type cannot declare a field directly. " +
                    "Use inline fragments or fragments instead")
                .AddLocation(node)
                .SetPath(context.CreateErrorPath())
                .SetExtension("type", type.Name)
                .SpecifiedBy("sec-Field-Selections-on-Objects-Interfaces-and-Unions-Types")
                .Build();
        }

        public static IError FieldDoesNotExist(
            this IDocumentValidatorContext context,
            FieldNode node,
            IComplexOutputType outputType)
        {
            return ErrorBuilder.New()
                .SetMessage(
                    "The field `{0}` does not exist on the type `{1}`.",
                    node.Name.Value, outputType.Name)
                .AddLocation(node)
                .SetPath(context.CreateErrorPath())
                .SetExtension("type", outputType.Name)
                .SetExtension("field", node.Name.Value)
                .SetExtension("responseName", (node.Alias ?? node.Name).Value)
                .SpecifiedBy("sec-Field-Selections-on-Objects-Interfaces-and-Unions-Types")
                .Build();
        }

        public static IError LeafFieldsCannotHaveSelections(
            this IDocumentValidatorContext context,
            FieldNode node,
            IComplexOutputType declaringType,
            IType fieldType)
        {
            return ErrorBuilder.New()
                .SetMessage(
                    "`{0}` returns {1} value. Selections on scalars " +
                    "or enums are never allowed, because they are the leaf " +
                    "nodes of any GraphQL query.",
                    node.Name.Value, fieldType.IsScalarType() ? "a scalar" : "en enum")
                .AddLocation(node)
                .SetPath(context.CreateErrorPath())
                .SetExtension("declaringType", declaringType.Name)
                .SetExtension("field", node.Name.Value)
                .SetExtension("type", fieldType.Print())
                .SetExtension("responseName", (node.Alias ?? node.Name).Value)
                .SpecifiedBy("sec-Leaf-Field-Selections")
                .Build();
        }

        public static IError ArgumentValueIsNotCompatible(
            this IDocumentValidatorContext context,
            ArgumentNode node,
            IInputType locationType,
            IValueNode valueNode)
        {
            return ErrorBuilder.New()
                .SetMessage(
                    "The specified argument value " +
                    "does not match the argument type.")
                .AddLocation(valueNode)
                .SetPath(context.CreateErrorPath())
                .SetExtension("argument", node.Name.Value)
                .SetExtension("argumentValue", valueNode)
                .SetExtension("locationType", locationType.Visualize())
                .SpecifiedBy("sec-Values-of-Correct-Type")
                .Build();
        }

        public static IError FieldValueIsNotCompatible(
            this IDocumentValidatorContext context,
            IInputField field,
            IInputType locationType,
            IValueNode valueNode)
        {
            return ErrorBuilder.New()
                .SetMessage(
                    "The specified value type of field " +
                    $"`{field.Name.Value}` " +
                    "does not match the field type.")
                .AddLocation(valueNode)
                .SetExtension("fieldName", field.Name.Value)
                .SetExtension("fieldType", field.Type)
                .SetExtension("locationType", locationType.Visualize())
                .SetPath(context.CreateErrorPath())
                .SpecifiedBy("sec-Values-of-Correct-Type")
                .Build();
        }

        public static IError VariableDefaultValueIsNotCompatible(
            this IDocumentValidatorContext context,
            VariableDefinitionNode node,
            IInputType locationType,
            IValueNode valueNode)
        {
            return ErrorBuilder.New()
                .SetMessage(
                    "The specified value type of variable " +
                    $"`{node.Variable.Name.Value}` " +
                    "does not match the variable type.")
                .AddLocation(valueNode)
                .SetPath(context.CreateErrorPath())
                .SetExtension("variable", node.Variable.Name.Value)
                .SetExtension("variableType", node.Type.ToString())
                .SetExtension("locationType", locationType.Visualize())
                .SpecifiedBy("sec-Values-of-Correct-Type")
                .Build();
        }

        public static IError NoSelectionOnCompositeField(
            this IDocumentValidatorContext context,
            FieldNode node,
            IComplexOutputType declaringType,
            IType fieldType)
        {
            return ErrorBuilder.New()
                .SetMessage(
                    "`{0}` is an object, interface or union type " +
                    "field. Leaf selections on objects, interfaces, and " +
                    "unions without subfields are disallowed.",
                    node.Name.Value)
                .AddLocation(node)
                .SetPath(context.CreateErrorPath())
                .SetExtension("declaringType", declaringType.Name)
                .SetExtension("field", node.Name.Value)
                .SetExtension("type", fieldType.Print())
                .SetExtension("responseName", (node.Alias ?? node.Name).Value)
                .SpecifiedBy("sec-Field-Selections-on-Objects-Interfaces-and-Unions-Types")
                .Build();
        }

<<<<<<< HEAD
        public static IError FieldIsRequiredButNull(
            this IDocumentValidatorContext context,
            ISyntaxNode node,
            string fieldName)
        {
            return ErrorBuilder.New()
                .SetMessage("`{0}` is a required field and cannot be null.", fieldName)
                .AddLocation(node)
                .SetPath(context.CreateErrorPath())
                .SetExtension("field", fieldName)
                .SpecifiedBy("sec-Input-Object-Required-Fields")
=======
        public static IError FieldsAreNotMergable(
            this IDocumentValidatorContext context,
            FieldInfo fieldA,
            FieldInfo fieldB)
        {
            return ErrorBuilder.New()
                .SetMessage("Encountered fields for the same object that cannot be merged.")
                .AddLocation(fieldA.Field)
                .AddLocation(fieldB.Field)
                .SetExtension("declaringTypeA", fieldA.DeclaringType.NamedType().Name)
                .SetExtension("declaringTypeB", fieldB.DeclaringType.NamedType().Name)
                .SetExtension("fieldA", fieldA.Field.Name.Value)
                .SetExtension("fieldB", fieldB.Field.Name.Value)
                .SetExtension("typeA", fieldA.Type.Print())
                .SetExtension("typeB", fieldB.Type.Print())
                .SetExtension("responseNameA", fieldA.ResponseName)
                .SetExtension("responseNameB", fieldB.ResponseName)
                .SpecifiedBy("sec-Field-Selection-Merging")
>>>>>>> 299ae865
                .Build();
        }

        public static IError FragmentNameNotUnique(
            this IDocumentValidatorContext context,
            FragmentDefinitionNode fragmentDefinition)
        {
            return ErrorBuilder.New()
                .SetMessage(
                    "There are multiple fragments with the name " +
                    $"`{fragmentDefinition.Name.Value}`.")
                .AddLocation(fragmentDefinition)
                .SetExtension("fragment", fragmentDefinition.Name.Value)
                .SpecifiedBy("sec-Fragment-Name-Uniqueness")
                .Build();
        }

        public static IError FragmentNotUsed(
            this IDocumentValidatorContext context,
            FragmentDefinitionNode fragmentDefinition)
        {
            return ErrorBuilder.New()
                .SetMessage(
                    $"The specified fragment `{fragmentDefinition.Name.Value}` " +
                    "is not used within the current document.")
                .AddLocation(fragmentDefinition)
                .SetPath(context.CreateErrorPath())
                .SetExtension("fragment", fragmentDefinition.Name.Value)
                .SpecifiedBy("sec-Fragments-Must-Be-Used")
                .Build();
        }

        public static IError FragmentCycleDetected(
            this IDocumentValidatorContext context,
            FragmentSpreadNode fragmentSpread)
        {
            return ErrorBuilder.New()
                .SetMessage(
                    "The graph of fragment spreads must not form any " +
                    "cycles including spreading itself. Otherwise an " +
                    "operation could infinitely spread or infinitely " +
                    "execute on cycles in the underlying data.")
                .AddLocation(fragmentSpread)
                .SetPath(context.CreateErrorPath())
                .SetExtension("fragment", fragmentSpread.Name.Value)
                .SpecifiedBy("sec-Fragment-spreads-must-not-form-cycles")
                .Build();
        }

        public static IError FragmentDoesNotExist(
            this IDocumentValidatorContext context,
            FragmentSpreadNode fragmentSpread)
        {
            return ErrorBuilder.New()
                .SetMessage(
                    "The specified fragment `{0}` does not exist.",
                    fragmentSpread.Name.Value)
                .AddLocation(fragmentSpread)
                .SetPath(context.CreateErrorPath())
                .SetExtension("fragment", fragmentSpread.Name.Value)
                .SpecifiedBy("sec-Fragment-spread-target-defined")
                .Build();
        }

        public static IError FragmentNotPossible(
            this IDocumentValidatorContext context,
            ISyntaxNode node,
            INamedType typeCondition,
            INamedType parentType)
        {
            return ErrorBuilder.New()
                .SetMessage("The parent type does not match the type condition on the fragment.")
                .AddLocation(node)
                .SetPath(context.CreateErrorPath())
                .SetExtension("typeCondition", typeCondition.Visualize())
                .SetExtension("selectionSetType", parentType.Visualize())
                .SetFragmentName(node)
                .SpecifiedBy("sec-Fragment-spread-is-possible")
                .Build();
        }

        public static IError FragmentTypeConditionUnknown(
            this IDocumentValidatorContext context,
            ISyntaxNode node,
            NamedTypeNode typeCondition)
        {
            return ErrorBuilder.New()
                .SetMessage("Unknown type `{0}`.", typeCondition.Name.Value)
                .AddLocation(node)
                .SetPath(context.CreateErrorPath())
                .SetExtension("typeCondition", typeCondition.Name.Value)
                .SetFragmentName(node)
                .SpecifiedBy("sec-Fragment-Spread-Type-Existence")
                .Build();
        }

        public static IError FragmentOnlyCompositType(
            this IDocumentValidatorContext context,
            ISyntaxNode node,
            INamedType type)
        {
            return ErrorBuilder.New()
                .SetMessage(
                    "Fragments can only be declared on unions, interfaces, " +
                    "and objects.")
                .AddLocation(node)
                .SetPath(context.CreateErrorPath())
                .SetExtension("typeCondition", type.Visualize())
                .SetFragmentName(node)
                .SpecifiedBy("sec-Fragments-On-Composite-Types")
                .Build();
        }

        public static IError InputFieldAmbiguous(
            this IDocumentValidatorContext context,
            ObjectFieldNode field)
        {
            return ErrorBuilder.New()
                .SetMessage("Field `{0}` is ambiguous.", field.Name.Value)
                .AddLocation(field)
                .SetPath(context.CreateErrorPath())
                .SetExtension("field", field.Name.Value)
                .SpecifiedBy("sec-Input-Object-Field-Uniqueness")
                .Build();
        }

        public static IError InputFieldDoesNotExist(
            this IDocumentValidatorContext context,
            ObjectFieldNode field)
        {
            return ErrorBuilder.New()
                .SetMessage(
                    "The specified input object field " +
                    $"`{field.Name.Value}` does not exist.")
                .AddLocation(field)
                .SetPath(context.CreateErrorPath())
                .SetExtension("field", field.Name.Value)
                .SpecifiedBy("sec-Input-Object-Field-Names")
                .Build();
        }

        public static IError InputFieldRequired(
            this IDocumentValidatorContext context,
            ISyntaxNode node,
            string fieldName)
        {
            return ErrorBuilder.New()
                .SetMessage("`{0}` is a required field and cannot be null.", fieldName)
                .AddLocation(node)
                .SetPath(context.CreateErrorPath())
                .SetExtension("field", fieldName)
                .SpecifiedBy("sec-Input-Object-Required-Fields")
                .Build();
        }

        public static IError OperationNameNotUnique(
            this IDocumentValidatorContext context,
            OperationDefinitionNode operation,
            string operationName)
        {
            return ErrorBuilder.New()
                .SetMessage(
                    "The operation name `{0}` is not unique.",
                    operationName)
                .AddLocation(operation)
                .SetExtension("operation", operationName)
                .SpecifiedBy("sec-Operation-Name-Uniqueness")
                .Build();
        }

        public static IError OperationAnonymousMoreThanOne(
            this IDocumentValidatorContext context,
            OperationDefinitionNode operation,
            int operations)
        {
            return ErrorBuilder.New()
                .SetMessage(
                    "GraphQL allows a short‐hand form for defining query " +
                    "operations when only that one operation exists in the " +
                    "document.")
                .AddLocation(operation)
                .SetExtension("operations", operations)
                .SpecifiedBy("sec-Lone-Anonymous-Operation")
                .Build();
        }

        public static IError VariableNotInputType(
            this IDocumentValidatorContext context,
            VariableDefinitionNode node,
            string variableName)
        {
            return ErrorBuilder.New()
                .SetMessage("The type of variable `{0}` is not an input type.", variableName)
                .AddLocation(node)
                .SetPath(context.CreateErrorPath())
                .SetExtension("variable", variableName)
                .SetExtension("variableType", node.Type.ToString())
                .SpecifiedBy("sec-Variables-Are-Input-Types")
                .Build();
        }

        public static IError VariableNameNotUnique(
            this IDocumentValidatorContext context,
            VariableDefinitionNode node,
            string variableName)
        {
            return ErrorBuilder.New()
                .SetMessage(
                    "A document containing operations that " +
                    "define more than one variable with the same " +
                    "name is invalid for execution.")
                .AddLocation(node)
                .SetPath(context.CreateErrorPath())
                .SetExtension("variable", variableName)
                .SetExtension("variableType", node.Type.ToString())
                .SpecifiedBy("sec-Variable-Uniqueness")
                .Build();
        }

        public static IError ArgumentNotUnique(
            this IDocumentValidatorContext context,
            ArgumentNode node,
            IOutputField? field = null,
            DirectiveType? directive = null)
        {
            IErrorBuilder builder = ErrorBuilder.New()
                .SetMessage(
                    "More than one argument with the same name in an argument " +
                    "set is ambiguous and invalid.")
                .AddLocation(node)
                .SetPath(context.CreateErrorPath());

            if (field is { })
            {
                builder
                    .SetExtension("type", field.DeclaringType.Name)
                    .SetExtension("field", field.Name);
            }

            if (directive is { })
            {
                builder.SetExtension("directive", directive.Name);
            }

            return builder
                .SetExtension("argument", node.Name.Value)
                .SpecifiedBy("sec-Argument-Uniqueness")
                .Build();
        }

        public static IError ArgumentRequired(
            this IDocumentValidatorContext context,
            ISyntaxNode node,
            string argumentName,
            IOutputField? field = null,
            DirectiveType? directive = null)
        {
            IErrorBuilder builder = ErrorBuilder.New()
                .SetMessage("The argument `{0}` is required.", argumentName)
                .AddLocation(node)
                .SetPath(context.CreateErrorPath());

            if (field is { })
            {
                builder
                    .SetExtension("type", field.DeclaringType.Name)
                    .SetExtension("field", field.Name);
            }

            if (directive is { })
            {
                builder.SetExtension("directive", directive.Name);
            }

            return builder
                .SetExtension("argument", argumentName)
                .SpecifiedBy("sec-Required-Arguments")
                .Build();
        }

        public static IError ArgumentDoesNotExist(
            this IDocumentValidatorContext context,
            ArgumentNode node,
            IOutputField? field = null,
            DirectiveType? directive = null)
        {
            IErrorBuilder builder = ErrorBuilder.New()
                .SetMessage("The argument `{0}` does not exist.", node.Name.Value)
                .AddLocation(node)
                .SetPath(context.CreateErrorPath());

            if (field is { })
            {
                builder
                    .SetExtension("type", field.DeclaringType.Name)
                    .SetExtension("field", field.Name);
            }

            if (directive is { })
            {
                builder.SetExtension("directive", directive.Name);
            }

            return builder
                .SetExtension("argument", node.Name.Value)
                .SpecifiedBy("sec-Required-Arguments")
                .Build();
        }

        public static IError SubscriptionSingleRootField(
            this IDocumentValidatorContext context,
            OperationDefinitionNode operation)
        {
            return ErrorBuilder.New()
                .SetMessage("Subscription operations must have exactly one root field.")
                .AddLocation(operation)
                .SpecifiedBy("sec-Single-root-field")
                .Build();
        }
    }
}<|MERGE_RESOLUTION|>--- conflicted
+++ resolved
@@ -230,7 +230,6 @@
                 .Build();
         }
 
-<<<<<<< HEAD
         public static IError FieldIsRequiredButNull(
             this IDocumentValidatorContext context,
             ISyntaxNode node,
@@ -242,7 +241,9 @@
                 .SetPath(context.CreateErrorPath())
                 .SetExtension("field", fieldName)
                 .SpecifiedBy("sec-Input-Object-Required-Fields")
-=======
+                 .Build();
+        }
+
         public static IError FieldsAreNotMergable(
             this IDocumentValidatorContext context,
             FieldInfo fieldA,
@@ -261,7 +262,6 @@
                 .SetExtension("responseNameA", fieldA.ResponseName)
                 .SetExtension("responseNameB", fieldB.ResponseName)
                 .SpecifiedBy("sec-Field-Selection-Merging")
->>>>>>> 299ae865
                 .Build();
         }
 
