using System;
using HotChocolate.Language;
using HotChocolate.Language.Visitors;
using HotChocolate.Types;
using HotChocolate.Types.Descriptors;
using HotChocolate.Types.Introspection;

namespace HotChocolate.Validation
{
    public class TypeDocumentValidatorVisitor
       : DocumentValidatorVisitor
    {
        internal static __TypeNameField TypeNameField { get; } =
            new __TypeNameField(DescriptorContext.Create());

        protected TypeDocumentValidatorVisitor(SyntaxVisitorOptions options = default)
            : base(options)
        {
        }

        protected override ISyntaxVisitorAction Enter(
            OperationDefinitionNode node,
            IDocumentValidatorContext context)
        {
<<<<<<< HEAD
            INamedOutputType? namedOutputType;
            IOutputField? outputField;
            IInputField? inputField;
            DirectiveType? directiveType;
            IType? type;

            switch (node.Kind)
            {
                case NodeKind.OperationDefinition:
                    var operation = (OperationDefinitionNode)node;
                    context.Types.Push(GetOperationType(context.Schema, operation.Operation));
                    context.IsInError.Push(false);
                    break;

                case NodeKind.VariableDefinition:
                    var variable = (VariableDefinitionNode)node;
                    context.Variables[variable.Variable.Name.Value] = variable;
                    if (context.Schema.TryGetType(
                            variable.Type.NamedType().Name.Value, out INamedType variableType))
                    {
                        context.Types.Push(variableType);
                    }
                    else
                    {
                        context.IsInError.Push(true);
                    }
                    break;

                case NodeKind.ListValue:
                    if (context.Types.TryPeek(out type) &&
                        type is ListType listType)
                    {
                        context.Types.Push(listType.ElementType());
                    }
                    else
                    {
                        context.IsInError.Push(true);
                    }
                    break;

                case NodeKind.Field:
                    var field = ((FieldNode)node);
                    if (context.Types.TryPeek(out type) &&
                        type.NamedType() is IComplexOutputType ot &&
                        ot.Fields.TryGetField(field.Name.Value, out IOutputField of))
                    {
                        context.OutputFields.Push(of);
                        context.IsInError.Push(false);
                    }
                    else
                    {
                        context.Types.Push(context.Types.Peek());
                        context.IsInError.Push(true);
                    }
                    break;

                case NodeKind.InlineFragment:
                    var inlineFragment = ((InlineFragmentNode)node);
                    if (inlineFragment.TypeCondition is null)
                    {
                        context.Types.Push(context.Types.Peek());
                        context.IsInError.Push(false);
                    }
                    else if (context.Schema.TryGetType(
                        inlineFragment.TypeCondition.Name.Value,
                        out namedOutputType))
                    {
                        context.Types.Push(namedOutputType);
                        context.IsInError.Push(false);
                    }
                    else
                    {
                        context.Types.Push(context.Types.Peek());
                        context.IsInError.Push(true);
                    }
                    break;

                case NodeKind.FragmentDefinition:
                    var fragmentDefinition = ((FragmentDefinitionNode)node);
                    if (context.Schema.TryGetType(
                        fragmentDefinition.TypeCondition.Name.Value,
                        out namedOutputType))
                    {
                        context.Types.Push(namedOutputType);
                        context.IsInError.Push(false);
                    }
                    else
                    {
                        context.Types.Push(context.Types.Peek());
                        context.IsInError.Push(true);
                    }
                    break;

                case NodeKind.Argument:
                    string argName = ((ArgumentNode)node).Name.Value;

                    if (context.Directives.TryPeek(out directiveType) &&
                        directiveType.Arguments.TryGetField(argName, out inputField))
                    {
                        context.InputFields.Push(inputField);
                        context.IsInError.Push(false);
                    }
                    else if (context.OutputFields.TryPeek(out outputField) &&
                        outputField.Arguments.TryGetField(argName, out inputField))
                    {
                        context.InputFields.Push(inputField);
                        context.IsInError.Push(false);
                    }
                    else
                    {
                        context.Types.Push(context.Types.Peek());
                        context.IsInError.Push(true);
                    }
                    break;

                case NodeKind.ObjectField:
                    string fieldName = ((ObjectFieldNode)node).Name.Value;

                    if (context.Types.Count > 0 &&
                        context.Types.Peek().NamedType() is InputObjectType inputType &&
                        inputType.Fields.TryGetField(fieldName, out inputField))
                    {
                        context.InputFields.Push(inputField);
                        context.IsInError.Push(false);
                    }
                    else
                    {
                        context.Types.Push(context.Types.Peek());
                        context.IsInError.Push(true);
                    }
                    break;

                case NodeKind.Directive:
                    string directiveName = ((DirectiveNode)node).Name.Value;

                    if (context.Schema.TryGetDirectiveType(directiveName, out DirectiveType d))
                    {
                        context.Directives.Push(d);
                        context.IsInError.Push(false);
                    }
                    else
                    {
                        context.Types.Push(context.Types.Peek());
                        context.IsInError.Push(true);
                    }
                    break;
            }

            return base.OnBeforeEnter(node, parent, context);
=======
            context.Types.Push(GetOperationType(context.Schema, node.Operation));
            context.Variables.Clear();
            return Continue;
>>>>>>> f88ad427
        }

        protected override ISyntaxVisitorAction Enter(
            VariableDefinitionNode node,
            IDocumentValidatorContext context)
        {
            context.Variables[node.Variable.Name.Value] = node;
            return Continue;
        }

        protected override ISyntaxVisitorAction Enter(
            InlineFragmentNode node,
            IDocumentValidatorContext context)
        {
            if (node.TypeCondition is null)
            {
                return Continue;
            }
            else if (context.Schema.TryGetType(
                node.TypeCondition.Name.Value,
                out INamedOutputType type))
            {
                context.Types.Push(type);
                return Continue;
            }
            else
            {
                context.UnexpectedErrorsDetected = true;
                return Skip;
            }
        }

        protected override ISyntaxVisitorAction Enter(
            FragmentDefinitionNode node,
            IDocumentValidatorContext context)
        {
            if (context.Schema.TryGetType(
                node.TypeCondition.Name.Value,
                out INamedOutputType namedOutputType))
            {
                context.Types.Push(namedOutputType);
                return Continue;
            }
            else
            {
                context.UnexpectedErrorsDetected = true;
                return Skip;
            }
        }

        protected override ISyntaxVisitorAction Leave(
           OperationDefinitionNode node,
           IDocumentValidatorContext context)
        {
            context.Types.Pop();
            context.Variables.Clear();
            return Continue;
        }

        protected override ISyntaxVisitorAction Leave(
            InlineFragmentNode node,
            IDocumentValidatorContext context)
        {
            if (node.TypeCondition is { })
            {
<<<<<<< HEAD
                case NodeKind.OperationDefinition:
                    context.Types.Pop();
                    context.Variables.Clear();
                    context.IsInError.Pop();
                    break;

                case NodeKind.InlineFragment:
                case NodeKind.FragmentDefinition:
                case NodeKind.ListValue:
                case NodeKind.VariableDefinition:
                    context.Types.Pop();
                    context.IsInError.Pop();
                    break;

                case NodeKind.Field:
                    if (context.OutputFields.TryPeek(out outputField) &&
                        outputField.Name.Equals(((FieldNode)node).Name.Value))
                    {
                        context.OutputFields.Pop();
                    }
                    context.IsInError.Pop();
                    break;

                case NodeKind.ObjectField:
                    if (context.InputFields.TryPeek(out inputField) &&
                        inputField.Name.Equals(((ObjectFieldNode)node).Name.Value))
                    {
                        context.InputFields.Pop();
                    }
                    context.IsInError.Pop();
                    break;

                case NodeKind.Argument:
                    if (context.InputFields.TryPeek(out inputField) &&
                        inputField.Name.Equals(((ArgumentNode)node).Name.Value))
                    {
                        context.InputFields.Pop();
                    }
                    context.IsInError.Pop();
                    break;

                case NodeKind.Directive:
                    context.Directives.Pop();
                    context.IsInError.Pop();
                    break;
=======
                context.Types.Pop();
>>>>>>> f88ad427
            }
            return Continue;
        }

        protected override ISyntaxVisitorAction Leave(
            FragmentDefinitionNode node,
            IDocumentValidatorContext context)
        {
            context.Types.Pop();
            return Continue;
        }

        private static ObjectType GetOperationType(
            ISchema schema,
            OperationType operation)
        {
            switch (operation)
            {
                case Language.OperationType.Query:
                    return schema.QueryType;
                case Language.OperationType.Mutation:
                    return schema.MutationType;
                case Language.OperationType.Subscription:
                    return schema.SubscriptionType;
                default:
                    throw new NotSupportedException();
            }
        }
    }
}<|MERGE_RESOLUTION|>--- conflicted
+++ resolved
@@ -22,161 +22,9 @@
             OperationDefinitionNode node,
             IDocumentValidatorContext context)
         {
-<<<<<<< HEAD
-            INamedOutputType? namedOutputType;
-            IOutputField? outputField;
-            IInputField? inputField;
-            DirectiveType? directiveType;
-            IType? type;
-
-            switch (node.Kind)
-            {
-                case NodeKind.OperationDefinition:
-                    var operation = (OperationDefinitionNode)node;
-                    context.Types.Push(GetOperationType(context.Schema, operation.Operation));
-                    context.IsInError.Push(false);
-                    break;
-
-                case NodeKind.VariableDefinition:
-                    var variable = (VariableDefinitionNode)node;
-                    context.Variables[variable.Variable.Name.Value] = variable;
-                    if (context.Schema.TryGetType(
-                            variable.Type.NamedType().Name.Value, out INamedType variableType))
-                    {
-                        context.Types.Push(variableType);
-                    }
-                    else
-                    {
-                        context.IsInError.Push(true);
-                    }
-                    break;
-
-                case NodeKind.ListValue:
-                    if (context.Types.TryPeek(out type) &&
-                        type is ListType listType)
-                    {
-                        context.Types.Push(listType.ElementType());
-                    }
-                    else
-                    {
-                        context.IsInError.Push(true);
-                    }
-                    break;
-
-                case NodeKind.Field:
-                    var field = ((FieldNode)node);
-                    if (context.Types.TryPeek(out type) &&
-                        type.NamedType() is IComplexOutputType ot &&
-                        ot.Fields.TryGetField(field.Name.Value, out IOutputField of))
-                    {
-                        context.OutputFields.Push(of);
-                        context.IsInError.Push(false);
-                    }
-                    else
-                    {
-                        context.Types.Push(context.Types.Peek());
-                        context.IsInError.Push(true);
-                    }
-                    break;
-
-                case NodeKind.InlineFragment:
-                    var inlineFragment = ((InlineFragmentNode)node);
-                    if (inlineFragment.TypeCondition is null)
-                    {
-                        context.Types.Push(context.Types.Peek());
-                        context.IsInError.Push(false);
-                    }
-                    else if (context.Schema.TryGetType(
-                        inlineFragment.TypeCondition.Name.Value,
-                        out namedOutputType))
-                    {
-                        context.Types.Push(namedOutputType);
-                        context.IsInError.Push(false);
-                    }
-                    else
-                    {
-                        context.Types.Push(context.Types.Peek());
-                        context.IsInError.Push(true);
-                    }
-                    break;
-
-                case NodeKind.FragmentDefinition:
-                    var fragmentDefinition = ((FragmentDefinitionNode)node);
-                    if (context.Schema.TryGetType(
-                        fragmentDefinition.TypeCondition.Name.Value,
-                        out namedOutputType))
-                    {
-                        context.Types.Push(namedOutputType);
-                        context.IsInError.Push(false);
-                    }
-                    else
-                    {
-                        context.Types.Push(context.Types.Peek());
-                        context.IsInError.Push(true);
-                    }
-                    break;
-
-                case NodeKind.Argument:
-                    string argName = ((ArgumentNode)node).Name.Value;
-
-                    if (context.Directives.TryPeek(out directiveType) &&
-                        directiveType.Arguments.TryGetField(argName, out inputField))
-                    {
-                        context.InputFields.Push(inputField);
-                        context.IsInError.Push(false);
-                    }
-                    else if (context.OutputFields.TryPeek(out outputField) &&
-                        outputField.Arguments.TryGetField(argName, out inputField))
-                    {
-                        context.InputFields.Push(inputField);
-                        context.IsInError.Push(false);
-                    }
-                    else
-                    {
-                        context.Types.Push(context.Types.Peek());
-                        context.IsInError.Push(true);
-                    }
-                    break;
-
-                case NodeKind.ObjectField:
-                    string fieldName = ((ObjectFieldNode)node).Name.Value;
-
-                    if (context.Types.Count > 0 &&
-                        context.Types.Peek().NamedType() is InputObjectType inputType &&
-                        inputType.Fields.TryGetField(fieldName, out inputField))
-                    {
-                        context.InputFields.Push(inputField);
-                        context.IsInError.Push(false);
-                    }
-                    else
-                    {
-                        context.Types.Push(context.Types.Peek());
-                        context.IsInError.Push(true);
-                    }
-                    break;
-
-                case NodeKind.Directive:
-                    string directiveName = ((DirectiveNode)node).Name.Value;
-
-                    if (context.Schema.TryGetDirectiveType(directiveName, out DirectiveType d))
-                    {
-                        context.Directives.Push(d);
-                        context.IsInError.Push(false);
-                    }
-                    else
-                    {
-                        context.Types.Push(context.Types.Peek());
-                        context.IsInError.Push(true);
-                    }
-                    break;
-            }
-
-            return base.OnBeforeEnter(node, parent, context);
-=======
             context.Types.Push(GetOperationType(context.Schema, node.Operation));
             context.Variables.Clear();
             return Continue;
->>>>>>> f88ad427
         }
 
         protected override ISyntaxVisitorAction Enter(
@@ -242,55 +90,7 @@
         {
             if (node.TypeCondition is { })
             {
-<<<<<<< HEAD
-                case NodeKind.OperationDefinition:
-                    context.Types.Pop();
-                    context.Variables.Clear();
-                    context.IsInError.Pop();
-                    break;
-
-                case NodeKind.InlineFragment:
-                case NodeKind.FragmentDefinition:
-                case NodeKind.ListValue:
-                case NodeKind.VariableDefinition:
-                    context.Types.Pop();
-                    context.IsInError.Pop();
-                    break;
-
-                case NodeKind.Field:
-                    if (context.OutputFields.TryPeek(out outputField) &&
-                        outputField.Name.Equals(((FieldNode)node).Name.Value))
-                    {
-                        context.OutputFields.Pop();
-                    }
-                    context.IsInError.Pop();
-                    break;
-
-                case NodeKind.ObjectField:
-                    if (context.InputFields.TryPeek(out inputField) &&
-                        inputField.Name.Equals(((ObjectFieldNode)node).Name.Value))
-                    {
-                        context.InputFields.Pop();
-                    }
-                    context.IsInError.Pop();
-                    break;
-
-                case NodeKind.Argument:
-                    if (context.InputFields.TryPeek(out inputField) &&
-                        inputField.Name.Equals(((ArgumentNode)node).Name.Value))
-                    {
-                        context.InputFields.Pop();
-                    }
-                    context.IsInError.Pop();
-                    break;
-
-                case NodeKind.Directive:
-                    context.Directives.Pop();
-                    context.IsInError.Pop();
-                    break;
-=======
                 context.Types.Pop();
->>>>>>> f88ad427
             }
             return Continue;
         }
