using HotChocolate.Validation;
using Microsoft.Extensions.DependencyInjection.Extensions;

namespace Microsoft.Extensions.DependencyInjection
{
    public static class HotChocolateValidationServiceCollectionExtensions
    {
        public static IServiceCollection AddValidation(
            this IServiceCollection services)
        {
            services.TryAddSingleton(sp => new DocumentValidatorContextPool(8));
            services.TryAddSingleton<IDocumentValidator, DocumentValidator>();

            services
<<<<<<< HEAD
                .AddOperationsAreValidRule()
                .AddDirectivesAreValidRule()
                .AddExecutableDefinitionsRule()
                .AddFieldMustBeDefinedRule()
                .AddFragmentsAreValidRule()
                .AddVariablesAreValidRule()
                .AddArgumentsAreValidRule()
                .AddValuesOfCorrectTypeRule();
=======
                .AddOperationRules()
                .AddDirectiveRules()
                .AddExecutableDefinitionRule()
                .AddFieldRules()
                .AddFragmentRules()
                .AddVariableRules()
                .AddArgumentsAreValidRule();
>>>>>>> f88ad427

            return services;
        }
    }
}<|MERGE_RESOLUTION|>--- conflicted
+++ resolved
@@ -12,24 +12,14 @@
             services.TryAddSingleton<IDocumentValidator, DocumentValidator>();
 
             services
-<<<<<<< HEAD
-                .AddOperationsAreValidRule()
-                .AddDirectivesAreValidRule()
-                .AddExecutableDefinitionsRule()
-                .AddFieldMustBeDefinedRule()
-                .AddFragmentsAreValidRule()
-                .AddVariablesAreValidRule()
-                .AddArgumentsAreValidRule()
-                .AddValuesOfCorrectTypeRule();
-=======
                 .AddOperationRules()
                 .AddDirectiveRules()
                 .AddExecutableDefinitionRule()
                 .AddFieldRules()
                 .AddFragmentRules()
                 .AddVariableRules()
-                .AddArgumentsAreValidRule();
->>>>>>> f88ad427
+                .AddArgumentsAreValidRule()
+                .AddValuesOfCorrectTypeRule();
 
             return services;
         }
