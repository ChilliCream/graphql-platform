--- conflicted
+++ resolved
@@ -27,17 +27,15 @@
             return services.AddValidationRule<AllVariableUsagesAreAllowedVisitor>();
         }
 
-<<<<<<< HEAD
         public static IServiceCollection AddExecutableDefinitionsRule(
             this IServiceCollection services)
         {
             return services.AddSingleton<IDocumentValidatorRule, ExecutableDefinitionsRule>();
-=======
+}
         public static IServiceCollection AddDirectivesRule(
             this IServiceCollection services)
         {
             return services.AddValidationRule<DirectivesVisitor>();
->>>>>>> 9def79bf
         }
 
         public static IServiceCollection AddValidationRule<T>(
