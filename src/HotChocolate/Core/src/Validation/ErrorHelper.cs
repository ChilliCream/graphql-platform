using System;
using HotChocolate.Language;
using HotChocolate.Types;
using HotChocolate.Validation.Properties;
using static HotChocolate.WellKnownContextData;

namespace HotChocolate.Validation;

internal static class ErrorHelper
{
    public static IError VariableNotUsed(
        this IDocumentValidatorContext context,
        OperationDefinitionNode node)
    {
        return ErrorBuilder.New()
            .SetMessage(
                "The following variables were not used: " +
                $"{string.Join(", ", context.Unused)}.")
            .SetLocations([node])
            .SetPath(context.CreateErrorPath())
            .SpecifiedBy("sec-All-Variables-Used")
            .Build();
    }

    public static IError VariableNotDeclared(
        this IDocumentValidatorContext context,
        OperationDefinitionNode node)
    {
        return ErrorBuilder.New()
            .SetMessage(
                "The following variables were not declared: " +
                $"{string.Join(", ", context.Used)}.")
            .SetLocations([node])
            .SetPath(context.CreateErrorPath())
            .SpecifiedBy("sec-All-Variable-Uses-Defined")
            .Build();
    }

    public static IError VariableIsNotCompatible(
        this IDocumentValidatorContext context,
        VariableNode variable,
        VariableDefinitionNode variableDefinition)
    {
        var variableName = variableDefinition.Variable.Name.Value;

        return ErrorBuilder.New()
            .SetMessage(
                Resources.ErrorHelper_VariableIsNotCompatible,
                variableName)
            .SetLocations([variable])
            .SetPath(context.CreateErrorPath())
            .SetExtension("variable", variableName)
            .SetExtension("variableType", variableDefinition.Type.ToString())
            .SetExtension("locationType", context.Types.Peek().Print())
            .SpecifiedBy("sec-All-Variable-Usages-are-Allowed")
            .Build();
    }

    public static IError DirectiveNotValidInLocation(
        this IDocumentValidatorContext context,
        DirectiveNode node)
    {
        return ErrorBuilder.New()
            .SetMessage(Resources.ErrorHelper_DirectiveNotValidInLocation)
            .SetLocations([node])
            .SetPath(context.CreateErrorPath())
            .SpecifiedBy("sec-Directives-Are-In-Valid-Locations")
            .Build();
    }

    public static IError DirectiveNotSupported(
        this IDocumentValidatorContext context,
        DirectiveNode node)
    {
        return ErrorBuilder.New()
            .SetMessage(
                Resources.ErrorHelper_DirectiveNotSupported,
                node.Name.Value)
            .SetLocations([node])
            .SetPath(context.CreateErrorPath())
            .SpecifiedBy("sec-Directives-Are-Defined")
            .Build();
    }

    public static IError DirectiveMustBeUniqueInLocation(
        this IDocumentValidatorContext context,
        DirectiveNode node) =>
        ErrorBuilder.New()
            .SetMessage(Resources.ErrorHelper_DirectiveMustBeUniqueInLocation)
            .SetLocations([node])
            .SetPath(context.CreateErrorPath())
            .SpecifiedBy("sec-Directives-Are-Unique-Per-Location")
            .Build();

    public static IError TypeSystemDefinitionNotAllowed(
        this IDocumentValidatorContext context,
        IDefinitionNode node)
    {
        return ErrorBuilder.New()
            .SetMessage(Resources.ErrorHelper_TypeSystemDefinitionNotAllowed)
            .SetLocations([node])
            .SpecifiedBy("sec-Executable-Definitions")
            .Build();
    }

    public static IError UnionFieldError(
        this IDocumentValidatorContext context,
        SelectionSetNode node,
        UnionType type)
    {
        return ErrorBuilder.New()
            .SetMessage(Resources.ErrorHelper_UnionFieldError)
            .SetLocations([node])
            .SetPath(context.CreateErrorPath())
            .SetExtension("type", type.Name)
            .SpecifiedBy("sec-Field-Selections-on-Objects-Interfaces-and-Unions-Types")
            .Build();
    }

    public static IError FieldDoesNotExist(
        this IDocumentValidatorContext context,
        FieldNode node,
        IComplexOutputType outputType)
    {
        return ErrorBuilder.New()
            .SetMessage(
                Resources.ErrorHelper_FieldDoesNotExist,
                node.Name.Value, outputType.Name)
            .SetLocations([node])
            .SetPath(context.CreateErrorPath())
            .SetExtension("type", outputType.Name)
            .SetExtension("field", node.Name.Value)
            .SetExtension("responseName", (node.Alias ?? node.Name).Value)
            .SpecifiedBy("sec-Field-Selections-on-Objects-Interfaces-and-Unions-Types")
            .Build();
    }

    public static IError LeafFieldsCannotHaveSelections(
        this IDocumentValidatorContext context,
        FieldNode node,
        IComplexOutputType declaringType,
        IType fieldType)
    {
        return ErrorBuilder.New()
            .SetMessage(
                Resources.ErrorHelper_LeafFieldsCannotHaveSelections,
                node.Name.Value, fieldType.IsScalarType() ? "a scalar" : "an enum")
            .SetLocations([node])
            .SetPath(context.CreateErrorPath())
            .SetExtension("declaringType", declaringType.Name)
            .SetExtension("field", node.Name.Value)
            .SetExtension("type", fieldType.Print())
            .SetExtension("responseName", (node.Alias ?? node.Name).Value)
            .SpecifiedBy("sec-Leaf-Field-Selections")
            .Build();
    }

    public static IError ArgumentValueIsNotCompatible(
        this IDocumentValidatorContext context,
        ArgumentNode node,
        IInputType locationType,
        IValueNode valueNode)
    {
        return ErrorBuilder.New()
            .SetMessage(Resources.ErrorHelper_ArgumentValueIsNotCompatible)
            .SetLocations([valueNode])
            .SetPath(context.CreateErrorPath())
            .SetExtension("argument", node.Name.Value)
            .SetExtension("argumentValue", valueNode.ToString())
            .SetExtension("locationType", locationType.Print())
            .SpecifiedBy("sec-Values-of-Correct-Type")
            .Build();
    }

    public static IError FieldValueIsNotCompatible(
        this IDocumentValidatorContext context,
        IInputField field,
        IInputType locationType,
        IValueNode valueNode)
    {
        return ErrorBuilder.New()
            .SetMessage(Resources.ErrorHelper_FieldValueIsNotCompatible, field.Name)
            .SetLocations([valueNode])
            .SetExtension("fieldName", field.Name)
            .SetExtension("fieldType", field.Type.Print())
            .SetExtension("locationType", locationType.Print())
            .SetPath(context.CreateErrorPath())
            .SpecifiedBy("sec-Values-of-Correct-Type")
            .Build();
    }

    public static IError VariableDefaultValueIsNotCompatible(
        this IDocumentValidatorContext context,
        VariableDefinitionNode node,
        IInputType locationType,
        IValueNode valueNode)
    {
        return ErrorBuilder.New()
            .SetMessage(
                Resources.ErrorHelper_VariableDefaultValueIsNotCompatible,
                node.Variable.Name.Value)
            .SetLocations([valueNode])
            .SetPath(context.CreateErrorPath())
            .SetExtension("variable", node.Variable.Name.Value)
            .SetExtension("variableType", node.Type.ToString())
            .SetExtension("locationType", locationType.Print())
            .SpecifiedBy("sec-Values-of-Correct-Type")
            .Build();
    }

    public static IError NoSelectionOnCompositeField(
        this IDocumentValidatorContext context,
        FieldNode node,
        IComplexOutputType declaringType,
        IType fieldType)
    {
        return ErrorBuilder.New()
            .SetMessage(
                Resources.ErrorHelper_NoSelectionOnCompositeField,
                node.Name.Value)
            .SetLocations([node])
            .SetPath(context.CreateErrorPath())
            .SetExtension("declaringType", declaringType.Name)
            .SetExtension("field", node.Name.Value)
            .SetExtension("type", fieldType.Print())
            .SetExtension("responseName", (node.Alias ?? node.Name).Value)
            .SpecifiedBy("sec-Field-Selections-on-Objects-Interfaces-and-Unions-Types")
            .Build();
    }

    public static IError NoSelectionOnRootType(
        this IDocumentValidatorContext context,
        OperationDefinitionNode node,
        IType fieldType)
    {
        return ErrorBuilder.New()
            .SetMessage(
                Resources.ErrorHelper_NoSelectionOnRootType,
                node.Name?.Value ?? "Unnamed")
            .SetLocations([node])
            .SetPath(context.CreateErrorPath())
            .SetExtension("operation", node.Name?.Value ?? "Unnamed")
            .SetExtension("type", fieldType.Print())
            .SpecifiedBy("sec-Field-Selections-on-Objects-Interfaces-and-Unions-Types")
            .Build();
    }

    public static IError FieldIsRequiredButNull(
        this IDocumentValidatorContext context,
        ISyntaxNode node,
        string fieldName)
    {
        return ErrorBuilder.New()
            .SetMessage(Resources.ErrorHelper_FieldIsRequiredButNull, fieldName)
            .SetLocations([node])
            .SetPath(context.CreateErrorPath())
            .SetExtension("field", fieldName)
            .SpecifiedBy("sec-Input-Object-Required-Fields")
             .Build();
    }

    public static IError FieldsAreNotMergeable(
        this IDocumentValidatorContext context,
        FieldInfo fieldA,
        FieldInfo fieldB)
    {
        return ErrorBuilder.New()
            .SetMessage(Resources.ErrorHelper_FieldsAreNotMergeable)
            .SetLocations([fieldA.SyntaxNode, fieldB.SyntaxNode])
            .SetExtension("declaringTypeA", fieldA.DeclaringType.NamedType().Name)
            .SetExtension("declaringTypeB", fieldB.DeclaringType.NamedType().Name)
            .SetExtension("fieldA", fieldA.SyntaxNode.Name.Value)
            .SetExtension("fieldB", fieldB.SyntaxNode.Name.Value)
            .SetExtension("typeA", fieldA.Type.Print())
            .SetExtension("typeB", fieldB.Type.Print())
            .SetExtension("responseNameA", fieldA.ResponseName)
            .SetExtension("responseNameB", fieldB.ResponseName)
            .SpecifiedBy("sec-Field-Selection-Merging")
            .Build();
    }

    public static IError FragmentNameNotUnique(
        this IDocumentValidatorContext context,
        FragmentDefinitionNode fragmentDefinition)
    {
        return ErrorBuilder.New()
            .SetMessage(
                Resources.ErrorHelper_FragmentNameNotUnique,
                fragmentDefinition.Name.Value)
            .SetLocations([fragmentDefinition])
            .SetExtension("fragment", fragmentDefinition.Name.Value)
            .SpecifiedBy("sec-Fragment-Name-Uniqueness")
            .Build();
    }

    public static IError FragmentNotUsed(
        this IDocumentValidatorContext context,
        FragmentDefinitionNode fragmentDefinition)
    {
        return ErrorBuilder.New()
            .SetMessage(
                Resources.ErrorHelper_FragmentNotUsed,
                fragmentDefinition.Name.Value)
            .SetLocations([fragmentDefinition])
            .SetPath(context.CreateErrorPath())
            .SetExtension("fragment", fragmentDefinition.Name.Value)
            .SpecifiedBy("sec-Fragments-Must-Be-Used")
            .Build();
    }

    public static IError FragmentCycleDetected(
        this IDocumentValidatorContext context,
        FragmentSpreadNode fragmentSpread)
    {
        return ErrorBuilder.New()
            .SetMessage(Resources.ErrorHelper_FragmentCycleDetected)
            .SetLocations([fragmentSpread])
            .SetPath(context.CreateErrorPath())
            .SetExtension("fragment", fragmentSpread.Name.Value)
            .SpecifiedBy("sec-Fragment-spreads-must-not-form-cycles")
            .Build();
    }

    public static IError FragmentDoesNotExist(
        this IDocumentValidatorContext context,
        FragmentSpreadNode fragmentSpread)
    {
        return ErrorBuilder.New()
            .SetMessage(
                Resources.ErrorHelper_FragmentDoesNotExist,
                fragmentSpread.Name.Value)
            .SetLocations([fragmentSpread])
            .SetPath(context.CreateErrorPath())
            .SetExtension("fragment", fragmentSpread.Name.Value)
            .SpecifiedBy("sec-Fragment-spread-target-defined")
            .Build();
    }

    public static IError FragmentNotPossible(
        this IDocumentValidatorContext context,
        ISyntaxNode node,
        INamedType typeCondition,
        INamedType parentType)
    {
        return ErrorBuilder.New()
            .SetMessage(Resources.ErrorHelper_FragmentNotPossible)
            .SetLocations([node])
            .SetPath(context.CreateErrorPath())
            .SetExtension("typeCondition", typeCondition.Print())
            .SetExtension("selectionSetType", parentType.Print())
            .SetFragmentName(node)
            .SpecifiedBy("sec-Fragment-spread-is-possible")
            .Build();
    }

    public static IError FragmentTypeConditionUnknown(
        this IDocumentValidatorContext context,
        ISyntaxNode node,
        NamedTypeNode typeCondition)
    {
        return ErrorBuilder.New()
            .SetMessage(
                Resources.ErrorHelper_FragmentTypeConditionUnknown,
                typeCondition.Name.Value)
            .SetLocations([node])
            .SetPath(context.CreateErrorPath())
            .SetExtension("typeCondition", typeCondition.Name.Value)
            .SetFragmentName(node)
            .SpecifiedBy("sec-Fragment-Spread-Type-Existence")
            .Build();
    }

    public static IError FragmentOnlyCompositeType(
        this IDocumentValidatorContext context,
        ISyntaxNode node,
        INamedType type)
    {
        return ErrorBuilder.New()
            .SetMessage(Resources.ErrorHelper_FragmentOnlyCompositeType)
            .SetLocations([node])
            .SetPath(context.CreateErrorPath())
            .SetExtension("typeCondition", type.Print())
            .SetFragmentName(node)
            .SpecifiedBy("sec-Fragments-On-Composite-Types")
            .Build();
    }

    public static IError InputFieldAmbiguous(
        this IDocumentValidatorContext context,
        ObjectFieldNode field)
    {
        return ErrorBuilder.New()
            .SetMessage(Resources.ErrorHelper_InputFieldAmbiguous, field.Name.Value)
            .SetLocations([field])
            .SetPath(context.CreateErrorPath())
            .SetExtension("field", field.Name.Value)
            .SpecifiedBy("sec-Input-Object-Field-Uniqueness")
            .Build();
    }

    public static IError InputFieldDoesNotExist(
        this IDocumentValidatorContext context,
        ObjectFieldNode field)
    {
        return ErrorBuilder.New()
            .SetMessage(
                Resources.ErrorHelper_InputFieldDoesNotExist,
                field.Name.Value)
            .SetLocations([field])
            .SetPath(context.CreateErrorPath())
            .SetExtension("field", field.Name.Value)
            .SpecifiedBy("sec-Input-Object-Field-Names")
            .Build();
    }

    public static IError InputFieldRequired(
        this IDocumentValidatorContext context,
        ISyntaxNode node,
        string fieldName)
    {
        return ErrorBuilder.New()
            .SetMessage(Resources.ErrorHelper_InputFieldRequired, fieldName)
            .SetLocations([node])
            .SetPath(context.CreateErrorPath())
            .SetExtension("field", fieldName)
            .SpecifiedBy("sec-Input-Object-Required-Fields")
            .Build();
    }

    public static IError OperationNameNotUnique(
        this IDocumentValidatorContext context,
        OperationDefinitionNode operation,
        string operationName)
    {
        return ErrorBuilder.New()
            .SetMessage(
                Resources.ErrorHelper_OperationNameNotUnique,
                operationName)
            .SetLocations([operation])
            .SetExtension("operation", operationName)
            .SpecifiedBy("sec-Operation-Name-Uniqueness")
            .Build();
    }

    public static IError OperationAnonymousMoreThanOne(
        this IDocumentValidatorContext context,
        OperationDefinitionNode operation,
        int operations)
    {
        return ErrorBuilder.New()
            .SetMessage(Resources.ErrorHelper_OperationAnonymousMoreThanOne)
            .SetLocations([operation])
            .SetExtension("operations", operations)
            .SpecifiedBy("sec-Lone-Anonymous-Operation")
            .Build();
    }

    public static IError VariableNotInputType(
        this IDocumentValidatorContext context,
        VariableDefinitionNode node,
        string variableName)
    {
        return ErrorBuilder.New()
            .SetMessage(Resources.ErrorHelper_VariableNotInputType, variableName)
            .SetLocations([node])
            .SetPath(context.CreateErrorPath())
            .SetExtension("variable", variableName)
            .SetExtension("variableType", node.Type.ToString())
            .SpecifiedBy("sec-Variables-Are-Input-Types")
            .Build();
    }

    public static IError VariableNameNotUnique(
        this IDocumentValidatorContext context,
        VariableDefinitionNode node,
        string variableName)
    {
        return ErrorBuilder.New()
            .SetMessage(Resources.ErrorHelper_VariableNameNotUnique)
            .SetLocations([node])
            .SetPath(context.CreateErrorPath())
            .SetExtension("variable", variableName)
            .SetExtension("variableType", node.Type.ToString())
            .SpecifiedBy("sec-Variable-Uniqueness")
            .Build();
    }

    public static IError ArgumentNotUnique(
        this IDocumentValidatorContext context,
        ArgumentNode node,
        IOutputField? field = null,
        DirectiveType? directive = null)
    {
        var builder = ErrorBuilder.New()
            .SetMessage(Resources.ErrorHelper_ArgumentNotUnique)
            .SetLocations([node])
            .SetPath(context.CreateErrorPath());

        if (field is { })
        {
            builder
                .SetExtension("type", field.DeclaringType.Name)
                .SetExtension("field", field.Name);
        }

        if (directive is { })
        {
            builder.SetExtension("directive", directive.Name);
        }

        return builder
            .SetExtension("argument", node.Name.Value)
            .SpecifiedBy("sec-Argument-Uniqueness")
            .Build();
    }

    public static IError ArgumentRequired(
        this IDocumentValidatorContext context,
        ISyntaxNode node,
        string argumentName,
        IOutputField? field = null,
        DirectiveType? directive = null)
    {
        var builder = ErrorBuilder.New()
            .SetMessage(Resources.ErrorHelper_ArgumentRequired, argumentName)
            .SetLocations([node])
            .SetPath(context.CreateErrorPath());

        if (field is { })
        {
            builder
                .SetExtension("type", field.DeclaringType.Name)
                .SetExtension("field", field.Name);
        }

        if (directive is { })
        {
            builder.SetExtension("directive", directive.Name);
        }

        return builder
            .SetExtension("argument", argumentName)
            .SpecifiedBy("sec-Required-Arguments")
            .Build();
    }

    public static IError ArgumentDoesNotExist(
        this IDocumentValidatorContext context,
        ArgumentNode node,
        IOutputField? field = null,
        DirectiveType? directive = null)
    {
        var builder = ErrorBuilder.New()
            .SetMessage(Resources.ErrorHelper_ArgumentDoesNotExist, node.Name.Value)
            .SetLocations([node])
            .SetPath(context.CreateErrorPath());

        if (field is { })
        {
            builder
                .SetExtension("type", field.DeclaringType.Name)
                .SetExtension("field", field.Name);
        }

        if (directive is { })
        {
            builder.SetExtension("directive", directive.Name);
        }

        return builder
            .SetExtension("argument", node.Name.Value)
            .SpecifiedBy("sec-Required-Arguments")
            .Build();
    }

    public static IError SubscriptionSingleRootField(
        this IDocumentValidatorContext context,
        OperationDefinitionNode operation)
    {
        return ErrorBuilder.New()
            .SetMessage(Resources.ErrorHelper_SubscriptionSingleRootField)
            .SetLocations([operation])
            .SpecifiedBy("sec-Single-root-field")
            .Build();
    }

    public static IError SubscriptionNoTopLevelIntrospectionField(
        this IDocumentValidatorContext context,
        OperationDefinitionNode operation)
    {
        return ErrorBuilder.New()
            .SetMessage(Resources.ErrorHelper_SubscriptionNoTopLevelIntrospectionField)
            .SetLocations([operation])
            .SpecifiedBy("sec-Single-root-field")
            .Build();
    }

    public static IError MaxOperationComplexity(
        this IDocumentValidatorContext context,
        OperationDefinitionNode operation,
        int allowedComplexity,
        int detectedComplexity)
    {
        return ErrorBuilder.New()
            .SetMessage(
                Resources.ErrorHelper_MaxOperationComplexity,
                detectedComplexity, allowedComplexity)
            .SetLocations([operation])
            .SetExtension("allowedComplexity", allowedComplexity)
            .SetExtension("detectedComplexity", detectedComplexity)
            .Build();
    }

    public static IError MaxExecutionDepth(
        this IDocumentValidatorContext context,
        OperationDefinitionNode operation,
        int allowedExecutionDepth,
        int detectedExecutionDepth)
    {
        return ErrorBuilder.New()
            .SetMessage(
                Resources.ErrorHelper_MaxExecutionDepth,
                detectedExecutionDepth, allowedExecutionDepth)
            .SetLocations([operation])
            .SetExtension("allowedExecutionDepth", allowedExecutionDepth)
            .SetExtension("detectedExecutionDepth", detectedExecutionDepth)
            .Build();
    }

    public static IError IntrospectionNotAllowed(
        this IDocumentValidatorContext context,
        FieldNode field)
    {
        var message = Resources.ErrorHelper_IntrospectionNotAllowed;

        if (context.ContextData.TryGetValue(IntrospectionMessage, out var value))
        {
            if (value is Func<string> messageFactory)
            {
                message = messageFactory();
            }

            if (value is string messageString)
            {
                message = messageString;
            }
        }

        return ErrorBuilder.New()
            .SetMessage(message)
            .SetLocations([field])
            .SetExtension(nameof(field), field.Name)
            .SetCode(ErrorCodes.Validation.IntrospectionNotAllowed)
            .Build();
    }

    public static IError OneOfMustHaveExactlyOneField(
        this IDocumentValidatorContext context,
        ISyntaxNode node,
        InputObjectType type)
        => ErrorBuilder.New()
            .SetMessage(Resources.ErrorHelper_OneOfMustHaveExactlyOneField, type.Name)
            .SetLocations([node])
            .SetPath(context.CreateErrorPath())
            .SetExtension(nameof(type), type.Name)
            .SpecifiedBy("sec-OneOf-Input-Objects-Have-Exactly-One-Field", rfc: 825)
            .Build();

    public static IError OneOfVariablesMustBeNonNull(
        this IDocumentValidatorContext context,
        ISyntaxNode node,
        SchemaCoordinate fieldCoordinate,
        string variableName)
        => ErrorBuilder.New()
            .SetMessage(
                Resources.ErrorHelper_OneOfVariablesMustBeNonNull,
                variableName,
                fieldCoordinate.MemberName!,
                fieldCoordinate.Name)
            .SetLocations([node])
            .SetPath(context.CreateErrorPath())
<<<<<<< HEAD
            .SetExtension(nameof(field), field.ToString())
            .SpecifiedBy("sec-OneOf-Input-Objects-Have-Exactly-One-Field", rfc: 825)
=======
            .SetFieldCoordinate(fieldCoordinate)
            .SpecifiedBy("sec-Oneof–Input-Objects-Have-Exactly-One-Field", rfc: 825)
>>>>>>> 497f97eb
            .Build();

    public static IError DeferAndStreamNotAllowedOnMutationOrSubscriptionRoot(
        ISelectionNode selection)
        => ErrorBuilder.New()
            .SetMessage(Resources.ErrorHelper_DeferAndStreamNotAllowedOnMutationOrSubscriptionRoot)
            .SetLocations([selection])
            .SpecifiedBy("sec-Defer-And-Stream-Directives-Are-Used-On-Valid-Root-Field")
            .Build();

    public static IError DeferAndStreamDuplicateLabel(
        this IDocumentValidatorContext context,
        ISyntaxNode selection,
        string label)
        => ErrorBuilder.New()
            .SetMessage(Resources.ErrorHelper_DeferAndStreamDuplicateLabel)
            .SetLocations([selection])
            .SpecifiedBy("sec-Defer-And-Stream-Directive-Labels-Are-Unique")
            .SetExtension(nameof(label), label)
            .SetPath(context.CreateErrorPath())
            .Build();

    public static IError DeferAndStreamLabelIsVariable(
        this IDocumentValidatorContext context,
        ISyntaxNode selection,
        string variable)
        => ErrorBuilder.New()
            .SetMessage(Resources.ErrorHelper_DeferAndStreamLabelIsVariable)
            .SetLocations([selection])
            .SpecifiedBy("sec-Defer-And-Stream-Directive-Labels-Are-Unique")
            .SetExtension(nameof(variable),$"${variable}")
            .SetPath(context.CreateErrorPath())
            .Build();

    public static IError StreamOnNonListField(
        this IDocumentValidatorContext context,
        ISyntaxNode selection)
        => ErrorBuilder.New()
            .SetMessage("@stream directive is only valid on list fields.")
            .SetLocations([selection])
            .SpecifiedBy("sec-Stream-Directives-Are-Used-On-List-Fields")
            .SetPath(context.CreateErrorPath())
            .Build();
}<|MERGE_RESOLUTION|>--- conflicted
+++ resolved
@@ -679,13 +679,8 @@
                 fieldCoordinate.Name)
             .SetLocations([node])
             .SetPath(context.CreateErrorPath())
-<<<<<<< HEAD
-            .SetExtension(nameof(field), field.ToString())
-            .SpecifiedBy("sec-OneOf-Input-Objects-Have-Exactly-One-Field", rfc: 825)
-=======
             .SetFieldCoordinate(fieldCoordinate)
             .SpecifiedBy("sec-Oneof–Input-Objects-Have-Exactly-One-Field", rfc: 825)
->>>>>>> 497f97eb
             .Build();
 
     public static IError DeferAndStreamNotAllowedOnMutationOrSubscriptionRoot(
