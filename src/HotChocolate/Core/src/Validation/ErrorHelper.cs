--- conflicted
+++ resolved
@@ -266,11 +266,7 @@
     {
         return ErrorBuilder.New()
             .SetMessage(Resources.ErrorHelper_FieldsAreNotMergeable)
-<<<<<<< HEAD
-            .AddLocation([fieldA.SyntaxNode, fieldB.SyntaxNode])
-=======
             .SetLocations([fieldA.Field, fieldB.Field])
->>>>>>> ce8b5f7c
             .SetExtension("declaringTypeA", fieldA.DeclaringType.NamedType().Name)
             .SetExtension("declaringTypeB", fieldB.DeclaringType.NamedType().Name)
             .SetExtension("fieldA", fieldA.SyntaxNode.Name.Value)
