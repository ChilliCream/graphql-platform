using System;
using System.Buffers.Text;
<<<<<<< HEAD
=======

#nullable enable
>>>>>>> 4f56e592

namespace HotChocolate.Types.Pagination;

public sealed class IndexEdge<T> : Edge<T>
{
    private IndexEdge(T node, string cursor, int index)
        : base(node, cursor)
    {
        Index = index;
    }

    public int Index { get; }

    public static IndexEdge<T> Create(T node, int index)
    {
        Span<byte> buffer = stackalloc byte[27 / 3 * 4];
        Utf8Formatter.TryFormat(index, buffer, out var written);
        Base64.EncodeToUtf8InPlace(buffer, written, out written);
        var cursor = IndexCursor.Format(buffer.Slice(0, written));
        return new IndexEdge<T>(node, cursor, index);
    }
}<|MERGE_RESOLUTION|>--- conflicted
+++ resolved
@@ -1,10 +1,7 @@
 using System;
 using System.Buffers.Text;
-<<<<<<< HEAD
-=======
 
 #nullable enable
->>>>>>> 4f56e592
 
 namespace HotChocolate.Types.Pagination;
 
