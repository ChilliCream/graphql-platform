﻿using System;
using System.Linq;
using HotChocolate.Configuration;
using HotChocolate.Types.Descriptors.Definitions;

namespace HotChocolate.Types.Pagination
{
    public class ConnectionType<T>
        : ObjectType<Connection>
        , IPageType
        where T : class, IOutputType
    {
        public ConnectionType()
        {
        }

        public ConnectionType(
            Action<IObjectTypeDescriptor<Connection>> configure)
            : base(descriptor =>
            {
                ApplyConfig(descriptor);
                configure(descriptor);
            })
        {
        }

        public IEdgeType EdgeType { get; private set; } = default!;

        IOutputType IPageType.ItemType => EdgeType;

        protected override void Configure(IObjectTypeDescriptor<Connection> descriptor) =>
            ApplyConfig(descriptor);

        protected static void ApplyConfig(IObjectTypeDescriptor<Connection> descriptor)
        {
            descriptor
                .Name(dependency => $"{dependency.Name}Connection")
                .DependsOn<T>()
                .Description("A connection to a list of items.")
                .BindFields(BindingBehavior.Explicit);

            descriptor
                .Field(t => t.Info)
                .Name("pageInfo")
                .Description("Information to aid in pagination.")
                .Type<NonNullType<PageInfoType>>();

            descriptor
                .Field(t => t.Edges)
                .Name("edges")
                .Description("A list of edges.")
                .Type<ListType<NonNullType<EdgeType<T>>>>();

            descriptor
                .Field(t => t.Edges.Select(t => t.Node))
                .Name("nodes")
                .Description("A flattened list of the nodes.")
<<<<<<< HEAD
                .Type<ListType<T>>();
=======
                .Type<ListType<T>>()
                .Resolver(ctx => ctx.Parent<Connection>().Edges.Select(t => t.Node))
                .Extend()
                .OnBeforeCreate(
                    d => d.PureResolver =
                        ctx => ctx.Parent<Connection>().Edges.Select(t => t.Node));
>>>>>>> 79a06f19
        }

        protected override void OnRegisterDependencies(
            ITypeDiscoveryContext context,
            ObjectTypeDefinition definition)
        {
            base.OnRegisterDependencies(context, definition);

            context.RegisterDependency(
                context.TypeInspector.GetTypeRef(typeof(EdgeType<T>)),
                TypeDependencyKind.Default);
        }

        protected override void OnCompleteType(
            ITypeCompletionContext context,
            ObjectTypeDefinition definition)
        {
            base.OnCompleteType(context, definition);

            EdgeType = context.GetType<EdgeType<T>>(
                context.TypeInspector.GetTypeRef(typeof(EdgeType<T>)));
        }
    }
}<|MERGE_RESOLUTION|>--- conflicted
+++ resolved
@@ -55,16 +55,12 @@
                 .Field(t => t.Edges.Select(t => t.Node))
                 .Name("nodes")
                 .Description("A flattened list of the nodes.")
-<<<<<<< HEAD
-                .Type<ListType<T>>();
-=======
                 .Type<ListType<T>>()
                 .Resolver(ctx => ctx.Parent<Connection>().Edges.Select(t => t.Node))
                 .Extend()
                 .OnBeforeCreate(
                     d => d.PureResolver =
                         ctx => ctx.Parent<Connection>().Edges.Select(t => t.Node));
->>>>>>> 79a06f19
         }
 
         protected override void OnRegisterDependencies(
