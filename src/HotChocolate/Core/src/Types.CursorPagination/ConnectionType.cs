using System;
using System.Collections.Generic;
using System.Linq;
using System.Threading.Tasks;
using HotChocolate.Configuration;
using HotChocolate.Resolvers;
using HotChocolate.Types.Descriptors;
using HotChocolate.Types.Descriptors.Definitions;
using static HotChocolate.Properties.TypeResources;

namespace HotChocolate.Types.Pagination;

/// <summary>
/// The connection type.
/// </summary>
internal class ConnectionType
    : ObjectType
    , IConnectionType
    , IPageType
{
    internal ConnectionType(
        NameString connectionName,
        ITypeReference nodeType,
        bool withTotalCount)
    {
        if (nodeType is null)
        {
            throw new ArgumentNullException(nameof(nodeType));
        }

        ConnectionName = connectionName.EnsureNotEmpty(nameof(connectionName));
        NameString edgeTypeName = NameHelper.CreateEdgeName(connectionName);

        SyntaxTypeReference edgesType =
            TypeReference.Parse(
                $"[{edgeTypeName}!]",
                TypeContext.Output,
                factory: _ => new EdgeType(connectionName, nodeType));

        Definition = CreateTypeDefinition(withTotalCount, edgesType);
        Definition.Name = NameHelper.CreateConnectionName(connectionName);
        Definition.Dependencies.Add(new(nodeType));
        Definition.Configurations.Add(
            new CompleteConfiguration(
                (c, d) =>
                {
                    var definition = (ObjectTypeDefinition)d;
                    ObjectFieldDefinition nodes = definition.Fields.First(IsNodesField);
                    nodes.Type = TypeReference.Parse(
                        $"[{c.GetType<IType>(nodeType).Print()}]",
                        TypeContext.Output);
                },
                Definition,
                ApplyConfigurationOn.Naming,
                nodeType,
                TypeDependencyKind.Named));
        Definition.Configurations.Add(
            new CompleteConfiguration(
                (c, _) => EdgeType = c.GetType<IEdgeType>(TypeReference.Create(edgeTypeName)),
                Definition,
                ApplyConfigurationOn.Completion));
    }

    internal ConnectionType(ITypeReference nodeType, bool withTotalCount)
    {
        if (nodeType is null)
        {
            throw new ArgumentNullException(nameof(nodeType));
        }

        DependantFactoryTypeReference edgeType =
            TypeReference.Create(
                ContextDataKeys.EdgeType,
                nodeType,
                _ => new EdgeType(nodeType),
                TypeContext.Output);

        Definition = CreateTypeDefinition(withTotalCount);
        Definition.Dependencies.Add(new(nodeType));
        Definition.Dependencies.Add(new(edgeType));
        Definition.NeedsNameCompletion = true;

        Definition.Configurations.Add(
            new CompleteConfiguration(
                (c, d) =>
                {
                    IType type = c.GetType<IType>(nodeType);
                    ConnectionName = type.NamedType().Name;

                    var definition = (ObjectTypeDefinition)d;
                    ObjectFieldDefinition edges = definition.Fields.First(IsEdgesField);
                    ObjectFieldDefinition nodes = definition.Fields.First(IsNodesField);

                    definition.Name = NameHelper.CreateConnectionName(ConnectionName);
                    edges.Type = TypeReference.Parse(
                        $"[{NameHelper.CreateEdgeName(ConnectionName)}!]",
                        TypeContext.Output);

                    nodes.Type = TypeReference.Parse(
                        $"[{type.Print()}]",
                        TypeContext.Output);
                },
                Definition,
                ApplyConfigurationOn.Naming,
                nodeType,
                TypeDependencyKind.Named));
        Definition.Configurations.Add(
            new CompleteConfiguration(
                (c, _) =>
                {
                    EdgeType = c.GetType<IEdgeType>(edgeType);
                },
                Definition,
                ApplyConfigurationOn.Completion));
    }

    /// <summary>
    /// Gets the connection name of this connection type.
    /// </summary>
    public NameString ConnectionName { get; private set; }

    /// <summary>
    /// Gets the edge type of this connection.
    /// </summary>
    public IEdgeType EdgeType { get; private set; } = default!;

    IOutputType IPageType.ItemType => EdgeType;

    protected override void OnBeforeRegisterDependencies(
        ITypeDiscoveryContext context,
        DefinitionBase definition,
        IDictionary<string, object?> contextData)
    {
        context.Dependencies.Add(new(
            context.TypeInspector.GetOutputTypeRef(typeof(PageInfoType))));

        base.OnBeforeRegisterDependencies(context, definition, contextData);
    }

    private static ObjectTypeDefinition CreateTypeDefinition(
        bool withTotalCount,
        ITypeReference? edgesType = null)
    {
        var definition = new ObjectTypeDefinition(
            default,
            ConnectionType_Description,
            typeof(Connection));

        definition.Fields.Add(new(
            Names.PageInfo,
            ConnectionType_PageInfo_Description,
            TypeReference.Parse("PageInfo!"),
            pureResolver: GetPagingInfo));

        definition.Fields.Add(new(
            Names.Edges,
            ConnectionType_Edges_Description,
            edgesType,
            pureResolver: GetEdges)
        { CustomSettings = { ContextDataKeys.Edges } });

        definition.Fields.Add(new(
            Names.Nodes,
            ConnectionType_Nodes_Description,
            pureResolver: GetNodes)
        { CustomSettings = { ContextDataKeys.Nodes } });

        if (withTotalCount)
        {
            definition.Fields.Add(new(
                Names.TotalCount,
                type: TypeReference.Parse($"{ScalarNames.Int}!"),
                resolver: GetTotalCountAsync));
        }

        return definition;
    }

    private static bool IsEdgesField(ObjectFieldDefinition field)
        => field.CustomSettings.Count > 0 &&
           field.CustomSettings[0].Equals(ContextDataKeys.Edges);

    private static bool IsNodesField(ObjectFieldDefinition field)
        => field.CustomSettings.Count > 0 &&
           field.CustomSettings[0].Equals(ContextDataKeys.Nodes);

    private static IPageInfo GetPagingInfo(IPureResolverContext context)
        => context.Parent<Connection>().Info;

    private static IReadOnlyCollection<IEdge> GetEdges(IPureResolverContext context)
        => context.Parent<Connection>().Edges;

    private static IEnumerable<object?> GetNodes(IPureResolverContext context)
        => context.Parent<Connection>().Edges.Select(t => t.Node);

<<<<<<< HEAD
        internal static class Names
        {
            public const string PageInfo = "pageInfo";
            public const string Edges = "edges";
            public const string Nodes = "nodes";
            public const string TotalCount = "totalCount";
        }
=======
    private static async ValueTask<object?> GetTotalCountAsync(IResolverContext context)
        => await context.Parent<Connection>().GetTotalCountAsync(context.RequestAborted);
>>>>>>> fdf01f10

    private static class Names
    {
        public const string PageInfo = "pageInfo";
        public const string Edges = "edges";
        public const string Nodes = "nodes";
        public const string TotalCount = "totalCount";
    }

    private static class ContextDataKeys
    {
        public const string EdgeType = "HotChocolate_Types_Edge";
        public const string Edges = "HotChocolate.Types.Connection.Edges";
        public const string Nodes = "HotChocolate.Types.Connection.Nodes";
    }
}<|MERGE_RESOLUTION|>--- conflicted
+++ resolved
@@ -193,20 +193,10 @@
     private static IEnumerable<object?> GetNodes(IPureResolverContext context)
         => context.Parent<Connection>().Edges.Select(t => t.Node);
 
-<<<<<<< HEAD
-        internal static class Names
-        {
-            public const string PageInfo = "pageInfo";
-            public const string Edges = "edges";
-            public const string Nodes = "nodes";
-            public const string TotalCount = "totalCount";
-        }
-=======
     private static async ValueTask<object?> GetTotalCountAsync(IResolverContext context)
         => await context.Parent<Connection>().GetTotalCountAsync(context.RequestAborted);
->>>>>>> fdf01f10
-
-    private static class Names
+
+    internal static class Names
     {
         public const string PageInfo = "pageInfo";
         public const string Edges = "edges";
