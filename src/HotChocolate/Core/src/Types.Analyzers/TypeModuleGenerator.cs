--- conflicted
+++ resolved
@@ -16,24 +16,14 @@
         new ClassBaseClassInspector(),
         new ModuleInspector(),
         new DataLoaderInspector(),
-<<<<<<< HEAD
-        new DataLoaderDefaultsInspector()
+        new DataLoaderDefaultsInspector(),
     ];
-=======
-        new DataLoaderDefaultsInspector(),
-    };
->>>>>>> 4e9d5e4f
 
     private static readonly ISyntaxGenerator[] _generators =
     [
         new ModuleGenerator(),
-<<<<<<< HEAD
-        new DataLoaderGenerator()
+        new DataLoaderGenerator(),
     ];
-=======
-        new DataLoaderGenerator(),
-    };
->>>>>>> 4e9d5e4f
 
     public void Initialize(IncrementalGeneratorInitializationContext context)
     {
