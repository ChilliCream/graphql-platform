--- conflicted
+++ resolved
@@ -44,16 +44,13 @@
         /// The key for setting a message that is being used when introspection is not allowed.
         /// </summary>
         public const string IntrospectionMessage = "HotChocolate.Execution.Introspection.Message";
-<<<<<<< HEAD
         public const string SkipComplexityAnalysis = "HotChocolate.Execution.NoComplexityAnalysis";
         public const string OperationComplexity = "HotChocolate.Execution.OperationComplexity";
         public const string MaximumAllowedComplexity = "HotChocolate.Execution.AllowedComplexity";
-=======
 
         /// <summary>
         /// Includes the query plan into the response.
         /// </summary>
         public const string IncludeQueryPlan = "HotChocolate.Execution.EmitQueryPlan";
->>>>>>> 79a06f19
     }
 }