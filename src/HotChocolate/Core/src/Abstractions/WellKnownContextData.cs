using System.Data;

namespace HotChocolate;

/// <summary>
/// Provides keys for well-known context data.
/// </summary>
public static class WellKnownContextData
{
    /// <summary>
    /// The key for storing the event message / event payload to the context data.
    /// </summary>
    public const string EventMessage = "HotChocolate.Execution.EventMessage";

    /// <summary>
    /// The key for storing the subscription object to the context data.
    /// </summary>
    public const string Subscription = "HotChocolate.Execution.Subscription";

    /// <summary>
    /// The key for storing the enable tracing flag to the context data.
    /// </summary>
    public const string EnableTracing = "HotChocolate.Execution.EnableTracing";

    /// <summary>
    /// The key for setting a flag the a document was saved to the persisted query storage.
    /// </summary>
    public const string DocumentSaved = "HotChocolate.Execution.DocumentSaved";

    /// <summary>
    /// The key that specifies that the current context allows standard queries
    /// that are not known to the server.
    /// </summary>
    public const string NonPersistedQueryAllowed = "HotChocolate.Execution.NonPersistedQueryAllowed";

    /// <summary>
    /// The key for setting a flag that the execution had document validation errors.
    /// </summary>
    public const string ValidationErrors = "HotChocolate.Execution.ValidationErrors";

    /// <summary>
    /// The key allows users to override the status code behavior of the default
    /// HTTP response formatter.
    /// </summary>
    public const string HttpStatusCode = "HotChocolate.Execution.Transport.HttpStatusCode";

    /// <summary>
    /// The key for setting a flag that an operation was not allowed during request execution.
    /// </summary>
    public const string OperationNotAllowed = "HotChocolate.Execution.OperationNotAllowed";

    /// <summary>
    /// The key for setting a flag that introspection is allowed for this request.
    /// </summary>
    public const string IntrospectionAllowed = "HotChocolate.Execution.Introspection.Allowed";

    /// <summary>
    /// The key for setting a message that is being used when introspection is not allowed.
    /// </summary>
    public const string IntrospectionMessage = "HotChocolate.Execution.Introspection.Message";

    /// <summary>
    /// Signals that the complexity analysis shall be skipped.
    /// </summary>
    public const string SkipComplexityAnalysis = "HotChocolate.Execution.NoComplexityAnalysis";

    /// <summary>
    /// The key for setting the operation complexity.
    /// </summary>
    public const string OperationComplexity = "HotChocolate.Execution.OperationComplexity";

    /// <summary>
    /// The key for setting the maximum operation complexity.
    /// </summary>
    public const string MaximumAllowedComplexity = "HotChocolate.Execution.AllowedComplexity";

    /// <summary>
    /// Includes the query plan into the response.
    /// </summary>
    public const string IncludeQueryPlan = "HotChocolate.Execution.EmitQueryPlan";

    /// <summary>
    /// The key for setting resolver configurations.
    /// </summary>
    public const string ResolverConfigs = "HotChocolate.Types.ResolverConfigs";

    /// <summary>
    /// The key for setting resolver types.
    /// </summary>
    public const string ResolverTypes = "HotChocolate.Types.ResolverTypes";

    /// <summary>
    /// The key for setting runtime types.
    /// </summary>
    public const string RuntimeTypes = "HotChocolate.Types.RuntimeTypes";

    /// <summary>
    /// The key for setting root instances.
    /// </summary>
    public const string RootInstance = "HotChocolate.Types.RootInstance";

    /// <summary>
    /// The key identifies the resolver scope on the local context.
    /// </summary>
    public const string ResolverServiceScope = "HotChocolate.Resolvers.ServiceScope";

    /// <summary>
    /// The key to the current executor.
    /// </summary>
    public const string RequestExecutor = "HotChocolate.Execution.RequestExecutor";

    /// <summary>
    /// The key to the current schema name.
    /// </summary>
    public const string SchemaName = "HotChocolate.SchemaName";

    /// <summary>
    /// The key to the current schema.
    /// </summary>
    public const string Schema = "HotChocolate.Schema";

    /// <summary>
    /// The key to the schema building directives.
    /// </summary>
    public const string SchemaDirectives = "HotChocolate.Schema.Building.Directives";

    /// <summary>
    /// The key to the optional schema documents.
    /// </summary>
    public const string SchemaDocuments = "HotChocolate.Schema.Building.Documents";

    /// <summary>
    /// The key to get the user provided transport operation session id when executing
    /// GraphQL over Websocket.
    /// </summary>
    public const string OperationSessionId ="HotChocolate.Execution.Transport.OperationSessionId";

    /// <summary>
    /// The key to get the deferred task ID on the scoped context data.
    /// </summary>
    public const string DeferredResultId = "HotChocolate.Execution.Defer.ResultId";

    /// <summary>
    /// The key to overwrite the root type instance for a request.
    /// </summary>
    public const string InitialValue = "HotChocolate.Execution.InitialValue";

    /// <summary>
    /// The key to lookup significant results that were removed during execution.
    /// </summary>
    public const string RemovedResults = "HotChocolate.Execution.RemovedResults";

    /// <summary>
    /// The key to lookup result sets that expect data patches.
    /// </summary>
    public const string ExpectedPatches = "HotChocolate.Execution.ExpectedPatches";

    /// <summary>
    /// The key to the patch ID of a result set. The patch ID references the result into which
    /// the result set containing the patch ID shall be patched into.
    /// </summary>
    public const string PatchId = "HotChocolate.Execution.PatchId";

    /// <summary>
    /// The key to get the type discovery interceptors from the schema context data.
    /// </summary>
    public const string TypeDiscoveryHandlers = "HotChocolate.Execution.TypeDiscoveryHandlers";

    /// <summary>
    /// The key to get the node resolvers.
    /// </summary>
    public const string NodeResolver = "HotChocolate.Relay.Node.Resolver";

    /// <summary>
    /// The key to check if relay support is enabled.
    /// </summary>
    public const string IsRelaySupportEnabled = "HotChocolate.Relay.IsEnabled";

    /// <summary>
    /// The key to check if the global identification spec is enabled.
    /// </summary>
    public const string GlobalIdSupportEnabled = "HotChocolate.Relay.GlobalId";

    /// <summary>
    /// The key to get the node id from the context data.
    /// </summary>
    public const string NodeId = "HotChocolate.Relay.Node.Id";

    /// <summary>
    /// The key to get the internal id from the context data.
    /// </summary>
    public const string InternalId = "HotChocolate.Relay.Node.Id.InternalId";

    /// <summary>
    /// The key to get the id type name from the context data.
    /// </summary>
    public const string InternalTypeName = "HotChocolate.Relay.Node.Id.InternalTypeName";

    /// <summary>
    /// The key to get the id type from the context data.
    /// </summary>
    public const string InternalType = "HotChocolate.Relay.Node.Id.InternalType";

    /// <summary>
    /// The key to get the IdValue object from the context data.
    /// </summary>
    public const string IdValue = "HotChocolate.Relay.Node.Id.Value";

    /// The key to get check if a field is the node field.
    /// </summary>
    public const string IsNodeField = "HotChocolate.Relay.Node.IsNodeField";

    /// <summary>
    /// The key to get check if a field is the nodes field.
    /// </summary>
    public const string IsNodesField = "HotChocolate.Relay.Node.IsNodeField";

    /// <summary>
<<<<<<< HEAD
    /// The key to get the Cache-Control header value from the context data.
    /// </summary>
    public const string CacheControlHeaderValue = "HotChocolate.Caching.CacheControlHeaderValue";
=======
    /// The key to override the max allowed execution depth.
    /// </summary>
    public const string MaxAllowedExecutionDepth = "HotChocolate.Execution.MaxAllowedDepth";

    /// <summary>
    /// The key to skip the execution depth analysis.
    /// </summary>
    public const string SkipDepthAnalysis = "HotChocolate.Execution.SkipDepthAnalysis";

    /// <summary>
    /// The key of the marker setting that a field on the mutation type represents
    /// the query field.
    /// </summary>
    public const string MutationQueryField =  "HotChocolate.Relay.Mutations.QueryField";
>>>>>>> a77b7d61
}<|MERGE_RESOLUTION|>--- conflicted
+++ resolved
@@ -214,13 +214,8 @@
     /// The key to get check if a field is the nodes field.
     /// </summary>
     public const string IsNodesField = "HotChocolate.Relay.Node.IsNodeField";
-
-    /// <summary>
-<<<<<<< HEAD
-    /// The key to get the Cache-Control header value from the context data.
-    /// </summary>
-    public const string CacheControlHeaderValue = "HotChocolate.Caching.CacheControlHeaderValue";
-=======
+    
+    /// <summary>
     /// The key to override the max allowed execution depth.
     /// </summary>
     public const string MaxAllowedExecutionDepth = "HotChocolate.Execution.MaxAllowedDepth";
@@ -235,5 +230,9 @@
     /// the query field.
     /// </summary>
     public const string MutationQueryField =  "HotChocolate.Relay.Mutations.QueryField";
->>>>>>> a77b7d61
+
+    /// <summary>
+    /// The key to get the Cache-Control header value from the context data.
+    /// </summary>
+    public const string CacheControlHeaderValue = "HotChocolate.Caching.CacheControlHeaderValue";
 }