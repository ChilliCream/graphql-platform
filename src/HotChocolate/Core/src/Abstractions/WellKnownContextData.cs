namespace HotChocolate;

/// <summary>
/// Provides keys for well-known context data.
/// </summary>
public static class WellKnownContextData
{
    /// <summary>
    /// The key for storing the event message / event payload to the context data.
    /// </summary>
    public const string EventMessage = "HotChocolate.Execution.EventMessage";

    /// <summary>
    /// The key for storing the subscription object to the context data.
    /// </summary>
    public const string Subscription = "HotChocolate.Execution.Subscription";

    /// <summary>
    /// The key for storing the enable tracing flag to the context data.
    /// </summary>
    public const string EnableTracing = "HotChocolate.Execution.EnableTracing";

    /// <summary>
    /// The key for setting a flag the a document was saved to the persisted query storage.
    /// </summary>
    public const string DocumentSaved = "HotChocolate.Execution.DocumentSaved";

    /// <summary>
    /// The key for setting a flag that the execution had document validation errors.
    /// </summary>
    public const string ValidationErrors = "HotChocolate.Execution.ValidationErrors";

    /// <summary>
    /// The key allows users to override the status code behavior of the default
    /// HTTP response formatter.
    /// </summary>
    public const string HttpStatusCode = "HotChocolate.Execution.Transport.HttpStatusCode";

    /// <summary>
    /// The key for setting a flag that an operation was not allowed during request execution.
    /// </summary>
    public const string OperationNotAllowed = "HotChocolate.Execution.OperationNotAllowed";

    /// <summary>
    /// The key for setting a flag that introspection is allowed for this request.
    /// </summary>
    public const string IntrospectionAllowed = "HotChocolate.Execution.Introspection.Allowed";

    /// <summary>
    /// The key for setting a message that is being used when introspection is not allowed.
    /// </summary>
    public const string IntrospectionMessage = "HotChocolate.Execution.Introspection.Message";

    /// <summary>
    /// Signals that the complexity analysis shall be skipped.
    /// </summary>
    public const string SkipComplexityAnalysis = "HotChocolate.Execution.NoComplexityAnalysis";

    /// <summary>
    /// The key for setting the operation complexity.
    /// </summary>
    public const string OperationComplexity = "HotChocolate.Execution.OperationComplexity";

    /// <summary>
    /// The key for setting the maximum operation complexity.
    /// </summary>
    public const string MaximumAllowedComplexity = "HotChocolate.Execution.AllowedComplexity";

    /// <summary>
    /// Includes the query plan into the response.
    /// </summary>
    public const string IncludeQueryPlan = "HotChocolate.Execution.EmitQueryPlan";

    /// <summary>
    /// The key for setting resolver configurations.
    /// </summary>
    public const string ResolverConfigs = "HotChocolate.Types.ResolverConfigs";

    /// <summary>
    /// The key for setting resolver types.
    /// </summary>
    public const string ResolverTypes = "HotChocolate.Types.ResolverTypes";

    /// <summary>
    /// The key for setting runtime types.
    /// </summary>
    public const string RuntimeTypes = "HotChocolate.Types.RuntimeTypes";

    /// <summary>
    /// The key for setting root instances.
    /// </summary>
    public const string RootInstance = "HotChocolate.Types.RootInstance";

    /// <summary>
    /// The key identifies the resolver scope on the local context.
    /// </summary>
    public const string ResolverServiceScope = "HotChocolate.Resolvers.ServiceScope";

    /// <summary>
    /// The key to the current executor.
    /// </summary>
    public const string RequestExecutor = "HotChocolate.Execution.RequestExecutor";

    /// <summary>
    /// The key to the current schema name.
    /// </summary>
    public const string SchemaName = "HotChocolate.SchemaName";

    /// <summary>
    /// The key to the current schema.
    /// </summary>
    public const string Schema = "HotChocolate.Schema";

    /// <summary>
    /// The key to the schema building directives.
    /// </summary>
    public const string SchemaDirectives = "HotChocolate.Schema.Building.Directives";

    /// <summary>
    /// The key to the optional schema documents.
    /// </summary>
    public const string SchemaDocuments = "HotChocolate.Schema.Building.Documents";

    /// <summary>
    /// The key to get the user provided transport operation session id when executing
    /// GraphQL over Websocket.
    /// </summary>
    public const string OperationSessionId ="HotChocolate.Execution.Transport.OperationSessionId";

    /// <summary>
    /// The key to get the deferred task ID on the scoped context data.
    /// </summary>
    public const string DeferredResultId = "HotChocolate.Execution.Defer.ResultId";

    /// <summary>
    /// The key to overwrite the root type instance for a request.
    /// </summary>
    public const string InitialValue = "HotChocolate.Execution.InitialValue";

    /// <summary>
    /// The key to lookup significant results that were removed during execution.
    /// </summary>
    public const string RemovedResults = "HotChocolate.Execution.RemovedResults";

    /// <summary>
    /// The key to lookup result sets that expect data patches.
    /// </summary>
    public const string ExpectedPatches = "HotChocolate.Execution.ExpectedPatches";

    /// <summary>
    /// The key to the patch ID of a result set. The patch ID references the result into which
    /// the result set containing the patch ID shall be patched into.
    /// </summary>
    public const string PatchId = "HotChocolate.Execution.PatchId";

    /// <summary>
    /// The key to get the type discovery interceptors from the schema context data.
    /// </summary>
    public const string TypeDiscoveryHandlers = "HotChocolate.Execution.TypeDiscoveryHandlers";

    /// <summary>
    /// The key to get the node resolvers.
    /// </summary>
    public const string NodeResolver = "HotChocolate.Relay.Node.Resolver";

    /// <summary>
    /// The key to check if relay support is enabled.
    /// </summary>
    public const string IsRelaySupportEnabled = "HotChocolate.Relay.IsEnabled";

    /// <summary>
    /// The key to check if the global identification spec is enabled.
    /// </summary>
    public const string GlobalIdSupportEnabled = "HotChocolate.Relay.GlobalId";

    /// <summary>
    /// The key to get the node id from the context data.
    /// </summary>
    public const string NodeId = "HotChocolate.Relay.Node.Id";

    /// <summary>
    /// The key to get the internal id from the context data.
    /// </summary>
    public const string InternalId = "HotChocolate.Relay.Node.Id.InternalId";

    /// <summary>
    /// The key to get the id type name from the context data.
    /// </summary>
    public const string InternalTypeName = "HotChocolate.Relay.Node.Id.InternalTypeName";

    /// <summary>
    /// The key to get the id type from the context data.
    /// </summary>
    public const string InternalType = "HotChocolate.Relay.Node.Id.InternalType";

    /// <summary>
    /// The key to get the IdValue object from the context data.
    /// </summary>
    public const string IdValue = "HotChocolate.Relay.Node.Id.Value";

    /// <summary>
<<<<<<< HEAD
    /// The key to get the Cache-Control header value from the context data.
    /// </summary>
    public const string CacheControlHeaderValue = "HotChocolate.Caching.CacheControlHeaderValue";
=======
    /// The key to get check if a field is the node field.
    /// </summary>
    public const string IsNodeField = "HotChocolate.Relay.Node.IsNodeField";

    /// <summary>
    /// The key to get check if a field is the nodes field.
    /// </summary>
    public const string IsNodesField = "HotChocolate.Relay.Node.IsNodeField";
>>>>>>> 3cfefb96
}<|MERGE_RESOLUTION|>--- conflicted
+++ resolved
@@ -198,19 +198,17 @@
     /// </summary>
     public const string IdValue = "HotChocolate.Relay.Node.Id.Value";
 
-    /// <summary>
-<<<<<<< HEAD
+    /// The key to get check if a field is the node field.
+    /// </summary>
+    public const string IsNodeField = "HotChocolate.Relay.Node.IsNodeField";
+
+    /// <summary>
+    /// The key to get check if a field is the nodes field.
+    /// </summary>
+    public const string IsNodesField = "HotChocolate.Relay.Node.IsNodeField";
+
+    /// <summary>
     /// The key to get the Cache-Control header value from the context data.
     /// </summary>
     public const string CacheControlHeaderValue = "HotChocolate.Caching.CacheControlHeaderValue";
-=======
-    /// The key to get check if a field is the node field.
-    /// </summary>
-    public const string IsNodeField = "HotChocolate.Relay.Node.IsNodeField";
-
-    /// <summary>
-    /// The key to get check if a field is the nodes field.
-    /// </summary>
-    public const string IsNodesField = "HotChocolate.Relay.Node.IsNodeField";
->>>>>>> 3cfefb96
 }