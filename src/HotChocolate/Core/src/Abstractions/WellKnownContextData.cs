namespace HotChocolate;

/// <summary>
/// Provides keys for well-known context data.
/// </summary>
public static class WellKnownContextData
{
    /// <summary>
    /// The key for storing the event message / event payload to the context data.
    /// </summary>
    public const string EventMessage = "HotChocolate.Execution.EventMessage";

    /// <summary>
    /// The key for storing the subscription object to the context data.
    /// </summary>
    public const string Subscription = "HotChocolate.Execution.Subscription";

    /// <summary>
    /// The key for storing the enable tracing flag to the context data.
    /// </summary>
    public const string EnableTracing = "HotChocolate.Execution.EnableTracing";

    /// <summary>
    /// The key for setting a flag the a document was saved to the persisted query storage.
    /// </summary>
    public const string DocumentSaved = "HotChocolate.Execution.DocumentSaved";

    /// <summary>
    /// The key that specifies that the current context allows standard queries
    /// that are not known to the server.
    /// </summary>
    public const string NonPersistedQueryAllowed = "HotChocolate.Execution.NonPersistedQueryAllowed";

    /// <summary>
    /// The key for setting a flag that the execution had document validation errors.
    /// </summary>
    public const string ValidationErrors = "HotChocolate.Execution.ValidationErrors";

    /// <summary>
    /// The key allows users to override the status code behavior of the default
    /// HTTP response formatter.
    /// </summary>
    public const string HttpStatusCode = "HotChocolate.Execution.Transport.HttpStatusCode";

    /// <summary>
    /// The key for setting a flag that an operation was not allowed during request execution.
    /// </summary>
    public const string OperationNotAllowed = "HotChocolate.Execution.OperationNotAllowed";

    /// <summary>
    /// The key for setting a flag that introspection is allowed for this request.
    /// </summary>
    public const string IntrospectionAllowed = "HotChocolate.Execution.Introspection.Allowed";

    /// <summary>
    /// The key for setting a message that is being used when introspection is not allowed.
    /// </summary>
    public const string IntrospectionMessage = "HotChocolate.Execution.Introspection.Message";

    /// <summary>
    /// Signals that the complexity analysis shall be skipped.
    /// </summary>
    public const string SkipComplexityAnalysis = "HotChocolate.Execution.NoComplexityAnalysis";

    /// <summary>
    /// The key for setting the operation complexity.
    /// </summary>
    public const string OperationComplexity = "HotChocolate.Execution.OperationComplexity";

    /// <summary>
    /// The key for setting the maximum operation complexity.
    /// </summary>
    public const string MaximumAllowedComplexity = "HotChocolate.Execution.AllowedComplexity";

    /// <summary>
    /// Includes the query plan into the response.
    /// </summary>
    public const string IncludeQueryPlan = "HotChocolate.Execution.EmitQueryPlan";

    /// <summary>
    /// The key for setting resolver configurations.
    /// </summary>
    public const string ResolverConfigs = "HotChocolate.Types.ResolverConfigs";

    /// <summary>
    /// The key for setting resolver types.
    /// </summary>
    public const string ResolverTypes = "HotChocolate.Types.ResolverTypes";

    /// <summary>
    /// The key for setting runtime types.
    /// </summary>
    public const string RuntimeTypes = "HotChocolate.Types.RuntimeTypes";

    /// <summary>
    /// The key for setting root instances.
    /// </summary>
    public const string RootInstance = "HotChocolate.Types.RootInstance";

    /// <summary>
    /// The key identifies the resolver scope on the local context.
    /// </summary>
    public const string ResolverServiceScope = "HotChocolate.Resolvers.ServiceScope";

    /// <summary>
    /// The key to the current executor.
    /// </summary>
    public const string RequestExecutor = "HotChocolate.Execution.RequestExecutor";

    /// <summary>
    /// The key to the current schema name.
    /// </summary>
    public const string SchemaName = "HotChocolate.SchemaName";

    /// <summary>
    /// The key to the current schema.
    /// </summary>
    public const string Schema = "HotChocolate.Schema";

    /// <summary>
    /// The key to the schema building directives.
    /// </summary>
    public const string SchemaDirectives = "HotChocolate.Schema.Building.Directives";

    /// <summary>
    /// The key to the optional schema documents.
    /// </summary>
    public const string SchemaDocuments = "HotChocolate.Schema.Building.Documents";

    /// <summary>
    /// The key to get the user provided transport operation session id when executing
    /// GraphQL over Websocket.
    /// </summary>
    public const string OperationSessionId ="HotChocolate.Execution.Transport.OperationSessionId";

    /// <summary>
    /// The key to get the deferred task ID on the scoped context data.
    /// </summary>
    public const string DeferredResultId = "HotChocolate.Execution.Defer.ResultId";

    /// <summary>
    /// The key to overwrite the root type instance for a request.
    /// </summary>
    public const string InitialValue = "HotChocolate.Execution.InitialValue";

    /// <summary>
    /// The key to lookup significant results that were removed during execution.
    /// </summary>
    public const string RemovedResults = "HotChocolate.Execution.RemovedResults";

    /// <summary>
    /// The key to lookup result sets that expect data patches.
    /// </summary>
    public const string ExpectedPatches = "HotChocolate.Execution.ExpectedPatches";

    /// <summary>
    /// The key to the patch ID of a result set. The patch ID references the result into which
    /// the result set containing the patch ID shall be patched into.
    /// </summary>
    public const string PatchId = "HotChocolate.Execution.PatchId";

    /// <summary>
    /// The key to get the type discovery interceptors from the schema context data.
    /// </summary>
    public const string TypeDiscoveryHandlers = "HotChocolate.Execution.TypeDiscoveryHandlers";

    /// <summary>
    /// The key to get the node resolvers.
    /// </summary>
    public const string NodeResolver = "HotChocolate.Relay.Node.Resolver";

    /// <summary>
    /// The key to check if relay support is enabled.
    /// </summary>
    public const string IsRelaySupportEnabled = "HotChocolate.Relay.IsEnabled";

    /// <summary>
    /// The key to check if the global identification spec is enabled.
    /// </summary>
    public const string GlobalIdSupportEnabled = "HotChocolate.Relay.GlobalId";

    /// <summary>
    /// The key to get the node id from the context data.
    /// </summary>
    public const string NodeId = "HotChocolate.Relay.Node.Id";

    /// <summary>
    /// The key to get the internal id from the context data.
    /// </summary>
    public const string InternalId = "HotChocolate.Relay.Node.Id.InternalId";

    /// <summary>
    /// The key to get the id type name from the context data.
    /// </summary>
    public const string InternalTypeName = "HotChocolate.Relay.Node.Id.InternalTypeName";

    /// <summary>
    /// The key to get the id type from the context data.
    /// </summary>
    public const string InternalType = "HotChocolate.Relay.Node.Id.InternalType";

    /// <summary>
    /// The key to get the IdValue object from the context data.
    /// </summary>
    public const string IdValue = "HotChocolate.Relay.Node.Id.Value";

    /// The key to get check if a field is the node field.
    /// </summary>
    public const string IsNodeField = "HotChocolate.Relay.Node.IsNodeField";

    /// <summary>
    /// The key to get check if a field is the nodes field.
    /// </summary>
    public const string IsNodesField = "HotChocolate.Relay.Node.IsNodeField";
    
    /// <summary>
    /// The key to override the max allowed execution depth.
    /// </summary>
    public const string MaxAllowedExecutionDepth = "HotChocolate.Execution.MaxAllowedDepth";

    /// <summary>
    /// The key to skip the execution depth analysis.
    /// </summary>
    public const string SkipDepthAnalysis = "HotChocolate.Execution.SkipDepthAnalysis";

    /// <summary>
    /// The key of the marker setting that a field on the mutation type represents
    /// the query field.
    /// </summary>
    public const string MutationQueryField =  "HotChocolate.Relay.Mutations.QueryField";

    /// <summary>
<<<<<<< HEAD
    /// The key to get the Cache-Control header value from the context data.
    /// </summary>
    public const string CacheControlHeaderValue = "HotChocolate.Caching.CacheControlHeaderValue";
=======
    /// The key to retrieve the authorization options from the context.
    /// </summary>
    public const string AuthorizationOptions =  "HotChocolate.Authorization.Options";

    /// <summary>
    /// The key to check if this schema contains request policies.
    /// </summary>
    public const string AuthorizationRequestPolicy =  "HotChocolate.Authorization.RequestPolicy";
>>>>>>> 802c9b85
}<|MERGE_RESOLUTION|>--- conflicted
+++ resolved
@@ -230,11 +230,11 @@
     public const string MutationQueryField =  "HotChocolate.Relay.Mutations.QueryField";
 
     /// <summary>
-<<<<<<< HEAD
     /// The key to get the Cache-Control header value from the context data.
     /// </summary>
     public const string CacheControlHeaderValue = "HotChocolate.Caching.CacheControlHeaderValue";
-=======
+
+    /// <summary>
     /// The key to retrieve the authorization options from the context.
     /// </summary>
     public const string AuthorizationOptions =  "HotChocolate.Authorization.Options";
@@ -243,5 +243,4 @@
     /// The key to check if this schema contains request policies.
     /// </summary>
     public const string AuthorizationRequestPolicy =  "HotChocolate.Authorization.RequestPolicy";
->>>>>>> 802c9b85
 }