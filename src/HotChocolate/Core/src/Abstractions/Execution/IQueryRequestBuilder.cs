--- conflicted
+++ resolved
@@ -61,16 +61,12 @@
     IQueryRequestBuilder SetProperties(
         IDictionary<string, object?>? properties);
 
-<<<<<<< HEAD
-    /// <inheritdoc cref="InitializeGlobalState(Dictionary{string, object})" />
-=======
     /// <summary>
     /// Initializes the global state of the request to the given
     /// <paramref name="initialState" />.
     /// </summary>
     /// <param name="initialState">The initial state.</param>
     /// <returns>The query request builder.</returns>
->>>>>>> 82c4f463
     IQueryRequestBuilder InitializeGlobalState(
         IDictionary<string, object?>? initialState);
 
@@ -78,16 +74,12 @@
     IQueryRequestBuilder SetProperties(
         IReadOnlyDictionary<string, object?>? properties);
 
-<<<<<<< HEAD
-    /// <inheritdoc cref="InitializeGlobalState(Dictionary{string, object})" />
-=======
     /// <summary>
     /// Initializes the global state of the request to the given
     /// <paramref name="initialState" />.
     /// </summary>
     /// <param name="initialState">The initial state.</param>
     /// <returns>The query request builder.</returns>
->>>>>>> 82c4f463
     IQueryRequestBuilder InitializeGlobalState(
         IReadOnlyDictionary<string, object?>? initialState);
 
