namespace HotChocolate
{
    public static class ErrorCodes
    {
        public static class Authentication
        {
            public const string NotAuthorized = "AUTH_NOT_AUTHORIZED";
            public const string NotAuthenticated = "AUTH_NOT_AUTHENTICATED";
            public const string NoDefaultPolicy = "AUTH_NO_DEFAULT_POLICY";
            public const string PolicyNotFound = "AUTH_POLICY_NOT_FOUND";
        }

        public static class Execution
        {
            public const string CannotSerialize = "EXEC_BATCH_VAR_SERIALIZE";
            public const string CannotSerializeLeafValue = "EXEC_INVALID_LEAF_VALUE";
            public const string CannotResolveAbstractType = "EXEC_UNABLE_TO_RESOLVE_ABSTRACT_TYPE";
            public const string ListTypeNotSupported = "EXEC_LIST_TYPE_NOT_SUPPORTED";
            public const string AutoMapVarError = "EXEC_BATCH_AUTO_MAP_VAR_TYPE";
            public const string Incomplete = "EXEC_MIDDLEWARE_INCOMPLETE";
            public const string Timeout = "EXEC_TIMEOUT";
            public const string NonNullViolation = "HC0018";
            public const string MustBeInputType = "HC0017";
            public const string InvalidType = "HC0016";
            public const string QueryNotFound = "HC0015";

            /// <summary>
            /// A persisted query was not found when using the active persisted query pipeline.
            /// </summary>
            public const string PersistedQueryNotFound = "HC0020";
            public const string TaskProcessingError = "HC0008";
            public const string SyntaxError = "HC0014";
            public const string CannotCreateRootValue = "HC0019";
        }

        public static class Server
        {
            public const string RequestInvalid = "HC0009";
            public const string MaxRequestSize = "HC0010";
            public const string SyntaxError = "HC0011";
            public const string UnexpectedRequestParserError = "HC0012";
            public const string QueryAndIdMissing = "HC0013";
        }

        public static class Schema
        {
            public const string NoEnumValues = "TS_NO_ENUM_VALUES";
            public const string MissingType = "TS_MISSING_TYPE";
            public const string NoResolver = "TS_NO_FIELD_RESOLVER";
            public const string UnresolvedTypes = "TS_UNRESOLVED_TYPES";
            public const string NoName = "TS_NO_NAME_DEFINED";
            public const string NoFieldType = "TS_NO_FIELD_TYPE";
            public const string ArgumentValueTypeWrong = "TS_ARG_VALUE_TYPE_WRONG";
            public const string InvalidArgument = "TS_INVALID_ARG";
            public const string NonNullArgument = "TS_ARG_NON_NULL";
            public const string InterfaceNotImplemented = "SCHEMA_INTERFACE_NO_IMPL";
        }

        public static class Scalars
        {
            /// <summary>
            /// The runtime type is not supported by the scalars ParseValue method.
            /// </summary>
            public const string InvalidRuntimeType = "HC0001";

            /// <summary>
            /// Either the syntax node is invalid when parsing the literal or the syntax
            /// node value has an invalid format.
            /// </summary>
            public const string InvalidSyntaxFormat = "HC0002";
        }

        public static class Apollo
        {
            public static class Federation
            {
                /// <summary>
                /// The key attribute is used on the type level without specifying the the
                /// fieldset.
                /// </summary>
                public const string KeyFieldSetNullOrEmpty = "HC0003";

                /// <summary>
                /// The provides attribute is used and the fieldset is set to <c>null</c> or
                /// <see cref="string.Empty"/>.
                /// </summary>
                public const string ProvidesFieldSetNullOrEmpty = "HC0004";

                /// <summary>
                /// The requires attribute is used and the fieldset is set to <c>null</c> or
                /// <see cref="string.Empty"/>.
                /// </summary>
                public const string RequiresFieldSetNullOrEmpty = "HC0005";
            }
        }

        public static class Filtering
        {
            public const string FilterObjectType = "FILTER_OBJECT_TYPE";
            public const string FilterFieldDescriptorType = "FILTER_FIELD_DESCRIPTOR_TYPE";
        }


        public static class Stitching
        {
            public const string HttpRequestException = "HC0006";

            public const string UnknownRequestException = "HC0007";

            public const string ArgumentNotDefined = "STITCHING_ARG_NOT_DEFINED";
            public const string FieldNotDefined = "STITCHING_FLD_NOT_DEFINED";
            public const string VariableNotDefined = "STITCHING_VAR_NOT_DEFINED";
            public const string ScopeNotDefined = "STITCHING_SCOPE_NOT_DEFINED";
            public const string TypeNotDefined = "STITCHING_TYPE_NOT_DEFINED";
            public const string ArgumentNotFound = "STITCHING_DEL_ARGUMENT_NOT_FOUND";
        }

<<<<<<< HEAD
        public static class Spatial
        {
            /// <summary>
            /// The coordinate reference system is not supported by this server
            /// </summary>
            public const string UnknowCrs = "HC0029";

            /// <summary>
            /// Coordinates with M values cannot be reprojected
            /// </summary>
            public const string CoordinateMNotSupported = "HC0030";
=======
        public static class Data
        {
            /// <summary>
            /// Type does not contain a valid node field. Only `items` and `nodes` are supported
            /// </summary>
            public const string NodeFieldWasNotFound = "HC0028";
>>>>>>> b689f5bc
        }
    }
}<|MERGE_RESOLUTION|>--- conflicted
+++ resolved
@@ -115,7 +115,6 @@
             public const string ArgumentNotFound = "STITCHING_DEL_ARGUMENT_NOT_FOUND";
         }
 
-<<<<<<< HEAD
         public static class Spatial
         {
             /// <summary>
@@ -127,14 +126,13 @@
             /// Coordinates with M values cannot be reprojected
             /// </summary>
             public const string CoordinateMNotSupported = "HC0030";
-=======
+        }
         public static class Data
         {
             /// <summary>
             /// Type does not contain a valid node field. Only `items` and `nodes` are supported
             /// </summary>
             public const string NodeFieldWasNotFound = "HC0028";
->>>>>>> b689f5bc
         }
     }
 }