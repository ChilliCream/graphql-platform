--- conflicted
+++ resolved
@@ -1425,15 +1425,12 @@
       "hotchocolate.utilities": {
         "type": "Project"
       },
-<<<<<<< HEAD
-=======
       "hotchocolate.utilities.dependencyinjection": {
         "type": "Project",
         "dependencies": {
           "Microsoft.Extensions.DependencyInjection": "[6.0.0, )"
         }
       },
->>>>>>> d9cbd6b8
       "hotchocolate.validation": {
         "type": "Project",
         "dependencies": {
