--- conflicted
+++ resolved
@@ -7,17 +7,8 @@
     [Fact]
     public async Task GenerateSource_RequestMiddleware_MatchesSnapshot()
     {
-<<<<<<< HEAD
         await TestHelper.GetGeneratedSourceSnapshot(
             [
-=======
-        var currentUiCulture = CultureInfo.CurrentUICulture;
-        try
-        {
-            // Snapshot contains localized strings -> adjust culture
-            CultureInfo.CurrentUICulture = new CultureInfo("en-US");
-            await TestHelper.GetGeneratedSourceSnapshot(
->>>>>>> e5603950
                 """
                 #nullable enable
                 using System.Threading.Tasks;
@@ -45,11 +36,7 @@
                     #pragma warning restore CS9113
                 {
                     public async ValueTask InvokeAsync(
-<<<<<<< HEAD
                         RequestContext context,
-=======
-                        IRequestContext context,
->>>>>>> e5603950
                         #pragma warning disable CS9113
                         Service1 service1,
                         Service2? service2)
@@ -61,17 +48,8 @@
 
                 public class Service1;
                 public class Service2;
-<<<<<<< HEAD
                 """
             ],
             enableInterceptors: true).MatchMarkdownAsync();
-=======
-                """).MatchMarkdownAsync();
-        }
-        finally
-        {
-            CultureInfo.CurrentUICulture = currentUiCulture;
-        }
->>>>>>> e5603950
     }
 }