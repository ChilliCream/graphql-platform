<<<<<<< HEAD
using GreenDonut.Data;
=======
using System.Reflection;
using HotChocolate.Language;
using HotChocolate.Types.Descriptors;
>>>>>>> 668f941b

namespace HotChocolate.Types;

[InterfaceType]
public class Product
{
    public required string Id { get; set; }
}

[InterfaceType<Product>]
public static partial class ProductType
{
    public static string Kind() => "Product";
}

[ObjectType]
public class Book : Product
{
    public required string Title { get; set; }
}

public class Television : Product;

[ObjectType<Television>]
public static partial class TelevisionType
{
    public static string ArgumentWithExplicitType(
        [GraphQLType<NonNullType<VersionType>>]
        long arg)
        => throw new Exception();

    public static string NullableArgumentWithExplicitType(
        [GraphQLType<VersionType>] long? arg)
        => throw new Exception();
}

[QueryType]
public static partial class Query
{
<<<<<<< HEAD
    [GraphQLIgnore]
    public static PagingArguments PagingArguments { get; private set; }

    public static Product GetProduct() => new Book { Id = "1", Title = "GraphQL in Action" };

    [UsePaging]
    public static IEnumerable<int> GetInts(PagingArguments pagingArguments)
    {
        PagingArguments = pagingArguments;

        return [];
=======
    public static Product GetProduct()
        => new Book { Id = "1", Title = "GraphQL in Action" };

    [UsePaging]
    [RewriteAfterToVersion]
    public static IQueryable<Product> GetProducts([GraphQLType<NonNullType<VersionType>>] long after)
        => throw new Exception();

    [RewriteArgToVersion]
    public static string ArgumentWithExplicitType([GraphQLType<NonNullType<VersionType>>] long arg)
        => throw new Exception();

    [RewriteArgToVersion]
    public static string NullableArgumentWithExplicitType([GraphQLType<VersionType>] long? arg)
        => throw new Exception();

    public static string NullableArrayArgumentRef(string[]? items)
        => throw new Exception();

    public static string ArrayArgumentRef(string[] items)
        => throw new Exception();

    public static string ArrayNullableElementArgumentRef(string?[] items)
        => throw new Exception();

    public static string NullableArrayNullableElementArgumentRef(string?[]? items)
        => throw new Exception();

    public static string NullableListArgumentRef(List<string>? items)
        => throw new Exception();

    public static string ListArgumentRef(List<string> items)
        => throw new Exception();

    public static string ListNullableElementArgumentRef(List<string?> items)
        => throw new Exception();

    public static string NullableListNullableElementArgumentRef(List<string?>? items)
        => throw new Exception();
}

public class VersionType : ScalarType<long, StringValueNode>
{
    public VersionType() : base("Version", BindingBehavior.Explicit)
    {
    }

    public override IValueNode ParseResult(object? resultValue)
        => throw new NotImplementedException();

    protected override long ParseLiteral(StringValueNode valueSyntax)
        => throw new NotImplementedException();

    protected override StringValueNode ParseValue(long runtimeValue)
        => throw new NotImplementedException();
}

public class Version2Type : ScalarType<long, StringValueNode>
{
    public Version2Type() : base("Version2", BindingBehavior.Explicit)
    {
    }

    public override IValueNode ParseResult(object? resultValue)
        => throw new NotImplementedException();

    protected override long ParseLiteral(StringValueNode valueSyntax)
        => throw new NotImplementedException();

    protected override StringValueNode ParseValue(long runtimeValue)
        => throw new NotImplementedException();
}

public sealed class RewriteArgToVersionAttribute
    : ObjectFieldDescriptorAttribute
{
    protected override void OnConfigure(
        IDescriptorContext context,
        IObjectFieldDescriptor descriptor,
        MemberInfo? member)
    {
        descriptor
            .ExtendWith(static extension =>
            {
                var argument = extension.Configuration.Arguments.First(arg => arg.Name == "arg");
                argument.Type = extension.Context.TypeInspector.GetTypeRef(typeof(Version2Type), TypeContext.Input);
            });
    }
}

public sealed class RewriteAfterToVersionAttribute
    : ObjectFieldDescriptorAttribute
{
    protected override void OnConfigure(
        IDescriptorContext context,
        IObjectFieldDescriptor descriptor,
        MemberInfo? member)
    {
        descriptor
            .Extend()
            .OnBeforeCreate(static (context, field) =>
            {
                var argument = field.Arguments.First(arg => arg.Name == "after");
                argument.Type = context.TypeInspector.GetTypeRef(typeof(Version2Type), TypeContext.Input);
            });
>>>>>>> 668f941b
    }
}<|MERGE_RESOLUTION|>--- conflicted
+++ resolved
@@ -1,10 +1,7 @@
-<<<<<<< HEAD
+using System.Reflection;
 using GreenDonut.Data;
-=======
-using System.Reflection;
 using HotChocolate.Language;
 using HotChocolate.Types.Descriptors;
->>>>>>> 668f941b
 
 namespace HotChocolate.Types;
 
@@ -44,21 +41,18 @@
 [QueryType]
 public static partial class Query
 {
-<<<<<<< HEAD
     [GraphQLIgnore]
     public static PagingArguments PagingArguments { get; private set; }
 
-    public static Product GetProduct() => new Book { Id = "1", Title = "GraphQL in Action" };
+    public static Product GetProduct()
+        => new Book { Id = "1", Title = "GraphQL in Action" };
 
     [UsePaging]
     public static IEnumerable<int> GetInts(PagingArguments pagingArguments)
     {
         PagingArguments = pagingArguments;
-
         return [];
-=======
-    public static Product GetProduct()
-        => new Book { Id = "1", Title = "GraphQL in Action" };
+    }
 
     [UsePaging]
     [RewriteAfterToVersion]
@@ -162,6 +156,5 @@
                 var argument = field.Arguments.First(arg => arg.Name == "after");
                 argument.Type = context.TypeInspector.GetTypeRef(typeof(Version2Type), TypeContext.Input);
             });
->>>>>>> 668f941b
     }
 }