--- conflicted
+++ resolved
@@ -50,13 +50,6 @@
         Assert.Single((context.ContextData["result"] as IEnumerable<ISelectionSetOptimizer>)!);
     }
 
-<<<<<<< HEAD
-        // assert
-        Assert.Single((context.ContextData["result"] as IEnumerable<ISelectionSetOptimizer>)!);
-    }
-
-=======
->>>>>>> 5fb59908
     private sealed class StubMiddleware<T>
     {
         private readonly RequestDelegate _next;
