﻿using System.Collections.Generic;
using System.Threading;
using System.Threading.Tasks;
using Microsoft.Extensions.DependencyInjection;
using ChilliCream.Testing;
using HotChocolate.Language;
using HotChocolate.Tests;
using Snapshooter;
using Snapshooter.Xunit;
using Xunit;
using Snapshot = Snapshooter.Xunit.Snapshot;
using static HotChocolate.Tests.TestHelper;

namespace HotChocolate.Execution.Integration.StarWarsCodeFirst;

public class StarWarsCodeFirstTests
{
    [Fact]
    public async Task Schema()
    {
        // arrange
        var executor = await CreateExecutorAsync();

        // act
        var schema = executor.Schema.Print();

        // assert
        schema.MatchSnapshot();
    }

    [Fact]
    public async Task GetHeroName()
    {
        Snapshot.FullName();
        await ExpectValid(@"
                {
                    hero {
                        name
                    }
                }")
            .MatchSnapshotAsync();
    }

    [Fact]
    public async Task GraphQLOrgFieldExample()
    {
        Snapshot.FullName();
        await ExpectValid(@"
                {
                    hero {
                        name
                        # Queries can have comments!
                        friends {
                            nodes {
                                name
                            }
                        }
                    }
                }")
            .MatchSnapshotAsync();
    }

    [Fact]
    public async Task GraphQLOrgFieldArgumentExample1()
    {
        Snapshot.FullName();
        await ExpectValid(@"
                {
                    human(id: ""1000"") {
                        name
                        height
                    }
                }")
            .MatchSnapshotAsync();
    }

    [Fact]
    public async Task GraphQLOrgFieldArgumentExample2()
    {
        Snapshot.FullName();
        await ExpectValid(@"
                {
                    human(id: ""1000"") {
                        name
                        height(unit: FOOT)
                    }
                }")
            .MatchSnapshotAsync();
    }

    [Fact]
    public async Task GraphQLOrgAliasExample()
    {
        Snapshot.FullName();
        await ExpectValid(@"
                {
                    empireHero: hero(episode: EMPIRE) {
                        name
                    }
                    jediHero: hero(episode: JEDI) {
                        name
                    }
                }")
            .MatchSnapshotAsync();
    }

    [Fact]
    public async Task GraphQLOrgFragmentExample()
    {
        Snapshot.FullName();
        await ExpectValid(@"
                {
                    leftComparison: hero(episode: EMPIRE) {
                        ...comparisonFields
                    }
                    rightComparison: hero(episode: JEDI) {
                        ...comparisonFields
                    }
                }

                fragment comparisonFields on Character {
                    name
                    appearsIn
                    friends {
                        nodes {
                            name
                        }
                    }
                }")
            .MatchSnapshotAsync();
    }

    [Fact]
    public async Task GraphQLOrgOperationNameExample()
    {
        Snapshot.FullName();
        await ExpectValid(@"
                query HeroNameAndFriends {
                    hero {
                        name
                        friends {
                            nodes {
                                name
                            }
                        }
                    }
                }")
            .MatchSnapshotAsync();
    }

    [Fact]
    public async Task GraphQLOrgVariableExample()
    {
        Snapshot.FullName();
        await ExpectValid(@"
                query HeroNameAndFriends($episode: Episode) {
                    hero(episode: $episode) {
                        name
                        friends {
                            nodes {
                                name
                            }
                        }
                    }
                }",
                request: c => c.SetVariableValue("episode", new EnumValueNode("JEDI")))
            .MatchSnapshotAsync();
    }

    [Fact]
    public async Task GraphQLOrgVariableWithDefaultValueExample()
    {
        Snapshot.FullName();
        await ExpectValid(@"
                query HeroNameAndFriends($episode: Episode = JEDI) {
                    hero(episode: $episode) {
                        name
                        friends {
                            nodes {
                                name
                            }
                        }
                    }
                }")
            .MatchSnapshotAsync();
    }

    [Fact]
    public async Task GraphQLOrgDirectiveIncludeExample1()
    {
        Snapshot.FullName();
        await ExpectValid(@"
                query Hero($episode: Episode, $withFriends: Boolean!) {
                    hero(episode: $episode) {
                        name
                        friends @include(if: $withFriends) {
                            nodes {
                                name
                            }
                        }
                    }
                }",
                request: c => c
                    .SetVariableValue("episode", new EnumValueNode("JEDI"))
                    .SetVariableValue("withFriends", new BooleanValueNode(false)))
            .MatchSnapshotAsync();
    }

    [Fact]
    public async Task GraphQLOrgDirectiveIncludeExample2()
    {
        Snapshot.FullName();
        await ExpectValid(@"
                query Hero($episode: Episode, $withFriends: Boolean!) {
                    hero(episode: $episode) {
                        name
                        friends @include(if: $withFriends) {
                            nodes {
                                name
                            }
                        }
                    }
                }",
                request: r => r
                    .SetVariableValue("episode", new EnumValueNode("JEDI"))
                    .SetVariableValue("withFriends", new BooleanValueNode(true)))
            .MatchSnapshotAsync();
    }

    [Fact]
    public async Task GraphQLOrgDirectiveSkipExample1()
    {
        Snapshot.FullName();
        await ExpectValid(@"
                query Hero($episode: Episode, $withFriends: Boolean!) {
                    hero(episode: $episode) {
                        name
                        friends @skip(if: $withFriends) {
                            nodes {
                                name
                            }
                        }
                    }
                }",
                request: r => r
                    .SetVariableValue("episode", new EnumValueNode("JEDI"))
                    .SetVariableValue("withFriends", new BooleanValueNode(false)))
            .MatchSnapshotAsync();
    }

    [Fact]
    public async Task GraphQLOrgDirectiveSkipExample2()
    {
        Snapshot.FullName();
        await ExpectValid(@"
                query Hero($episode: Episode, $withFriends: Boolean!) {
                    hero(episode: $episode) {
                        name
                        friends @skip(if: $withFriends) {
                            nodes {
                                name
                            }
                        }
                    }
                }",
                request: r => r
                    .SetVariableValue("episode", new EnumValueNode("JEDI"))
                    .SetVariableValue("withFriends", new BooleanValueNode(true)))
            .MatchSnapshotAsync();
    }

    [Fact]
    public async Task GraphQLOrgDirectiveSkipExample1WithPlainClrVarTypes()
    {
        Snapshot.FullName();
        await ExpectValid(@"
                query Hero($episode: Episode, $withFriends: Boolean!) {
                    hero(episode: $episode) {
                        name
                        friends @skip(if: $withFriends) {
                            nodes {
                                name
                            }
                        }
                    }
                }",
                request: r => r
                    .SetVariableValue("episode", "JEDI")
                    .SetVariableValue("withFriends", false))
            .MatchSnapshotAsync();
    }

    [Fact]
    public async Task GraphQLOrgMutationExample()
    {
        Snapshot.FullName();
        await ExpectValid(@"
                mutation CreateReviewForEpisode(
                    $ep: Episode!, $review: ReviewInput!) {
                    createReview(episode: $ep, review: $review) {
                        stars
                        commentary
                    }
                }",
                request: r => r
                    .SetVariableValue("ep", new EnumValueNode("JEDI"))
                    .SetVariableValue("review", new ObjectValueNode(
                        new ObjectFieldNode("stars", new IntValueNode(5)),
                        new ObjectFieldNode("commentary",
                            new StringValueNode("This is a great movie!")))))
            .MatchSnapshotAsync();
    }

    [Fact]
    public async Task GraphQLOrgTwoMutationsExample()
    {
        Snapshot.FullName();
        await ExpectValid(@"
                mutation CreateReviewForEpisode(
                    $ep: Episode!, $ep2: Episode!, $review: ReviewInput!) {
                    createReview(episode: $ep, review: $review) {
                        stars
                        commentary
                    }
                    b: createReview(episode: $ep2, review: $review) {
                        stars
                        commentary
                    }
                }",
                request: r => r
                    .SetVariableValue("ep", new EnumValueNode("JEDI"))
                    .SetVariableValue("ep2", new EnumValueNode("JEDI"))
                    .SetVariableValue("review", new ObjectValueNode(
                        new ObjectFieldNode("stars", new IntValueNode(5)),
                        new ObjectFieldNode("commentary",
                            new StringValueNode("This is a great movie!")))))
            .MatchSnapshotAsync();
    }

    [Fact]
    public async Task GraphQLOrgMutationExample_With_ValueVariables()
    {
        Snapshot.FullName();
        await ExpectValid(@"
                mutation CreateReviewForEpisode(
                    $ep: Episode!
                    $stars: Int!
                    $commentary: String!) {
                    createReview(
                        episode: $ep
                        review: { stars: $stars commentary: $commentary }) {
                        stars
                        commentary
                    }
                }",
                request: r => r
                    .SetVariableValue("ep", new EnumValueNode("JEDI"))
                    .SetVariableValue("stars", new IntValueNode(5))
                    .SetVariableValue("commentary", new StringValueNode("This is a great movie!")))
            .MatchSnapshotAsync();
    }

    [Fact]
    public async Task GraphQLOrgInlineFragmentExample1()
    {
        Snapshot.FullName();
        await ExpectValid(@"
                query HeroForEpisode($ep: Episode!) {
                    hero(episode: $ep) {
                        name
                        ... on Droid {
                            primaryFunction
                        }
                        ... on Human {
                            height
                        }
                    }
                }",
                request: r => r.SetVariableValue("ep", new EnumValueNode("JEDI")))
            .MatchSnapshotAsync();
    }

    [Fact]
    public async Task GraphQLOrgInlineFragmentExample2()
    {
        Snapshot.FullName();
        await ExpectValid(@"
                query HeroForEpisode($ep: Episode!) {
                    hero(episode: $ep) {
                        name
                        ... on Droid {
                            primaryFunction
                        }
                        ... on Human {
                            height
                        }
                    }
                }",
                request: r => r.SetVariableValue("ep", new EnumValueNode("EMPIRE")))
            .MatchSnapshotAsync();
    }

    [Fact]
    public async Task GraphQLOrgMetaFieldAndUnionExample()
    {
        Snapshot.FullName();
        await ExpectValid(@"
                {
                    search(text: ""an"") {
                        __typename
                        ... on Human {
                            name
                            height
                        }
                        ... on Droid {
                            name
                            primaryFunction
                        }
                        ... on Starship {
                            name
                            length
                        }
                    }
                }")
            .MatchSnapshotAsync();
    }

    [Fact]
    public async Task NonNullListVariableValues()
    {
        Snapshot.FullName();
        await ExpectValid(@"
                query op($ep: [Episode!]!)
                {
                    heroes(episodes: $ep) {
                        name
                    }
                }",
                request: r => r
                    .SetVariableValue("ep", new ListValueNode(new EnumValueNode("EMPIRE"))))
            .MatchSnapshotAsync();
    }

    [Fact]
    public async Task ConditionalInlineFragment()
    {
        Snapshot.FullName();
        await ExpectValid(@"
                {
                    heroes(episodes: [EMPIRE]) {
                        name
                        ... @include(if: true) {
                            height
                        }
                    }
                }")
            .MatchSnapshotAsync();
    }

    [Fact]
    public async Task NonNullEnumsSerializeCorrectlyFromVariables()
    {
        Snapshot.FullName();
        await ExpectValid(@"
                query getHero($episode: Episode!) {
                    hero(episode: $episode) {
                        name
                    }
                }",
                request: r => r.SetVariableValue("episode", "NEW_HOPE"))
            .MatchSnapshotAsync();
    }

    [Fact]
    public async Task EnumValueIsCoercedToListValue()
    {
        Snapshot.FullName();
        await ExpectValid(@"
                {
                    heroes(episodes: EMPIRE) {
                        name
                    }
                }")
            .MatchSnapshotAsync();
    }

    [Fact]
    public async Task TypeNameFieldIsCorrectlyExecutedOnInterfaces()
    {
        Snapshot.FullName();
        await ExpectValid(@"
                query foo {
                    hero(episode: NEW_HOPE) {
                        __typename
                        id
                        name
                        ... on Human {
                            __typename
                            homePlanet
                        }
                        ... on Droid {
                            __typename
                            primaryFunction
                        }
                        friends {
                            nodes {
                                __typename
                                ... on Human {
                                    __typename
                                    homePlanet
                                }
                                ... on Droid {
                                    __typename
                                    primaryFunction
                                }
                            }
                        }
                    }
                }")
            .MatchSnapshotAsync();
    }

    [Fact]
    public async Task Execute_ListWithNullValues_ResultContainsNullElement()
    {
        Snapshot.FullName();
        await ExpectValid(@"
                query {
                    human(id: ""1001"") {
                        id
                        name
                        otherHuman {
                            name
                        }
                    }
                }")
            .MatchSnapshotAsync();
    }

    [Fact]
    public async Task SubscribeToReview()
    {
        // arrange
        var executor = await CreateExecutorAsync();

        // act
        var subscriptionResult =
            (IResponseStream)await executor.ExecuteAsync(
                "subscription { onReview(episode: NEW_HOPE) " +
                "{ stars } }");

        // assert
        await executor.ExecuteAsync(@"
                mutation {
                    createReview(episode: NEW_HOPE,
                        review: { stars: 5 commentary: ""foo"" }) {
                        stars
                        commentary
                    }
                }");

        IQueryResult eventResult = null;

        using (var cts = new CancellationTokenSource(2000))
        {
            await foreach (var queryResult in
                subscriptionResult.ReadResultsAsync().WithCancellation(cts.Token))
            {
                eventResult = queryResult;
                break;
            }
        }

        eventResult?.MatchSnapshot();
    }
<<<<<<< HEAD

    [Fact]
    public async Task SubscribeToReview_WithInlineFragment()
    {
        // arrange
        var executor = await CreateExecutorAsync();

=======

    [Fact]
    public async Task SubscribeToReview_WithInlineFragment()
    {
        // arrange
        var executor = await CreateExecutorAsync();

>>>>>>> 5fb59908
        // act
        var subscriptionResult =
            (IResponseStream)await executor.ExecuteAsync(
                @"subscription {
                        onReview(episode: NEW_HOPE) {
                            ... on Review {
                                stars
                            }
                        }
                    }");

        // assert
        await executor.ExecuteAsync(@"
                mutation {
                    createReview(episode: NEW_HOPE,
                        review: { stars: 5 commentary: ""foo"" }) {
                        stars
                        commentary
                    }
                }");

        IQueryResult eventResult = null;

        using (var cts = new CancellationTokenSource(2000))
        {
            await foreach (var queryResult in
                subscriptionResult.ReadResultsAsync().WithCancellation(cts.Token))
            {
                eventResult = queryResult;
                break;
            }
        }

        eventResult?.MatchSnapshot();
    }

    [Fact]
    public async Task SubscribeToReview_FragmentDefinition()
    {
        // arrange
        var executor = await CreateExecutorAsync();

        // act
        var subscriptionResult =
            (IResponseStream)await executor.ExecuteAsync(
                @"subscription {
                        onReview(episode: NEW_HOPE) {
                            ... SomeFrag
                        }
                    }

                    fragment SomeFrag on Review {
                        stars
                    }");

        // assert
        await executor.ExecuteAsync(@"
                mutation {
                    createReview(episode: NEW_HOPE,
                        review: { stars: 5 commentary: ""foo"" }) {
                        stars
                        commentary
                    }
                }");

        IQueryResult eventResult = null;

        using (var cts = new CancellationTokenSource(2000))
        {
            await foreach (var queryResult in
                subscriptionResult.ReadResultsAsync().WithCancellation(cts.Token))
            {
                eventResult = queryResult;
                break;
            }
        }

        eventResult?.MatchSnapshot();
    }

    [Fact]
    public async Task SubscribeToReview_With_Variables()
    {
        // arrange
        var executor = await CreateExecutorAsync();

        // act
        var subscriptionResult =
            (IResponseStream)await executor.ExecuteAsync(
                @"subscription ($ep: Episode!) {
                        onReview(episode: $ep) {
                            stars
                        }
                    }",
                new Dictionary<string, object> { { "ep", "NEW_HOPE" } },
                CancellationToken.None);

        // assert
        await executor.ExecuteAsync(@"
                mutation {
                    createReview(episode: NEW_HOPE,
                        review: { stars: 5 commentary: ""foo"" }) {
                        stars
                        commentary
                    }
                }");

        IQueryResult eventResult = null;

        using (var cts = new CancellationTokenSource(2000))
        {
            await foreach (var queryResult in
                subscriptionResult.ReadResultsAsync().WithCancellation(cts.Token))
            {
                eventResult = queryResult;
                break;
            }
        }

        eventResult?.MatchSnapshot();
    }

    /// <summary>
    /// An error caused by the violating the max execution depth rule should
    /// not lead to partial results.
    /// The result should consist of a single error stating the allowed depth.
    /// </summary>
    /// <returns></returns>
    [Fact]
    public async Task ExecutionDepthShouldNotLeadToEmptyObjects()
    {
        Snapshot.FullName();
        await ExpectError(@"
                query ExecutionDepthShouldNotLeadToEmptyObjects {
                    hero(episode: NEW_HOPE) {
                        __typename
                        id
                        name
                        ... on Human {
                            __typename
                            homePlanet
                        }
                        ... on Droid {
                            __typename
                            primaryFunction
                        }
                        friends {
                            nodes {
                                __typename
                                ... on Human {
                                    __typename
                                    homePlanet
                                    friends {
                                        nodes {
                                            __typename
                                        }
                                    }
                                }
                                ... on Droid {
                                    __typename
                                    primaryFunction
                                    friends {
                                        nodes {
                                            __typename
                                        }
                                    }
                                }
                            }
                        }
                    }
                }",
            configure: c =>
            {
                AddDefaultConfiguration(c);
                c.AddMaxExecutionDepthRule(3);
            });
    }

    [Fact]
    public async Task Execution_Depth_Is_Skipped_For_Introspection()
    {
        Snapshot.FullName();
        await ExpectValid(@"
                query {
                    __schema {
                        types {
                            fields {
                                type {
                                    kind
                                    name
                                    ofType {
                                        kind
                                        name
                                        ofType {
                                            kind
                                            name
                                            ofType {
                                                kind
                                                name
                                            }
                                        }
                                    }
                                }
                            }
                        }
                    }
                }",
            configure: c =>
            {
                AddDefaultConfiguration(c);
                c.AddMaxExecutionDepthRule(3, skipIntrospectionFields: true);
            });
    }

    [InlineData("true")]
    [InlineData("false")]
    [Theory]
    public async Task Include_With_Literal(string ifValue)
    {
        Snapshot.FullName(new SnapshotNameExtension(ifValue));
        await ExpectValid($@"
                {{
                    human(id: ""1000"") {{
                        name @include(if: {ifValue})
                        height
                    }}
                }}")
            .MatchSnapshotAsync();
    }

    [InlineData(true)]
    [InlineData(false)]
    [Theory]
    public async Task Include_With_Variable(bool ifValue)
    {
        Snapshot.FullName(new SnapshotNameExtension(ifValue));
        await ExpectValid($@"
                query ($if: Boolean!) {{
                    human(id: ""1000"") {{
                        name @include(if: $if)
                        height
                    }}
                }}",
                request: r => r.SetVariableValue("if", ifValue))
            .MatchSnapshotAsync();
    }

    [InlineData("true")]
    [InlineData("false")]
    [Theory]
    public async Task Skip_With_Literal(string ifValue)
    {
        Snapshot.FullName(new SnapshotNameExtension(ifValue));
        await ExpectValid($@"
                {{
                    human(id: ""1000"") {{
                        name @skip(if: {ifValue})
                        height
                    }}
                }}")
            .MatchSnapshotAsync();
    }

    [InlineData(true)]
    [InlineData(false)]
    [Theory]
    public async Task Skip_With_Variable(bool ifValue)
    {
        Snapshot.FullName(new SnapshotNameExtension(ifValue));
        await ExpectValid(@"
                query ($if: Boolean!) {
                    human(id: ""1000"") {
                        name @skip(if: $if)
                        height
                    }
                }",
                request: r => r.SetVariableValue("if", ifValue))
            .MatchSnapshotAsync();
    }

    [Fact]
    public async Task SkipAll()
    {
        Snapshot.FullName();

        await ExpectValid(@"
                query ($if: Boolean!) {
                    human(id: ""1000"") @skip(if: $if) {
                        name
                        height
                    }
                }",
                request: r => r.SetVariableValue("if", true))
            .MatchSnapshotAsync();
    }

    [Fact]
    public async Task SkipAll_Default_False()
    {
        Snapshot.FullName();

        await ExpectValid(@"
                query ($if: Boolean! = false) {
                    human(id: ""1000"") @skip(if: $if) {
                        name
                        height
                    }
                }")
            .MatchSnapshotAsync();
    }

    [Fact]
    public async Task SkipAll_Default_True()
    {
        Snapshot.FullName();

        await ExpectValid(@"
                query ($if: Boolean! = true) {
                    human(id: ""1000"") @skip(if: $if) {
                        name
                        height
                    }
                }")
            .MatchSnapshotAsync();
    }

    [Fact]
    public async Task SkipAllSecondLevelFields()
    {
        Snapshot.FullName();

        await ExpectValid(@"
                query ($if: Boolean!) {
                    human(id: ""1000"")  {
                        name @skip(if: $if)
                    }
                }",
                request: r => r.SetVariableValue("if", true))
            .MatchSnapshotAsync();
    }

    [Fact]
    public async Task Ensure_Type_Introspection_Returns_Null_If_Type_Not_Found()
    {
        Snapshot.FullName();
        await ExpectValid(@"
                query {
                    a: __type(name: ""Foo"") {
                        name
                    }
                    b: __type(name: ""Query"") {
                        name
                    }
                }")
            .MatchSnapshotAsync();
    }

    [Fact]
    public async Task Ensure_Benchmark_Query_GetHeroQuery()
    {
        Snapshot.FullName();
        var query = FileResource.Open("GetHeroQuery.graphql");
        await ExpectValid(query).MatchSnapshotAsync();
    }

    [Fact]
    public async Task Ensure_Benchmark_Query_GetHeroWithFriendsQuery()
    {
        Snapshot.FullName();
        var query = FileResource.Open("GetHeroWithFriendsQuery.graphql");
        await ExpectValid(query).MatchSnapshotAsync();
    }

    [Fact]
    public async Task Ensure_Benchmark_Query_GetTwoHerosWithFriendsQuery()
    {
        Snapshot.FullName();
        var query = FileResource.Open("GetTwoHerosWithFriendsQuery.graphql");
        await ExpectValid(query).MatchSnapshotAsync();
    }

    [Fact]
    public async Task Ensure_Benchmark_Query_LargeQuery()
    {
        Snapshot.FullName();
        var query = FileResource.Open("LargeQuery.graphql");
        await ExpectValid(query).MatchSnapshotAsync();
    }

    [Fact]
    public async Task NestedFragmentsWithNestedObjectFieldsAndSkip()
    {
        Snapshot.FullName();

<<<<<<< HEAD
        await ExpectValid(@"
                query ($if: Boolean!) {
                    human(id: ""1000"") {
                        ... Human1 @include(if: $if)
                        ... Human2 @skip(if: $if)
                    }
=======
        await ExpectValid(
            @"query ($if: Boolean!) {
                human(id: ""1000"") {
                    ... Human1 @include(if: $if)
                    ... Human2 @skip(if: $if)
>>>>>>> 5fb59908
                }
            }
            fragment Human1 on Human {
                friends {
                    edges {
                        ... FriendEdge1
                    }
                }
            }
            fragment FriendEdge1 on FriendsEdge {
                node {
                    __typename
                    friends {
                        nodes {
                            __typename
                            ... Human3
                        }
                    }
                }
            }
            fragment Human2 on Human {
                friends {
                    edges {
                        node {
                            __typename
                            ... Human3
                        }
                    }
                }
            }
            fragment Human3 on Human {
                name
                otherHuman {
                  __typename
                  name
                }
<<<<<<< HEAD
                ",
                request: r => r.SetVariableValue("if", true))
            .MatchSnapshotAsync();
=======
            }",
            request: r => r.SetVariableValue("if", true))
        .MatchSnapshotAsync();
>>>>>>> 5fb59908
    }
}<|MERGE_RESOLUTION|>--- conflicted
+++ resolved
@@ -573,23 +573,13 @@
 
         eventResult?.MatchSnapshot();
     }
-<<<<<<< HEAD
-
+    
     [Fact]
     public async Task SubscribeToReview_WithInlineFragment()
     {
         // arrange
         var executor = await CreateExecutorAsync();
 
-=======
-
-    [Fact]
-    public async Task SubscribeToReview_WithInlineFragment()
-    {
-        // arrange
-        var executor = await CreateExecutorAsync();
-
->>>>>>> 5fb59908
         // act
         var subscriptionResult =
             (IResponseStream)await executor.ExecuteAsync(
@@ -984,20 +974,11 @@
     {
         Snapshot.FullName();
 
-<<<<<<< HEAD
-        await ExpectValid(@"
-                query ($if: Boolean!) {
-                    human(id: ""1000"") {
-                        ... Human1 @include(if: $if)
-                        ... Human2 @skip(if: $if)
-                    }
-=======
         await ExpectValid(
             @"query ($if: Boolean!) {
                 human(id: ""1000"") {
                     ... Human1 @include(if: $if)
                     ... Human2 @skip(if: $if)
->>>>>>> 5fb59908
                 }
             }
             fragment Human1 on Human {
@@ -1034,14 +1015,8 @@
                   __typename
                   name
                 }
-<<<<<<< HEAD
-                ",
-                request: r => r.SetVariableValue("if", true))
-            .MatchSnapshotAsync();
-=======
             }",
             request: r => r.SetVariableValue("if", true))
         .MatchSnapshotAsync();
->>>>>>> 5fb59908
     }
 }