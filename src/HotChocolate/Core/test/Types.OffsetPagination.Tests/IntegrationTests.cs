using System.Collections;
using System.Collections.Generic;
using System.Linq;
using System.Threading;
using System.Threading.Tasks;
using HotChocolate.Execution;
using HotChocolate.Tests;
using HotChocolate.Types.Pagination.Extensions;
using Microsoft.Extensions.DependencyInjection;
using Snapshooter.Xunit;
using Xunit;

#nullable enable

namespace HotChocolate.Types.Pagination
{
    public class IntegrationTests
    {
        [Fact]
        public async Task Simple_StringList_Schema()
        {
            IRequestExecutor executor =
                await new ServiceCollection()
                    .AddGraphQL()
                    .AddQueryType<QueryType>()
                    .Services
                    .BuildServiceProvider()
                    .GetRequestExecutorAsync();

            executor.Schema.Print().MatchSnapshot();
        }

        [Fact]
        public async Task Attribute_Simple_StringList_Schema()
        {
            IRequestExecutor executor =
                await new ServiceCollection()
                    .AddGraphQL()
                    .AddQueryType<QueryAttr>()
                    .Services
                    .BuildServiceProvider()
                    .GetRequestExecutorAsync();

            executor.Schema.Print().MatchSnapshot();
        }

        [Fact]
        public async Task Simple_StringList_Default_Items()
        {
            Snapshot.FullName();

            IRequestExecutor executor =
                await new ServiceCollection()
                    .AddGraphQL()
                    .AddQueryType<QueryType>()
                    .Services
                    .BuildServiceProvider()
                    .GetRequestExecutorAsync();

            await executor
                .ExecuteAsync(@"
                {
                    letters {
                        items
                        pageInfo {
                            hasNextPage
                            hasPreviousPage
                        }
                    }
                }")
                .MatchSnapshotAsync();
        }

        [Fact]
        public async Task No_Paging_Boundaries()
        {
            Snapshot.FullName();

            IRequestExecutor executor =
                await new ServiceCollection()
                    .AddGraphQL()
                    .AddQueryType<QueryType>()
                    .SetPagingOptions(new PagingOptions {RequirePagingBoundaries = true})
                    .Services
                    .BuildServiceProvider()
                    .GetRequestExecutorAsync();

            await executor
                .ExecuteAsync(@"
                {
                    letters {
                        items
                        pageInfo {
                            hasNextPage
                            hasPreviousPage
                        }
                    }
                }")
                .MatchSnapshotAsync();
        }

        [Fact]
        public async Task MaxPageSizeReached()
        {
            Snapshot.FullName();

            IRequestExecutor executor =
                await new ServiceCollection()
                    .AddGraphQL()
                    .AddQueryType<QueryType>()
                    .SetPagingOptions(new PagingOptions {RequirePagingBoundaries = true})
                    .Services
                    .BuildServiceProvider()
                    .GetRequestExecutorAsync();

            await executor
                .ExecuteAsync($@"
                {{
                    letters(take: {51}) {{
                        items
                        pageInfo {{
                            hasNextPage
                            hasPreviousPage
                        }}
                    }}
                }}")
                .MatchSnapshotAsync();
        }

        [Fact]
        public async Task Attribute_Simple_StringList_Default_Items()
        {
            Snapshot.FullName();

            IRequestExecutor executor =
                await new ServiceCollection()
                    .AddGraphQL()
                    .AddQueryType<QueryAttr>()
                    .Services
                    .BuildServiceProvider()
                    .GetRequestExecutorAsync();

            await executor
                .ExecuteAsync(@"
                {
                    letters {
                        items
                        pageInfo {
                            hasNextPage
                            hasPreviousPage
                        }
                    }
                }")
                .MatchSnapshotAsync();
        }

        [Fact]
        public async Task Simple_StringList_Take_2()
        {
            Snapshot.FullName();

            IRequestExecutor executor =
                await new ServiceCollection()
                    .AddGraphQL()
                    .AddQueryType<QueryType>()
                    .Services
                    .BuildServiceProvider()
                    .GetRequestExecutorAsync();

            await executor
                .ExecuteAsync(@"
                {
                    letters(take: 2) {
                        items
                        pageInfo {
                            hasNextPage
                            hasPreviousPage
                        }
                    }
                }")
                .MatchSnapshotAsync();
        }

        [Fact]
        public async Task Attribute_Simple_StringList_Take_2()
        {
            Snapshot.FullName();

            IRequestExecutor executor =
                await new ServiceCollection()
                    .AddGraphQL()
                    .AddQueryType<QueryAttr>()
                    .Services
                    .BuildServiceProvider()
                    .GetRequestExecutorAsync();

            await executor
                .ExecuteAsync(@"
                {
                    letters(take: 2) {
                        items
                        pageInfo {
                            hasNextPage
                            hasPreviousPage
                        }
                    }
                }")
                .MatchSnapshotAsync();
        }

        [Fact]
        public async Task Simple_StringList_Take_2_Skip_2()
        {
            Snapshot.FullName();

            IRequestExecutor executor =
                await new ServiceCollection()
                    .AddGraphQL()
                    .AddQueryType<QueryType>()
                    .Services
                    .BuildServiceProvider()
                    .GetRequestExecutorAsync();

            await executor
                .ExecuteAsync(@"
                {
                    letters(take: 2 skip: 2) {
                        items
                        pageInfo {
                            hasNextPage
                            hasPreviousPage
                        }
                    }
                }")
                .MatchSnapshotAsync();
        }

        [Fact]
        public async Task Attribute_Simple_StringList_Take_2_Skip_2()
        {
            Snapshot.FullName();

            IRequestExecutor executor =
                await new ServiceCollection()
                    .AddGraphQL()
                    .AddQueryType<QueryAttr>()
                    .Services
                    .BuildServiceProvider()
                    .GetRequestExecutorAsync();

            await executor
                .ExecuteAsync(@"
                {
                    letters(take: 2 skip: 2) {
                        items
                        pageInfo {
                            hasNextPage
                            hasPreviousPage
                        }
                    }
                }")
                .MatchSnapshotAsync();
        }

        [Fact]
        public async Task Simple_StringList_Global_DefaultItem_2()
        {
            Snapshot.FullName();

            IRequestExecutor executor =
                await new ServiceCollection()
                    .AddGraphQL()
                    .AddQueryType<QueryType>()
                    .SetPagingOptions(new PagingOptions {DefaultPageSize = 2})
                    .Services
                    .BuildServiceProvider()
                    .GetRequestExecutorAsync();

            await executor
                .ExecuteAsync(@"
                {
                    letters {
                        items
                        pageInfo {
                            hasNextPage
                            hasPreviousPage
                        }
                    }
                }")
                .MatchSnapshotAsync();
        }

        [Fact]
        public async Task Simple_StringList_Global_DefaultItem_50_Page_Larger_Than_Data_List()
        {
            Snapshot.FullName();

            IRequestExecutor executor =
                await new ServiceCollection()
                    .AddGraphQL()
                    .AddQueryType<QueryType>()
                    .SetPagingOptions(new PagingOptions {DefaultPageSize = 50})
                    .Services
                    .BuildServiceProvider()
                    .GetRequestExecutorAsync();

            await executor
                .ExecuteAsync(@"
                {
                    letters {
                        items
                        pageInfo {
                            hasNextPage
                            hasPreviousPage
                        }
                    }
                }")
                .MatchSnapshotAsync();
        }

        [Fact]
        public async Task Attribute_Simple_StringList_Global_DefaultItem_2()
        {
            Snapshot.FullName();

            IRequestExecutor executor =
                await new ServiceCollection()
                    .AddGraphQL()
                    .AddQueryType<QueryAttr>()
                    .SetPagingOptions(new PagingOptions {DefaultPageSize = 2})
                    .Services
                    .BuildServiceProvider()
                    .GetRequestExecutorAsync();

            await executor
                .ExecuteAsync(@"
                {
                    letters(take: 2) {
                        items
                        pageInfo {
                            hasNextPage
                            hasPreviousPage
                        }
                    }
                }")
                .MatchSnapshotAsync();
        }

        [Fact]
        public async Task Schema_Type_Is_Explicitly_Specified()
        {
            Snapshot.FullName();

            IRequestExecutor executor =
                await new ServiceCollection()
                    .AddGraphQL()
                    .AddQueryType<QueryType>()
                    .Services
                    .BuildServiceProvider()
                    .GetRequestExecutorAsync();

            await executor
                .ExecuteAsync(@"
                {
                    explicitType(take: 2) {
                        items
                        pageInfo {
                            hasNextPage
                            hasPreviousPage
                        }
                    }
                }")
                .MatchSnapshotAsync();
        }

        [Fact]
        public async Task Attribute_Schema_Type_Is_Explicitly_Specified()
        {
            Snapshot.FullName();

            IRequestExecutor executor =
                await new ServiceCollection()
                    .AddGraphQL()
                    .AddQueryType<QueryAttr>()
                    .Services
                    .BuildServiceProvider()
                    .GetRequestExecutorAsync();

            await executor
                .ExecuteAsync(@"
                {
                    explicitType(take: 2) {
                        items
                        pageInfo {
                            hasNextPage
                            hasPreviousPage
                        }
                    }
                }")
                .MatchSnapshotAsync();
        }

        [Fact]
        public async Task Nested_List_With_Field_Settings()
        {
            Snapshot.FullName();

            IRequestExecutor executor =
                await new ServiceCollection()
                    .AddGraphQL()
                    .AddQueryType<QueryType>()
                    .Services
                    .BuildServiceProvider()
                    .GetRequestExecutorAsync();

            await executor
                .ExecuteAsync(@"
                {
                    nestedObjectList {
                        items {
                            bar
                        }
                        pageInfo {
                            hasNextPage
                            hasPreviousPage
                        }
                        totalCount
                    }
                }")
                .MatchSnapshotAsync();
        }

        [Fact]
        public async Task Executable_With_Field_Settings()
        {
            Snapshot.FullName();

            IRequestExecutor executor =
                await new ServiceCollection()
                    .AddGraphQL()
                    .AddQueryType<ExecutableQueryType>()
                    .Services
                    .BuildServiceProvider()
                    .GetRequestExecutorAsync();

            await executor
                .ExecuteAsync(@"
                {
                    fooExecutable {
                        items {
                            bar
                        }
                        pageInfo {
                            hasNextPage
                            hasPreviousPage
                        }
                        totalCount
                    }
                }")
                .MatchSnapshotAsync();
        }

        [Fact]
        public async Task Attribute_Nested_List_With_Field_Settings()
        {
            Snapshot.FullName();

            IRequestExecutor executor =
                await new ServiceCollection()
                    .AddGraphQL()
                    .AddQueryType<QueryAttr>()
                    .Services
                    .BuildServiceProvider()
                    .GetRequestExecutorAsync();

            await executor
                .ExecuteAsync(@"
                {
                    nestedObjectList {
                        items {
                            bar
                        }
                        pageInfo {
                            hasNextPage
                            hasPreviousPage
                        }
                        totalCount
                    }
                }")
                .MatchSnapshotAsync();
        }

        [Fact]
        public async Task Nested_List_With_Field_Settings_Skip_2()
        {
            Snapshot.FullName();

            IRequestExecutor executor =
                await new ServiceCollection()
                    .AddGraphQL()
                    .AddQueryType<QueryType>()
                    .Services
                    .BuildServiceProvider()
                    .GetRequestExecutorAsync();

            await executor
                .ExecuteAsync(@"
                {
                    nestedObjectList(skip: 2) {
                        items {
                            bar
                        }
                        pageInfo {
                            hasNextPage
                            hasPreviousPage
                        }
                        totalCount
                    }
                }")
                .MatchSnapshotAsync();
        }

        [Fact]
        public async Task Attribute_Nested_List_With_Field_Settings_Skip_2()
        {
            Snapshot.FullName();

            IRequestExecutor executor =
                await new ServiceCollection()
                    .AddGraphQL()
                    .AddQueryType<QueryAttr>()
                    .Services
                    .BuildServiceProvider()
                    .GetRequestExecutorAsync();

            await executor
                .ExecuteAsync(@"
                {
                    nestedObjectList(skip: 2) {
                        items {
                            bar
                        }
                        pageInfo {
                            hasNextPage
                            hasPreviousPage
                        }
                        totalCount
                    }
                }")
                .MatchSnapshotAsync();
        }

        [Fact]
        public async Task Interface_With_Paging_Field()
        {
            Snapshot.FullName();

            ISchema schema =
                await new ServiceCollection()
                    .AddGraphQL()
                    .AddQueryType<QueryAttr>()
                    .AddInterfaceType<ISome>(d => d
                        .Field(t => t.ExplicitType())
                        .UseOffsetPaging(
                            options: new PagingOptions
                            {
                                InferCollectionSegmentNameFromField = false
                            }))
                    .ModifyOptions(o =>
                    {
                        o.RemoveUnreachableTypes = false;
                        o.StrictValidation = false;
                    })
                    .Services
                    .BuildServiceProvider()
                    .GetSchemaAsync();

            schema.Print().MatchSnapshot();
        }

        [Fact]
        public async Task Attribute_Interface_With_Paging_Field()
        {
            Snapshot.FullName();

            ISchema schema =
                await new ServiceCollection()
                    .AddGraphQL()
                    .AddQueryType<QueryAttr>()
                    .AddInterfaceType<ISome2>()
                    .ModifyOptions(o =>
                    {
                        o.RemoveUnreachableTypes = false;
                        o.StrictValidation = false;
                    })
                    .Services
                    .BuildServiceProvider()
                    .GetSchemaAsync();

            schema.Print().MatchSnapshot();
        }

        [Fact]
        public async Task FluentPagingTests()
        {
            Snapshot.FullName();

            IRequestExecutor executor =
                await new ServiceCollection()
                    .AddGraphQL()
                    .AddQueryType<FluentPaging>()
                    .Services
                    .BuildServiceProvider()
                    .GetRequestExecutorAsync();

            await executor
                .ExecuteAsync(@"
                {
                    items {
                        items
                    }
                }")
                .MatchSnapshotAsync();
        }

        [Fact]
        public async Task TotalCountWithCustomCollectionSegment()
        {
            // arrange
            Snapshot.FullName();

            IRequestExecutor executor = await new ServiceCollection()
                .AddGraphQL()
                .AddQueryType<CustomCollectionSegmentQuery>()
                .BuildRequestExecutorAsync();

            // act
            const string query = @"
            {
                foos {
                    totalCount
                }
            }
            ";

            IExecutionResult result = await executor.ExecuteAsync(query);

            // assert
            result.ToJson().MatchSnapshot();
        }

        public class QueryType : ObjectType<Query>
        {
            protected override void Configure(IObjectTypeDescriptor<Query> descriptor)
            {
                descriptor
                    .Field(t => t.Letters)
                    .UseOffsetPaging();

                descriptor
                    .Field("explicitType")
                    .ResolveWith<Query>(t => t.Letters)
                    .UseOffsetPaging<NonNullType<StringType>>();

                descriptor
                    .Field(t => t.Foos())
                    .Name("nestedObjectList")
                    .UseOffsetPaging(
                        options: new PagingOptions {MaxPageSize = 2, IncludeTotalCount = true});
            }
        }

        public class ExecutableQueryType : ObjectType<ExecutableQuery>
        {
            protected override void Configure(IObjectTypeDescriptor<ExecutableQuery> descriptor)
            {
                descriptor
                    .Field(t => t.FoosExecutable())
                    .Name("fooExecutable")
                    .UseOffsetPaging(
                        options: new PagingOptions {MaxPageSize = 2, IncludeTotalCount = true});
            }
        }

        public class Query
        {
            public string[] Letters => new[]
            {
                "a", "b", "c", "d", "e", "f", "g", "h", "i", "j", "k", "l"
            };

            public List<List<Foo>> Foos() => new()
            {
                new List<Foo> {new Foo {Bar = "a"}},
                new List<Foo> {new Foo {Bar = "b"}, new Foo {Bar = "c"}},
                new List<Foo> {new Foo {Bar = "d"}},
                new List<Foo> {new Foo {Bar = "e"}},
                new List<Foo> {new Foo {Bar = "f"}}
            };
        }

        public class ExecutableQuery
        {
<<<<<<< HEAD
            public IExecutable<Foo> FoosExecutable() => new MockExecutable<Foo>(new List<Foo>
            {
                new Foo {Bar = "a"},
                new Foo {Bar = "b"},
                new Foo {Bar = "c"},
                new Foo {Bar = "d"},
                new Foo {Bar = "e"},
                new Foo {Bar = "f"}
            }.AsQueryable());
=======
            public IExecutable<Foo> FoosExecutable() => new MockExecutable<Foo>(
                new List<Foo>
                {
                    new Foo { Bar = "a" },
                    new Foo { Bar = "b" },
                    new Foo { Bar = "c" } ,
                    new Foo { Bar = "d" },
                    new Foo { Bar = "e" },
                    new Foo { Bar = "f" }
                }.AsQueryable());
>>>>>>> 23b1018f
        }

        public class Foo
        {
            public string Bar { get; set; } = default!;
        }

        public class FluentPaging
        {
            [UseOffsetPaging(ProviderName = "Items")]
            public async Task<CollectionSegment<string>> GetItems(
                int? skip,
                int? take,
                CancellationToken cancellationToken)
                => await new[] {"a", "b", "c", "d"}
                    .AsQueryable()
                    .ApplyOffsetPaginationAsync(skip, take, cancellationToken);
        }

        public class QueryAttr
        {
            [UseOffsetPaging]
            public string[] Letters => new[]
            {
                "a", "b", "c", "d", "e", "f", "g", "h", "i", "j", "k", "l"
            };

            [UseOffsetPaging(typeof(NonNullType<StringType>))]
            public string[] ExplicitType => Letters;

            [GraphQLName("nestedObjectList")]
            [UseOffsetPaging(
                MaxPageSize = 2,
                IncludeTotalCount = true)]
            public List<List<Foo>> Foos() => new List<List<Foo>>
            {
                new List<Foo> {new Foo {Bar = "a"}},
                new List<Foo> {new Foo {Bar = "b"}, new Foo {Bar = "c"}},
                new List<Foo> {new Foo {Bar = "d"}},
                new List<Foo> {new Foo {Bar = "e"}},
                new List<Foo> {new Foo {Bar = "f"}}
            };
        }

        public interface ISome
        {
            public string[] ExplicitType();
        }

        public interface ISome2
        {
            [UseOffsetPaging(typeof(NonNullType<StringType>))]
            public string[] ExplicitType();
        }
    }

    public class MockExecutable<T> : IExecutable<T>
    {
        private readonly IQueryable<T> _source;

        public MockExecutable(IQueryable<T> source)
        {
            _source = source;
        }

        public object Source => _source;

        public ValueTask<IList> ToListAsync(CancellationToken cancellationToken)
        {
            return new ValueTask<IList>(_source.ToList());
        }

        public ValueTask<object?> FirstOrDefaultAsync(CancellationToken cancellationToken)
        {
            return new ValueTask<object?>(_source.FirstOrDefault());
        }

        public ValueTask<object?> SingleOrDefaultAsync(CancellationToken cancellationToken)
        {
            return new ValueTask<object?>(_source.SingleOrDefault());
        }

        public string Print()
        {
            return _source.ToString()!;
        }
    }

    public class CustomCollectionSegmentQuery
    {
        [UseOffsetPaging(IncludeTotalCount = true)]
        public CollectionSegment<string> GetFoos(int? first, string? after)
            => new(new[] {"asd", "asd2"}, new CollectionSegmentInfo(false, false), 2);
    }
}<|MERGE_RESOLUTION|>--- conflicted
+++ resolved
@@ -700,18 +700,7 @@
         }
 
         public class ExecutableQuery
-        {
-<<<<<<< HEAD
-            public IExecutable<Foo> FoosExecutable() => new MockExecutable<Foo>(new List<Foo>
-            {
-                new Foo {Bar = "a"},
-                new Foo {Bar = "b"},
-                new Foo {Bar = "c"},
-                new Foo {Bar = "d"},
-                new Foo {Bar = "e"},
-                new Foo {Bar = "f"}
-            }.AsQueryable());
-=======
+        { 
             public IExecutable<Foo> FoosExecutable() => new MockExecutable<Foo>(
                 new List<Foo>
                 {
@@ -721,8 +710,7 @@
                     new Foo { Bar = "d" },
                     new Foo { Bar = "e" },
                     new Foo { Bar = "f" }
-                }.AsQueryable());
->>>>>>> 23b1018f
+                }.AsQueryable()); 
         }
 
         public class Foo
