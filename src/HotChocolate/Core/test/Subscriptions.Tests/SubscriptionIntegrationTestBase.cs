--- conflicted
+++ resolved
@@ -310,11 +310,7 @@
         await Task.Delay(2000, cts.Token);
         await sender.CompleteAsync("OnMessage");
 
-<<<<<<< HEAD
-        await foreach (var unused in results.WithCancellation(cts.Token))
-=======
-        await foreach (var _ in results.WithCancellation(cts.Token).ConfigureAwait(false))
->>>>>>> 7b8b3b6d
+        await foreach (var _ in results.WithCancellation(cts.Token))
         {
             Assert.Fail("Should not have any messages.");
         }
@@ -341,11 +337,7 @@
         await Task.Delay(2000, cts.Token);
         await sender.CompleteAsync("OnMessage3");
 
-<<<<<<< HEAD
-        await foreach (var unused in results.WithCancellation(cts.Token))
-=======
-        await foreach (var _ in results.WithCancellation(cts.Token).ConfigureAwait(false))
->>>>>>> 7b8b3b6d
+        await foreach (var _ in results.WithCancellation(cts.Token))
         {
             Assert.Fail("Should not have any messages.");
         }
