--- conflicted
+++ resolved
@@ -3,12 +3,8 @@
 }
 
 type Resolvers {
-<<<<<<< HEAD
-  globalState: String!
-=======
   claimsPrincipal: Boolean!
   globalState: String
->>>>>>> 2f991836
   globalStateNullable: String!
   globalStateWithDefault: String!
   globalStateWithDefaultAbc: String!
