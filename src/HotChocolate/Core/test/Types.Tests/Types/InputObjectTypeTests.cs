--- conflicted
+++ resolved
@@ -764,12 +764,7 @@
         {
             public string? YourFieldName { get; set; }
 
-<<<<<<< HEAD
             public string YourFieldname { get; set; }
-=======
-            [GraphQLDeprecated("This is deprecated")]
-            public string? YourFieldname { get; set; }
->>>>>>> ec727644
         }
 
         public class DeprecatedInputFields
