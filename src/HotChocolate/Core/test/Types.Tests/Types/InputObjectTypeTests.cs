using System;
using System.Collections.Generic;
using System.Linq;
using System.Threading.Tasks;
using HotChocolate.Execution;
using HotChocolate.Language;
using HotChocolate.Language.Utilities;
using HotChocolate.Types.Descriptors;
using HotChocolate.Utilities;
using Microsoft.Extensions.DependencyInjection;
#if NETCOREAPP2_1
using Snapshooter;
#endif
using Snapshooter.Xunit;
using Xunit;

namespace HotChocolate.Types
{
    public class InputObjectTypeTests : TypeTestBase
    {
        [Fact]
        public void InputObjectType_DynamicName()
        {
            // act
            ISchema schema = SchemaBuilder.New()
                .AddInputObjectType(d => d
                    .Name(dep => dep.Name + "Foo")
                    .DependsOn<StringType>()
                    .Field("bar")
                    .Type<StringType>())
                .ModifyOptions(o => o.StrictValidation = false)
                .Create();

            // assert
            InputObjectType type = schema.GetType<InputObjectType>("StringFoo");
            Assert.NotNull(type);
        }

        [Fact]
        public void InputObjectType_DynamicName_NonGeneric()
        {
            // act
            ISchema schema = SchemaBuilder.New()
                .AddInputObjectType(d => d
                    .Name(dep => dep.Name + "Foo")
                    .DependsOn(typeof(StringType))
                    .Field("bar")
                    .Type<StringType>())
                .ModifyOptions(o => o.StrictValidation = false)
                .Create();

            // assert
            InputObjectType type = schema.GetType<InputObjectType>("StringFoo");
            Assert.NotNull(type);
        }

        [Fact]
        public void GenericInputObjectType_DynamicName()
        {
            // act
            ISchema schema = SchemaBuilder.New()
                .AddInputObjectType<SimpleInput>(d => d
                    .Name(dep => dep.Name + "Foo")
                    .DependsOn<StringType>())
                .ModifyOptions(o => o.StrictValidation = false)
                .Create();

            // assert
            InputObjectType type = schema.GetType<InputObjectType>("StringFoo");
            Assert.NotNull(type);
        }

        [Fact]
        public void GenericInputObjectType_DynamicName_NonGeneric()
        {
            // act
            ISchema schema = SchemaBuilder.New()
                .AddInputObjectType<SimpleInput>(d => d
                    .Name(dep => dep.Name + "Foo")
                    .DependsOn(typeof(StringType)))
                .ModifyOptions(o => o.StrictValidation = false)
                .Create();

            // assert
            InputObjectType type = schema.GetType<InputObjectType>("StringFoo");
            Assert.NotNull(type);
        }

        [Fact]
        public void Initialize_IgnoreProperty_PropertyIsNotInSchemaType()
        {
            // arrange
            // act
            var fooType = new InputObjectType<SimpleInput>(
                d => d.Field(f => f.Id).Ignore());

            // assert
            fooType = CreateType(fooType);
            Assert.Collection(fooType.Fields,
                t => Assert.Equal("name", t.Name));
        }


        [Fact]
        public void Initialize_UnignoreProperty_PropertyIsInSchemaType()
        {
            // arrange
            // act
            var fooType = new InputObjectType<SimpleInput>(d =>
            {
                d.Field(f => f.Id).Ignore();
                d.Field(f => f.Id).Ignore(false);
            });

            // assert
            fooType = CreateType(fooType);
            Assert.Collection(fooType.Fields,
                t => Assert.Equal("id", t.Name),
                t => Assert.Equal("name", t.Name));
        }

        [Fact]
        public void EnsureInputObjectTypeKindIsCorrect()
        {
            // arrange
            ISchema schema = Create();
            InputObjectType inputObjectType =
                schema.GetType<InputObjectType>("Object1");

            // act
            TypeKind kind = inputObjectType.Kind;

            // assert
            Assert.Equal(TypeKind.InputObject, kind);
        }

        [Fact]
        public void GenericInputObject_AddDirectives_NameArgs()
        {
            // arrange
            // act
            var fooType = new InputObjectType<SimpleInput>(
                d => d.Directive("foo").Field(f => f.Id).Directive("foo"));

            // assert
            fooType = CreateType(fooType, b => b.AddDirectiveType<FooDirectiveType>());

            Assert.NotEmpty(fooType.Directives["foo"]);
            Assert.NotEmpty(fooType.Fields["id"].Directives["foo"]);
        }

        [Fact]
        public void GenericInputObject_AddDirectives_NameArgs2()
        {
            // arrange
            // act
            var fooType = new InputObjectType<SimpleInput>(
                d => d.Directive(new NameString("foo"))
                    .Field(f => f.Id)
                    .Directive(new NameString("foo")));

            // assert
            fooType = CreateType(fooType,
                b => b.AddDirectiveType<FooDirectiveType>());


            Assert.NotEmpty(fooType.Directives["foo"]);
            Assert.NotEmpty(fooType.Fields["id"].Directives["foo"]);
        }

        [Fact]
        public void GenericInputObject_AddDirectives_DirectiveNode()
        {
            // arrange
            // act
            var fooType = new InputObjectType<SimpleInput>(d => d
                .Name("Bar")
                .Directive(new DirectiveNode("foo"))
                .Field(f => f.Id)
                .Directive(new DirectiveNode("foo")));

            // assert
            fooType = CreateType(fooType,
                b => b.AddDirectiveType<FooDirectiveType>());

            Assert.NotEmpty(fooType.Directives["foo"]);
            Assert.NotEmpty(fooType.Fields["id"].Directives["foo"]);
        }

        [Fact]
        public void GenericInputObject_AddDirectives_DirectiveClassInstance()
        {
            // arrange
            // act
            var fooType = new InputObjectType<SimpleInput>(d => d
                .Name("Bar")
                .Directive(new FooDirective())
                .Field(f => f.Id)
                .Directive(new FooDirective()));

            // assert
            fooType = CreateType(fooType,
                b => b.AddDirectiveType<FooDirectiveType>());

            Assert.NotEmpty(fooType.Directives["foo"]);
            Assert.NotEmpty(fooType.Fields["id"].Directives["foo"]);
        }

        [Fact]
        public void GenericInputObject_AddDirectives_DirectiveType()
        {
            // arrange
            // act
            var fooType = new InputObjectType<SimpleInput>(d => d
                .Name("Bar")
                .Directive<FooDirective>()
                .Field(f => f.Id)
                .Directive<FooDirective>());

            // assert
            fooType = CreateType(fooType,
                b => b.AddDirectiveType<FooDirectiveType>());

            Assert.NotEmpty(fooType.Directives["foo"]);
            Assert.NotEmpty(fooType.Fields["id"].Directives["foo"]);
        }

        [Fact]
        public void InputObject_AddDirectives_NameArgs()
        {
            // arrange
            // act
            var fooType = new InputObjectType(d => d
                .Name("Bar")
                .Directive("foo")
                .Field("id")
                .Type<StringType>()
                .Directive("foo"));

            // assert
            fooType = CreateType(fooType,
                b => b.AddDirectiveType<FooDirectiveType>());

            Assert.NotEmpty(fooType.Directives["foo"]);
            Assert.NotEmpty(fooType.Fields["id"].Directives["foo"]);
        }

        [Fact]
        public void InputObject_AddDirectives_NameArgs2()
        {
            // arrange
            // act
            var fooType = new InputObjectType<SimpleInput>(d => d
                .Name("Bar")
                .Directive(new NameString("foo"))
                .Field("id")
                .Type<StringType>()
                .Directive(new NameString("foo")));

            // assert
            fooType = CreateType(fooType,
                b => b.AddDirectiveType<FooDirectiveType>());

            Assert.NotEmpty(fooType.Directives["foo"]);
            Assert.NotEmpty(fooType.Fields["id"].Directives["foo"]);
        }

        [Fact]
        public void InputObject_AddDirectives_DirectiveNode()
        {
            // arrange
            // act
            var fooType = new InputObjectType(d => d
                .Name("Bar")
                .Directive(new DirectiveNode("foo"))
                .Field("id")
                .Type<StringType>()
                .Directive(new DirectiveNode("foo")));

            // assert
            fooType = CreateType(fooType,
                b => b.AddDirectiveType<FooDirectiveType>());

            Assert.NotEmpty(fooType.Directives["foo"]);
            Assert.NotEmpty(fooType.Fields["id"].Directives["foo"]);
        }

        [Fact]
        public void InputObject_AddDirectives_DirectiveClassInstance()
        {
            // arrange
            // act
            var fooType = new InputObjectType(d => d
                .Name("Bar")
                .Directive(new FooDirective())
                .Field("id")
                .Type<StringType>()
                .Directive(new FooDirective()));

            // assert
            fooType = CreateType(fooType,
                b => b.AddDirectiveType<FooDirectiveType>());

            Assert.NotEmpty(fooType.Directives["foo"]);
            Assert.NotEmpty(fooType.Fields["id"].Directives["foo"]);
        }

        [Fact]
        public void InputObject_AddDirectives_DirectiveType()
        {
            // arrange
            // act
            var fooType = new InputObjectType(d => d
                .Name("Bar")
                .Directive<FooDirective>()
                .Field("id")
                .Type<StringType>()
                .Directive<FooDirective>());

            // assert
            fooType = CreateType(fooType,
                b => b.AddDirectiveType<FooDirectiveType>());

            Assert.NotEmpty(fooType.Directives["foo"]);
            Assert.NotEmpty(fooType.Fields["id"].Directives["foo"]);
        }

        private static ObjectValueNode CreateObjectLiteral()
        {
            return new(new List<ObjectFieldNode>
            {
                new("foo",
                    new ObjectValueNode(
                        new List<ObjectFieldNode>
                        {
                            new("fooList", new ListValueNode(Array.Empty<IValueNode>()))
                        })),
                new("bar", new StringValueNode("123"))
            });
        }

        public ISchema Create()
        {
            return SchemaBuilder.New()
                .ModifyOptions(o => o.StrictValidation = false)
                .AddInputObjectType<SerializationInputObject1>(d =>
                {
                    d.Name("Object1");
                    d.Field(t => t.Foo).Type<InputObjectType<SerializationInputObject2>>();
                    d.Field(t => t.Bar).Type<StringType>();
                })
                .AddInputObjectType<SerializationInputObject2>(d =>
                {
                    d.Name("Object2");
                    d.Field(t => t.FooList)
                        .Type<NonNullType<ListType<InputObjectType<SerializationInputObject1>>>>();
                })
                .ModifyOptions(o => o.StrictValidation = false)
                .Create();
        }

        [Fact]
        public void DoNotAllow_InputTypes_OnFields()
        {
            // arrange
            // act
            void Action() => SchemaBuilder.New()
                .AddType(new InputObjectType(t => t.Name("Foo")
                    .Field("bar")
                    .Type<NonNullType<ObjectType<SimpleInput>>>()))
                .Create();

            // assert
            Assert.Throws<SchemaException>(Action).Errors[0].Message.MatchSnapshot();
        }

        [Fact]
        public void DoNotAllow_DynamicInputTypes_OnFields()
        {
            // arrange
            // act
            void Action() =>
                SchemaBuilder.New()
                    .AddType(new InputObjectType(t => t.Name("Foo")
                        .Field("bar")
                        .Type(new NonNullType(new ObjectType<SimpleInput>()))))
                    .Create();

            // assert
            Exception ex =
                Assert.Throws<SchemaException>(Action)
                    .Errors.First()
                    .Exception;

            Assert.Equal(
                "inputType",
                Assert.IsType<ArgumentException>(ex).ParamName);
        }

        [Fact]
        public void Ignore_DescriptorIsNull_ArgumentNullException()
        {
            // arrange
            // act
            void Action()
                => InputObjectTypeDescriptorExtensions.Ignore<SimpleInput>(null, t => t.Id);

            // assert
            Assert.Throws<ArgumentNullException>(Action);
        }

        [Fact]
        public void Ignore_ExpressionIsNull_ArgumentNullException()
        {
            // arrange
            var descriptor =
                InputObjectTypeDescriptor.New<SimpleInput>(
                    DescriptorContext.Create());

            // act
            void Action() => descriptor.Ignore(null);

            // assert
            Assert.Throws<ArgumentNullException>(Action);
        }

        [Fact]
        public void Ignore_Id_Property()
        {
            // arrange
            // act
            ISchema schema = SchemaBuilder.New()
                .AddQueryType(c => c
                    .Name("Query")
                    .Field("foo")
                    .Type<StringType>()
                    .Resolve("bar"))
                .AddType(new InputObjectType<SimpleInput>(d => d
                    .Ignore(t => t.Id)))
                .Create();

            // assert
            schema.ToString().MatchSnapshot();
        }

        [Fact]
        public void Unignore_Id_Property()
        {
            // arrange
            // act
            ISchema schema = SchemaBuilder.New()
                .AddQueryType(c => c
                    .Name("Query")
                    .Field("foo")
                    .Type<StringType>()
                    .Resolve("bar"))
                .AddType(new InputObjectType<SimpleInput>(d =>
                {
                    d.Ignore(t => t.Id);
                    d.Field(t => t.Id).Ignore(false);
                }))
                .Create();

            // assert
            schema.ToString().MatchSnapshot();
        }

        [Fact]
        public async Task Convert_Parts_Of_The_Input_Graph()
        {
            // arrange
            IRequestExecutor executor = await new ServiceCollection()
                .AddGraphQL()
                .AddQueryType<QueryType>()
                .AddTypeConverter<Baz, Bar>(from => new Bar { Text = from.Text })
                .AddTypeConverter<Bar, Baz>(from => new Baz { Text = from.Text })
                .BuildRequestExecutorAsync();

            // act
            IExecutionResult result = executor.Execute(
                "{ foo(a: { bar: { text: \"abc\" } }) }");

            // assert
            result.ToJson().MatchSnapshot();
        }

        [Fact]
<<<<<<< HEAD
        public void IsInstanceOfType_ValueIsNull_True()
        {
            // arrange
            ISchema schema = SchemaBuilder.New()
                .AddQueryType(c => c
                    .Name("Query")
                    .Field("foo")
                    .Type<StringType>()
                    .Resolve("bar"))
                .AddType(new InputObjectType<SimpleInput>(d => d
                    .Ignore(t => t.Id)))
                .Create();

            InputObjectType type =
                schema.GetType<InputObjectType>("SimpleInput");

            // act
            var result = type.IsInstanceOfType((object)null);

            // assert
            Assert.True(result);
        }

        [Fact]
        public void IsInstanceOfType_ValueIsSimpleInput_True()
        {
            // arrange
            ISchema schema = SchemaBuilder.New()
                .AddQueryType(c => c
                    .Name("Query")
                    .Field("foo")
                    .Type<StringType>()
                    .Resolve("bar"))
                .AddType(new InputObjectType<SimpleInput>(d => d
                    .Ignore(t => t.Id)))
                .Create();

            InputObjectType type =
                schema.GetType<InputObjectType>("SimpleInput");

            // act
            var result = type.IsInstanceOfType(new SimpleInput());

            // assert
            Assert.True(result);
        }

        [Fact]
        public void IsInstanceOfType_ValueIsObject_False()
        {
            // arrange
            ISchema schema = SchemaBuilder.New()
                .AddQueryType(c => c
                    .Name("Query")
                    .Field("foo")
                    .Type<StringType>()
                    .Resolve("bar"))
                .AddType(new InputObjectType<SimpleInput>(d => d
                    .Ignore(t => t.Id)))
                .Create();

            InputObjectType type =
                schema.GetType<InputObjectType>("SimpleInput");

            // act
            var result = type.IsInstanceOfType(new object());

            // assert
            Assert.False(result);
        }

        [Fact]
        public void IValueNode_IsInstanceOfType_ValueIsNull_ArgExec()
        {
            // arrange
            ISchema schema = SchemaBuilder.New()
                .AddQueryType(c => c
                    .Name("Query")
                    .Field("foo")
                    .Type<StringType>()
                    .Resolve("bar"))
                .AddType(new InputObjectType<SimpleInput>(d => d
                    .Ignore(t => t.Id)))
                .Create();

            InputObjectType type = schema.GetType<InputObjectType>("SimpleInput");

            // act
            void Action() => type.IsInstanceOfType(default!);

            // assert
            Assert.Throws<ArgumentNullException>(Action);
        }

        [Fact]
        public void IValueNode_IsInstanceOfType_ValueIsNullValueNode_True()
        {
            // arrange
            ISchema schema = SchemaBuilder.New()
                .AddQueryType(c => c
                    .Name("Query")
                    .Field("foo")
                    .Type<StringType>()
                    .Resolve("bar"))
                .AddType(new InputObjectType<SimpleInput>(d => d
                    .Ignore(t => t.Id)))
                .Create();

            InputObjectType type = schema.GetType<InputObjectType>("SimpleInput");

            // act
            var result = type.IsInstanceOfType(NullValueNode.Default);

            // assert
            Assert.True(result);
        }

        [Fact]
        public void IValueNode_IsInstanceOfType_ValueIsObjectValueNode_True()
        {
            // arrange
            ISchema schema = SchemaBuilder.New()
                .AddQueryType(c => c
                    .Name("Query")
                    .Field("foo")
                    .Type<StringType>()
                    .Resolve("bar"))
                .AddType(new InputObjectType<SimpleInput>(d => d
                    .Ignore(t => t.Id)))
                .Create();

            InputObjectType type = schema.GetType<InputObjectType>("SimpleInput");

            // act
            var result = type.IsInstanceOfType(new ObjectValueNode());

            // assert
            Assert.True(result);
        }

        [Fact]
        public void IValueNode_IsInstanceOfType_ValueIsStringValueNode_False()
        {
            // arrange
            ISchema schema = SchemaBuilder.New()
                .AddQueryType(c => c
                    .Name("Query")
                    .Field("foo")
                    .Type<StringType>()
                    .Resolve("bar"))
                .AddType(new InputObjectType<SimpleInput>(d => d
                    .Ignore(t => t.Id)))
                .Create();

            InputObjectType type = schema.GetType<InputObjectType>("SimpleInput");

            // act
            var result = type.IsInstanceOfType(new StringValueNode("foo"));

            // assert
            Assert.False(result);
        }

        [Fact]
        public void ParseValue_ValueIsNull()
        {
            // arrange
            ISchema schema = SchemaBuilder.New()
                .AddQueryType(c => c
                    .Name("Query")
                    .Field("foo")
                    .Type<StringType>()
                    .Resolve("bar"))
                .AddType(new InputObjectType<SimpleInput>(d => d
                    .Ignore(t => t.Id)))
                .Create();

            InputObjectType type = schema.GetType<InputObjectType>("SimpleInput");

            // act
            IValueNode valueNode = type.ParseValue(null);

            // assert
            valueNode.Print().MatchSnapshot();
        }

        [Fact]
        public void ParseValue_ValueIsSimpleInput()
        {
            // arrange
            ISchema schema = SchemaBuilder.New()
                .AddQueryType(c => c
                    .Name("Query")
                    .Field("foo")
                    .Type<StringType>()
                    .Resolve("bar"))
                .AddType(new InputObjectType<SimpleInput>(d => d
                    .Ignore(t => t.Id)))
                .Create();

            InputObjectType type = schema.GetType<InputObjectType>("SimpleInput");

            // act
            IValueNode valueNode = type.ParseValue(
                new SimpleInput { Id = 1, Name = "foo" });

            // assert
            valueNode.Print().MatchSnapshot();
        }

        [Fact]
        public void ParseLiteral_ValueIsNull_ArgExec()
        {
            // arrange
            ISchema schema = SchemaBuilder.New()
                .AddQueryType(c => c
                    .Name("Query")
                    .Field("foo")
                    .Type<StringType>()
                    .Resolve("bar"))
                .AddType(new InputObjectType<SimpleInput>(d => d
                    .Ignore(t => t.Id)))
                .Create();

            InputObjectType type = schema.GetType<InputObjectType>("SimpleInput");

            // act
            void Action() => type.ParseLiteral(null!);

            // assert
            Assert.Throws<ArgumentNullException>(Action);
        }

        [Fact]
        public void ParseLiteral_ValueIsNullValueNode()
        {
            // arrange
            ISchema schema = SchemaBuilder.New()
                .AddQueryType(c => c
                    .Name("Query")
                    .Field("foo")
                    .Type<StringType>()
                    .Resolve("bar"))
                .AddType(new InputObjectType<SimpleInput>(d => d
                    .Ignore(t => t.Id)))
                .Create();

            InputObjectType type = schema.GetType<InputObjectType>("SimpleInput");

            // act
            var result = type.ParseLiteral(NullValueNode.Default);

            // assert
            Assert.Null(result);
        }

        [Fact]
        public void ParseLiteral_ValueIsObjectValueNode()
        {
            // arrange
            ISchema schema = SchemaBuilder.New()
                .AddQueryType(c => c
                    .Name("Query")
                    .Field("foo")
                    .Type<StringType>()
                    .Resolve("bar"))
                .AddType(new InputObjectType<SimpleInput>(d => d
                    .Ignore(t => t.Id)))
                .Create();

            InputObjectType type = schema.GetType<InputObjectType>("SimpleInput");

            // act
            var result = type.ParseLiteral(
                new ObjectValueNode(
                    new ObjectFieldNode("name", new StringValueNode("foo"))));

            // assert
            Assert.Equal("foo", Assert.IsType<SimpleInput>(result).Name);
        }

        [Fact]
        public void ParseLiteral_ValueIsStringValueNode_ArgumentException()
        {
            // arrange
            ISchema schema = SchemaBuilder.New()
                .AddQueryType(c => c
                    .Name("Query")
                    .Field("foo")
                    .Type<StringType>()
                    .Resolve("bar"))
                .AddType(new InputObjectType<SimpleInput>(d => d
                    .Ignore(t => t.Id)))
                .Create();

            InputObjectType type =
                schema.GetType<InputObjectType>("SimpleInput");

            // act
            void Action() => type.ParseLiteral(new StringValueNode("foo"));

            // assert
            Assert.Throws<SerializationException>(Action);
        }

        [Fact]
        public void Serialize_ValueIsNull()
        {
            // arrange
            ISchema schema = SchemaBuilder.New()
                .AddQueryType(c => c
                    .Name("Query")
                    .Field("foo")
                    .Type<StringType>()
                    .Resolve("bar"))
                .AddType(new InputObjectType<SimpleInput>(d => d.Ignore(t => t.Id)))
                .Create();

            InputObjectType type =
                schema.GetType<InputObjectType>("SimpleInput");

            // act
            var serialized = type.Serialize(null);

            // assert
            Assert.Null(serialized);
        }

        [Fact]
        public void Serialize_ValueIsSimpleInput()
        {
            // arrange
            ISchema schema = SchemaBuilder.New()
                .AddQueryType(c => c
                    .Name("Query")
                    .Field("foo")
                    .Type<StringType>()
                    .Resolve("bar"))
                .AddType(new InputObjectType<SimpleInput>(d => d
                    .Ignore(t => t.Id)))
                .Create();

            InputObjectType type =
                schema.GetType<InputObjectType>("SimpleInput");

            // act
            var serialized = type.Serialize(
                new SimpleInput { Id = 1, Name = "foo" });

            // assert
            serialized.MatchSnapshot();
        }

        [Fact]
        public void Serialize_ValueIsDictionary()
        {
            // arrange
            ISchema schema = SchemaBuilder.New()
                .AddQueryType(c => c
                    .Name("Query")
                    .Field("foo")
                    .Type<StringType>()
                    .Resolve("bar"))
                .AddType(new InputObjectType<SimpleInput>(d => d
                    .Ignore(t => t.Id)))
                .Create();

            InputObjectType type =
                schema.GetType<InputObjectType>("SimpleInput");

            // act
            var serialized = type.Serialize(
                new Dictionary<string, object> { { "name", "foo" } });

            // assert
            serialized.MatchSnapshot();
        }

        [Fact]
        public void Deserialize_ValueIsNull()
        {
            // arrange
            ISchema schema = SchemaBuilder.New()
                .AddQueryType(c => c
                    .Name("Query")
                    .Field("foo")
                    .Type<StringType>()
                    .Resolve("bar"))
                .AddType(new InputObjectType<SimpleInput>(d => d
                    .Ignore(t => t.Id)))
                .Create();

            InputObjectType type =
                schema.GetType<InputObjectType>("SimpleInput");

            // act
            var result = type.TryDeserialize(null, out var value);

            // assert
            Assert.True(result);
            Assert.Null(value);
        }

        [Fact]
        public void Deserialize_ValueIsDictionary()
        {
            // arrange
            ISchema schema = SchemaBuilder.New()
                .AddQueryType(c => c
                    .Name("Query")
                    .Field("foo")
                    .Type<StringType>()
                    .Resolve("bar"))
                .AddType(new InputObjectType<SimpleInput>(d => d
                    .Ignore(t => t.Id)))
                .Create();

            InputObjectType type =
                schema.GetType<InputObjectType>("SimpleInput");

            // act
            var result = type.TryDeserialize(
                new Dictionary<string, object> { { "name", "foo" } },
                out var value);

            // assert
            Assert.True(result);
            Assert.Equal("foo", Assert.IsType<SimpleInput>(value).Name);
        }

        [Fact]
        public void Deserialize_ClrTypeIsObject_ValueIsDictionary()
        {
            // arrange
            ISchema schema = SchemaBuilder.New()
                .AddQueryType(c => c
                    .Name("Query")
                    .Field("foo")
                    .Type<StringType>()
                    .Resolve("bar"))
                .AddType(new InputObjectType(d => d
                    .Name("Bar")
                    .Field("name")
                    .Type<StringType>()))
                .Create();

            InputObjectType type =
                schema.GetType<InputObjectType>("Bar");

            // act
            var result = type.TryDeserialize(
                new Dictionary<string, object> { { "name", "foo" } },
                out var value);

            // assert
            Assert.True(result);
            Assert.IsType<Dictionary<string, object>>(value);
        }

        [Fact]
=======
>>>>>>> 333b4a3e
        public void Ignore_Fields_With_GraphQLIgnoreAttribute()
        {
            // arrange
            // act
            ISchema schema = SchemaBuilder.New()
                .AddQueryType(c => c
                    .Name("Query")
                    .Field("foo")
                    .Type<StringType>()
                    .Resolve("bar"))
                .AddType<InputObjectType<FooIgnored>>()
                .Create();

            // assert
            schema.ToString().MatchSnapshot();
        }

        [Fact]
        public async Task Input_With_Optionals_Not_Set()
        {
            // arrange
            ISchema schema = SchemaBuilder.New()
                .AddQueryType<QueryWithOptionals>()
                .Create();

            IRequestExecutor executor = schema.MakeExecutable();

            // act
            IExecutionResult result = await executor.ExecuteAsync(
                "{ do(input: { baz: \"abc\" }) { isBarSet bar baz } }");

            // assert
            result.ToJson().MatchSnapshot();
        }

        [InlineData("null")]
        [InlineData("\"abc\"")]
        [Theory]
        public async Task Input_With_Optionals_Set(string value)
        {
            // arrange
            ISchema schema = SchemaBuilder.New()
                .AddQueryType<QueryWithOptionals>()
                .Create();

            IRequestExecutor executor = schema.MakeExecutable();

            // act
            IExecutionResult result = await executor.ExecuteAsync(
                "{ do(input: { bar: " + value + " }) { isBarSet } }");

            // assert
            result.ToJson().MatchSnapshot();
        }

        [Fact]
        public async Task Input_With_Immutable_ClrType()
        {
            // arrange
            ISchema schema = SchemaBuilder.New()
                .AddQueryType<QueryWithImmutables>()
                .Create();

            IRequestExecutor executor = schema.MakeExecutable();

            // act
            IExecutionResult result = await executor.ExecuteAsync(
                "{ do(input: { bar: \"abc\" baz: \"def\" qux: \"ghi\" }) { bar baz qux } }");

            // assert
            result.ToJson().MatchSnapshot();
        }

        [Fact]
        public void Input_Infer_Default_Values()
        {
            // arrange
            // act
            ISchema schema = SchemaBuilder.New()
                .AddQueryType(d => d
                    .Name("Query")
                    .Field("abc")
                    .Argument("def", a => a.Type<InputObjectType<InputWithDefault>>())
                    .Resolve("ghi"))
                .Create();

            // assert
            schema.ToString().MatchSnapshot();
        }

        [Fact]
        public async Task Input_IgnoreField()
        {
            // arrange
            // act
            ISchema schema = await new ServiceCollection()
                .AddGraphQL()
                .AddQueryType<QueryWithInterfaceInput>()
                .AddType<InputWithInterfaceType>()
                .BuildSchemaAsync();


            // assert
            schema.ToString().MatchSnapshot();
        }

        [Fact]
<<<<<<< HEAD
        public void InputObjectType_InInputObjectType_ThrowsSchemaException()
        {
            // arrange
            // act
            Exception ex = Record.Exception(
                () => SchemaBuilder
                    .New()
                    .AddQueryType(x => x.Name("Query").Field("Foo").Resolve("bar"))
                    .AddType<InputObjectType<InputObjectType<Foo>>>()
                    .Create());

            // assert
            Assert.IsType<SchemaException>(ex);
            ex.Message.MatchSnapshot();
=======
        public void Specify_Argument_Type_With_SDL_Syntax()
        {
            SchemaBuilder.New()
                .AddInputObjectType(d =>
                {
                    d.Name("Bar");
                    d.Field("Foo").Type("String");
                })
                .ModifyOptions(o => o.StrictValidation = false)
                .Create()
                .Print()
                .MatchSnapshot();
>>>>>>> 333b4a3e
        }

        public class InputWithInterfaceType : InputObjectType<InputWithInterface>
        {
            protected override void Configure(
                IInputObjectTypeDescriptor<InputWithInterface> descriptor)
            {
                descriptor.Field(x => x.Works);
                descriptor.Field(x => x.DoesNotWork).Ignore();
            }
        }

        public class QueryWithInterfaceInput
        {
            public string Test(InputWithInterface input) => "Foo";
        }

        public class InputWithInterface
        {
            public string Works { get; set; }
            public IDoesNotWork DoesNotWork { get; set; }
        }

        public interface IDoesNotWork
        {
            public double? Member { get; set; }
        }

        public class SimpleInput
        {
            public int Id { get; set; }
            public string Name { get; set; }
        }

        public class SerializationInputObject1
        {
            public SerializationInputObject2 Foo { get; set; }
            public string Bar { get; set; } = "Bar";
        }

        public class SerializationInputObject2
        {
            public List<SerializationInputObject1> FooList { get; set; } =
                new() { new SerializationInputObject1() };
        }

        public class FooDirectiveType : DirectiveType<FooDirective>
        {
            protected override void Configure(IDirectiveTypeDescriptor<FooDirective> descriptor)
            {
                descriptor.Name("foo");
                descriptor.Location(DirectiveLocation.InputObject)
                    .Location(DirectiveLocation.InputFieldDefinition);
            }
        }

        public class FooDirective
        {
        }

        public class QueryType : ObjectType
        {
            protected override void Configure(IObjectTypeDescriptor descriptor)
            {
                descriptor.Name("Query");
                descriptor.Field("foo")
                    .Argument("a", a => a.Type<FooInputType>())
                    .Type<StringType>()
                    .Resolve(ctx => ctx.ArgumentValue<Foo>("a").Bar.Text);
            }
        }

        public class FooInputType : InputObjectType<Foo>
        {
            protected override void Configure(IInputObjectTypeDescriptor<Foo> descriptor)
            {
                descriptor.Field(t => t.Bar).Type<BazInputType>();
            }
        }

        public class BazInputType : InputObjectType<Baz>
        {
        }

        public class Foo
        {
            public Bar Bar { get; set; }
        }

        public class FooIgnored
        {
            [GraphQLIgnore]
            public Bar Bar { get; set; }

            public Bar Baz { get; set; }
        }

        public class Bar
        {
            public string Text { get; set; }
        }

        public class Baz
        {
            public string Text { get; set; }
        }

        public class QueryWithOptionals
        {
            public FooPayload Do(FooInput input)
            {
                return new FooPayload
                {
                    IsBarSet = input.Bar.HasValue, Bar = input.Bar, Baz = input.Baz
                };
            }
        }

        public class FooInput
        {
            public Optional<string> Bar { get; set; }
            public string Baz { get; set; }
        }

        public class FooPayload
        {
            public bool IsBarSet { get; set; }
            public string Bar { get; set; }
            public string Baz { get; set; }
        }

        public class QueryWithImmutables
        {
            public FooImmutable Do(FooImmutable input)
            {
                return input;
            }
        }

        public class FooImmutable
        {
            public FooImmutable()
            {
                Bar = "default";
            }

            public FooImmutable(string bar, string baz)
            {
                Bar = bar;
                Baz = baz;
            }

            public string Bar { get; }

            public string Baz { get; set; }

            public string Qux { get; private set; }
        }

        public class InputWithDefault
        {
            [DefaultValue("abc")]
            public string WithStringDefault { get; set; }

            [DefaultValue(null)]
            public string WithNullDefault { get; set; }

            public string WithoutDefault { get; set; }
        }
    }
}<|MERGE_RESOLUTION|>--- conflicted
+++ resolved
@@ -485,7 +485,6 @@
         }
 
         [Fact]
-<<<<<<< HEAD
         public void IsInstanceOfType_ValueIsNull_True()
         {
             // arrange
@@ -946,8 +945,6 @@
         }
 
         [Fact]
-=======
->>>>>>> 333b4a3e
         public void Ignore_Fields_With_GraphQLIgnoreAttribute()
         {
             // arrange
@@ -1055,7 +1052,6 @@
         }
 
         [Fact]
-<<<<<<< HEAD
         public void InputObjectType_InInputObjectType_ThrowsSchemaException()
         {
             // arrange
@@ -1070,7 +1066,9 @@
             // assert
             Assert.IsType<SchemaException>(ex);
             ex.Message.MatchSnapshot();
-=======
+        }
+
+        [Fact]
         public void Specify_Argument_Type_With_SDL_Syntax()
         {
             SchemaBuilder.New()
@@ -1083,7 +1081,6 @@
                 .Create()
                 .Print()
                 .MatchSnapshot();
->>>>>>> 333b4a3e
         }
 
         public class InputWithInterfaceType : InputObjectType<InputWithInterface>
