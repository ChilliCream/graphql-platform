--- conflicted
+++ resolved
@@ -113,11 +113,7 @@
   VALUE2
 }
 
-<<<<<<< HEAD
-"The `@oneOf` directive is used within the type system definition language to indicate an Input Object is a OneOf Input Object."
-=======
-"The `@oneOf` directive is used within the type system definition language to indicate that an input object is a oneof input object."
->>>>>>> 697d028c
+"The `@oneOf` directive is used within the type system definition language to indicate that an input object is a OneOf input object."
 directive @oneOf on INPUT_OBJECT
 
 "Single line comment"
