--- conflicted
+++ resolved
@@ -13,9 +13,5 @@
 
 directive @defaultValue(value: DefaultValue) on FIELD_DEFINITION
 
-<<<<<<< HEAD
-"The `@oneOf` directive is used within the type system definition language to indicate an Input Object is a OneOf Input Object."
-=======
-"The `@oneOf` directive is used within the type system definition language to indicate that an input object is a oneof input object."
->>>>>>> 697d028c
+"The `@oneOf` directive is used within the type system definition language to indicate that an input object is a OneOf input object."
 directive @oneOf on INPUT_OBJECT