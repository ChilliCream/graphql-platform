--- conflicted
+++ resolved
@@ -25,7 +25,6 @@
         var guidId = Convert.ToBase64String(Combine("Query:"u8, Guid.Empty.ToByteArray()));
 
         // act
-<<<<<<< HEAD
         var result =
             await SchemaBuilder.New()
                 .AddQueryType<QueryType>()
@@ -49,22 +48,6 @@
                                 { "guidId", guidId },
                             })
                         .Build());
-=======
-        var result = await executor.ExecuteAsync(
-            QueryRequestBuilder.New()
-                .SetQuery(
-                    """
-                    query foo ($intId: ID! $stringId: ID! $guidId: ID!) {
-                        intId(id: $intId)
-                        stringId(id: $stringId)
-                        guidId(id: $guidId)
-                    }
-                    """)
-                .SetVariableValue("intId", intId)
-                .SetVariableValue("stringId", stringId)
-                .SetVariableValue("guidId", guidId)
-                .Create());
->>>>>>> 4f56e592
 
         // assert
         result.ToJson().MatchSnapshot();
@@ -84,7 +67,6 @@
         var someId = Convert.ToBase64String("Some:1"u8);
 
         // act
-<<<<<<< HEAD
         var result =
             await SchemaBuilder.New()
                 .AddQueryType<QueryType>()
@@ -102,18 +84,6 @@
                             }")
                         .SetVariableValues(new Dictionary<string, object> { { "someId", someId }, })
                         .Build());
-=======
-        var result = await executor.ExecuteAsync(
-            QueryRequestBuilder.New()
-                .SetQuery(
-                    @"query foo ($someId: ID!) {
-                        foo(input: { someId: $someId }) {
-                            someId
-                        }
-                    }")
-                .SetVariableValue("someId", someId)
-                .Create());
->>>>>>> 4f56e592
 
         // assert
         new
