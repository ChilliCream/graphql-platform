using System;
using System.Collections.Generic;
using System.Linq;
using HotChocolate.Language;
using HotChocolate.Types.Descriptors;
using Snapshooter.Xunit;
using Xunit;

namespace HotChocolate.Types
{
    public class InterfaceTypeTests : TypeTestBase
    {
        [Fact]
        public void InterfaceType_DynamicName()
        {
            // act
            ISchema schema = SchemaBuilder.New()
                .AddInterfaceType(d => d
                    .Name(dep => dep.Name + "Foo")
                    .DependsOn<StringType>()
                    .Field("bar")
                    .Type<StringType>())
                .ModifyOptions(o => o.StrictValidation = false)
                .Create();

            // assert
            InterfaceType type = schema.GetType<InterfaceType>("StringFoo");
            Assert.NotNull(type);
        }

        [Fact]
        public void InterfaceType_DynamicName_NonGeneric()
        {
            // act
            ISchema schema = SchemaBuilder.New()
                .AddInterfaceType(d => d
                    .Name(dep => dep.Name + "Foo")
                    .DependsOn(typeof(StringType))
                    .Field("bar")
                    .Type<StringType>())
                .ModifyOptions(o => o.StrictValidation = false)
                .Create();

            // assert
            InterfaceType type = schema.GetType<InterfaceType>("StringFoo");
            Assert.NotNull(type);
        }

        [Fact]
        public void GenericInterfaceType_DynamicName()
        {
            // act
            ISchema schema = SchemaBuilder.New()
                .AddInterfaceType<IFoo>(d => d
                    .Name(dep => dep.Name + "Foo")
                    .DependsOn<StringType>())
                .ModifyOptions(o => o.StrictValidation = false)
                .Create();

            // assert
            InterfaceType type = schema.GetType<InterfaceType>("StringFoo");
            Assert.NotNull(type);
        }

        [Fact]
        public void GenericInterfaceType_DynamicName_NonGeneric()
        {
            // act
            ISchema schema = SchemaBuilder.New()
                .AddInterfaceType<IFoo>(d => d
                    .Name(dep => dep.Name + "Foo")
                    .DependsOn(typeof(StringType)))
                .ModifyOptions(o => o.StrictValidation = false)
                .Create();

            // assert
            InterfaceType type = schema.GetType<InterfaceType>("StringFoo");
            Assert.NotNull(type);
        }

        [Fact]
        public void InferFieldsFromClrInterface()
        {
            // arrange
            // act
            InterfaceType<IFoo> fooType = CreateType(
                new InterfaceType<IFoo>(),
                b => b.ModifyOptions(o => o.StrictValidation = false));

            // assert
            Assert.Collection(
                fooType.Fields.Where(t => !t.IsIntrospectionField).OrderBy(t => t.Name),
                t =>
                {
                    Assert.Equal("bar", t.Name);
                    Assert.IsType<BooleanType>(
                        Assert.IsType<NonNullType>(t.Type).Type);
                },
                t =>
                {
                    Assert.Equal("baz", t.Name);
                    Assert.IsType<StringType>(t.Type);
                },
                t =>
                {
                    Assert.Equal("qux", t.Name);
                    Assert.IsType<IntType>(
                        Assert.IsType<NonNullType>(t.Type).Type);
                    Assert.Collection(t.Arguments,
                        a => Assert.Equal("a", a.Name));
                });
        }

        [Fact]
        public void InferSchemaInterfaceTypeFromClrInterface()
        {
            // arrange && act
            ISchema schema = SchemaBuilder.New()
                .AddType<IFoo>()
                .AddQueryType<FooImpl>()
                .Create();

            // assert
            ObjectType type = schema.GetType<ObjectType>("FooImpl");
            Assert.Collection(type.Implements, t => Assert.Equal("IFoo", t.Name));
        }

        [Fact]
        public void IgnoreFieldsFromClrInterface()
        {
            // arrange
            // act
            InterfaceType<IFoo> fooType = CreateType(
                new InterfaceType<IFoo>(t => t.Ignore(p => p.Bar)),
                b => b.ModifyOptions(o => o.StrictValidation = false));

            // assert
            Assert.Collection(
                fooType.Fields.Where(t => !t.IsIntrospectionField),
                t =>
                {
                    Assert.Equal("baz", t.Name);
                    Assert.IsType<StringType>(t.Type);
                },
                t =>
                {
                    Assert.Equal("qux", t.Name);
                    Assert.IsType<IntType>(
                        Assert.IsType<NonNullType>(t.Type).Type);
                    Assert.Collection(t.Arguments,
                        a => Assert.Equal("a", a.Name));
                });
        }


        [Fact]
        public void UnIgnoreFieldsFromClrInterface()
        {
            // arrange
            // act
            InterfaceType<IFoo> fooType = CreateType(
                new InterfaceType<IFoo>(t =>
                {
                    t.Ignore(p => p.Bar);
                    t.Field(p => p.Bar).Ignore(false);
                }),
                b => b.ModifyOptions(o => o.StrictValidation = false));

            // assert
            Assert.Collection(
                fooType.Fields.Where(t => !t.IsIntrospectionField),
                t =>
                {
                    Assert.Equal("bar", t.Name);
                    Assert.IsType<BooleanType>(
                        Assert.IsType<NonNullType>(t.Type).Type);
                },
                t =>
                {
                    Assert.Equal("baz", t.Name);
                    Assert.IsType<StringType>(t.Type);
                },
                t =>
                {
                    Assert.Equal("qux", t.Name);
                    Assert.IsType<IntType>(
                        Assert.IsType<NonNullType>(t.Type).Type);
                    Assert.Collection(t.Arguments,
                        a => Assert.Equal("a", a.Name));
                });
        }

        [Fact]
        public void ExplicitInterfaceFieldDeclaration()
        {
            // arrange
            // act
            InterfaceType<IFoo> fooType = CreateType(
                new InterfaceType<IFoo>(t => t
                    .BindFields(BindingBehavior.Explicit)
                    .Field(p => p.Bar)),
                b => b.ModifyOptions(o => o.StrictValidation = false));

            // assert
            Assert.Collection(
                fooType.Fields.Where(t => !t.IsIntrospectionField),
                t =>
                {
                    Assert.Equal("bar", t.Name);
                    Assert.IsType<BooleanType>(
                        Assert.IsType<NonNullType>(t.Type).Type);
                });
        }

        [Fact]
        public void GenericInterfaceType_AddDirectives_NameArgs()
        {
            // arrange
            // act
            InterfaceType<IFoo> fooType = CreateType(
                new InterfaceType<IFoo>(d => d
                    .Directive("foo")
                    .Field(f => f.Bar)
                    .Directive("foo")),
                b => b.AddDirectiveType<FooDirectiveType>()
                    .ModifyOptions(o => o.StrictValidation = false));

            // assert
            Assert.NotEmpty(fooType.Directives["foo"]);
            Assert.NotEmpty(fooType.Fields["bar"].Directives["foo"]);
        }

        [Fact]
        public void GenericInterfaceType_AddDirectives_NameArgs2()
        {
            // arrange
            // act
            InterfaceType<IFoo> fooType = CreateType(
                new InterfaceType<IFoo>(d => d
                    .Directive(new NameString("foo"))
                    .Field(f => f.Bar)
                    .Directive(new NameString("foo"))),
                b => b.AddDirectiveType<FooDirectiveType>()
                    .ModifyOptions(o => o.StrictValidation = false));

            // assert
            Assert.NotEmpty(fooType.Directives["foo"]);
            Assert.NotEmpty(fooType.Fields["bar"].Directives["foo"]);
        }

        [Fact]
        public void GenericInterfaceType_AddDirectives_DirectiveNode()
        {
            // arrange
            // act
            InterfaceType<IFoo> fooType = CreateType(
                new InterfaceType<IFoo>(d => d
                    .Directive(new DirectiveNode("foo"))
                    .Field(f => f.Bar)
                    .Directive(new DirectiveNode("foo"))),
                b => b.AddDirectiveType<FooDirectiveType>()
                    .ModifyOptions(o => o.StrictValidation = false));

            // assert
            Assert.NotEmpty(fooType.Directives["foo"]);
            Assert.NotEmpty(fooType.Fields["bar"].Directives["foo"]);
        }

        [Fact]
        public void GenericInterfaceType_AddDirectives_DirectiveClassInstance()
        {
            // arrange
            // act
            InterfaceType<IFoo> fooType = CreateType(
                new InterfaceType<IFoo>(d => d
                    .Directive(new FooDirective())
                    .Field(f => f.Bar)
                    .Directive(new FooDirective())),
                b => b.AddDirectiveType<FooDirectiveType>()
                    .ModifyOptions(o => o.StrictValidation = false));

            // assert
            Assert.NotEmpty(fooType.Directives["foo"]);
            Assert.NotEmpty(fooType.Fields["bar"].Directives["foo"]);
        }

        [Fact]
        public void GenericInterfaceType_AddDirectives_DirectiveType()
        {
            // arrange
            // act
            InterfaceType<IFoo> fooType = CreateType(new InterfaceType<IFoo>(d => d
                    .Directive<FooDirective>()
                    .Field(f => f.Bar)
                    .Directive<FooDirective>()),
                b => b.AddDirectiveType<FooDirectiveType>()
                    .ModifyOptions(o => o.StrictValidation = false));

            // assert
            Assert.NotEmpty(fooType.Directives["foo"]);
            Assert.NotEmpty(fooType.Fields["bar"].Directives["foo"]);
        }

        [Fact]
        public void InterfaceType_AddDirectives_NameArgs()
        {
            // arrange
            // act
            InterfaceType fooType = CreateType(new InterfaceType(d => d
                    .Name("FooInt")
                    .Directive("foo")
                    .Field("id")
                    .Type<StringType>()
                    .Directive("foo")),
                b => b.AddDirectiveType<FooDirectiveType>()
                    .ModifyOptions(o => o.StrictValidation = false));

            // assert
            Assert.NotEmpty(fooType.Directives["foo"]);
            Assert.NotEmpty(fooType.Fields["id"].Directives["foo"]);
        }

        [Fact]
        public void InterfaceType_AddDirectives_NameArgs2()
        {
            // arrange
            // act
            InterfaceType fooType = CreateType(new InterfaceType(d => d
                    .Name("FooInt")
                    .Directive(new NameString("foo"))
                    .Field("bar")
                    .Type<StringType>()
                    .Directive(new NameString("foo"))),
                b => b.AddDirectiveType<FooDirectiveType>()
                    .ModifyOptions(o => o.StrictValidation = false));

            // assert
            Assert.NotEmpty(fooType.Directives["foo"]);
            Assert.NotEmpty(fooType.Fields["bar"].Directives["foo"]);
        }

        [Fact]
        public void InterfaceType_AddDirectives_DirectiveNode()
        {
            // arrange
            // act
            InterfaceType fooType = CreateType(new InterfaceType(d => d
                    .Name("FooInt")
                    .Directive(new DirectiveNode("foo"))
                    .Field("id")
                    .Type<StringType>()
                    .Directive(new DirectiveNode("foo"))),
                b => b.AddDirectiveType<FooDirectiveType>()
                    .ModifyOptions(o => o.StrictValidation = false));

            // assert
            Assert.NotEmpty(fooType.Directives["foo"]);
            Assert.NotEmpty(fooType.Fields["id"].Directives["foo"]);
        }

        [Fact]
        public void InterfaceType_AddDirectives_DirectiveClassInstance()
        {
            // arrange
            // act
            InterfaceType fooType = CreateType(new InterfaceType(d => d
                    .Name("FooInt")
                    .Directive(new FooDirective())
                    .Field("id")
                    .Type<StringType>()
                    .Directive(new FooDirective())),
                b => b.AddDirectiveType<FooDirectiveType>()
                    .ModifyOptions(o => o.StrictValidation = false));

            // assert
            Assert.NotEmpty(fooType.Directives["foo"]);
            Assert.NotEmpty(fooType.Fields["id"].Directives["foo"]);
        }

        [Fact]
        public void InterfaceType_AddDirectives_DirectiveType()
        {
            // arrange
            // act
            InterfaceType fooType = CreateType(new InterfaceType(d => d
                    .Name("FooInt")
                    .Directive<FooDirective>()
                    .Field("id")
                    .Type<StringType>()
                    .Directive<FooDirective>()),
                b => b.AddDirectiveType<FooDirectiveType>()
                    .ModifyOptions(o => o.StrictValidation = false));

            // assert
            Assert.NotEmpty(fooType.Directives["foo"]);
            Assert.NotEmpty(fooType.Fields["id"].Directives["foo"]);
        }

        [Fact]
        public void DoNotAllow_InputTypes_OnFields()
        {
            // arrange
            // act
            Action a = () => SchemaBuilder.New()
                .AddType(new InterfaceType(t => t
                    .Name("Foo")
                    .Field("bar")
                    .Type<NonNullType<InputObjectType<object>>>()))
                .Create();

            // assert
            Assert.Throws<SchemaException>(a)
                .Errors.First().Message.MatchSnapshot();
        }

        [Fact]
        public void DoNotAllow_DynamicInputTypes_OnFields()
        {
            // arrange
            // act
            Action a = () => SchemaBuilder.New()
                .AddType(new InterfaceType(t => t
                    .Name("Foo")
                    .Field("bar")
                    .Type(new NonNullType(new InputObjectType<object>()))))
                .Create();

            // assert
            Assert.Throws<SchemaException>(a)
                .Errors.First().Message.MatchSnapshot();
        }

        [Fact]
        public void Ignore_DescriptorIsNull_ArgumentNullException()
        {
            // arrange
            // act
            void Action() => InterfaceTypeDescriptorExtensions.Ignore<IFoo>(null, t => t.Bar);

            // assert
            Assert.Throws<ArgumentNullException>(Action);
        }

        [Fact]
        public void Ignore_ExpressionIsNull_ArgumentNullException()
        {
            // arrange
            var descriptor = InterfaceTypeDescriptor.New<IFoo>(DescriptorContext.Create());

            // act
            void Action() => descriptor.Ignore(null);

            // assert
            Assert.Throws<ArgumentNullException>(Action);
        }

        [Fact]
        public void Ignore_Bar_Property()
        {
            // arrange
            // act
            ISchema schema = SchemaBuilder.New()
                .AddQueryType(c => c
                    .Name("Query")
                    .Field("foo")
                    .Type<StringType>()
                    .Resolve("bar"))
                .AddType(new InterfaceType<IFoo>(d => d
                    .Ignore(t => t.Bar)))
                .ModifyOptions(o => o.StrictValidation = false)
                .Create();

            // assert
            schema.ToString().MatchSnapshot();
        }

        [Fact]
        public void Deprecate_Obsolete_Fields()
        {
            // arrange
            // act
            ISchema schema = SchemaBuilder.New()
                .AddQueryType(c => c
                    .Name("Query")
                    .Field("foo")
                    .Type<StringType>()
                    .Resolve("bar"))
                .AddType(new InterfaceType<FooObsolete>())
                .ModifyOptions(o => o.StrictValidation = false)
                .Create();

            // assert
            schema.ToString().MatchSnapshot();
        }

        [Fact]
        public void Deprecate_Fields_With_Deprecated_Attribute()
        {
            ISchema schema = SchemaBuilder.New()
                .AddQueryType(c => c.Name("Query")
                    .Field("foo")
                    .Type<StringType>()
                    .Resolve("bar"))
                .AddType(new InterfaceType<FooDeprecated>())
                .ModifyOptions(o => o.StrictValidation = false)
                .Create();

            schema.ToString().MatchSnapshot();
        }

        [Fact]
        public void AnnotationBased_Interface_Issue_3577()
        {
            SchemaBuilder.New()
                .AddQueryType<Query>()
                .AddType<Orange>()
                .AddType<Pineapple>()
                .Create()
                .Print()
                .MatchSnapshot();
        }

        [Fact]
        public void AnnotationBased_Interface_Issue_3577_Inheritance_Control()
        {
            SchemaBuilder.New()
                .AddQueryType<PetQuery>()
                .AddType<Canina>()
                .AddType<Dog>()
                .Create()
                .Print()
                .MatchSnapshot();
        }

        [Fact]
<<<<<<< HEAD
        public void InterfaceType_InInterfaceType_ThrowsSchemaException()
        {
            // arrange
            // act
            Exception ex = Record.Exception(
                () => SchemaBuilder
                    .New()
                    .AddQueryType(x => x.Name("Query").Field("Foo").Resolve("bar"))
                    .AddType<InterfaceType<InterfaceType<IFoo>>>()
                    .Create());

            // assert
            Assert.IsType<SchemaException>(ex);
            ex.Message.MatchSnapshot();
=======
        public void Specify_Field_Type_With_SDL_Syntax()
        {
            SchemaBuilder.New()
                .AddInterfaceType(d =>
                {
                    d.Name("Bar");
                    d.Field("Foo").Type("String");
                })
                .ModifyOptions(o => o.StrictValidation = false)
                .Create()
                .Print()
                .MatchSnapshot();
        }

        [Fact]
        public void Specify_Argument_Type_With_SDL_Syntax()
        {
            SchemaBuilder.New()
                .AddInterfaceType(d =>
                {
                    d.Name("Bar");
                    d.Field("Foo")
                        .Argument("a", t => t.Type("Int"))
                        .Type("String");
                })
                .ModifyOptions(o => o.StrictValidation = false)
                .Create()
                .Print()
                .MatchSnapshot();
>>>>>>> 333b4a3e
        }

        public interface IFoo
        {
            bool Bar { get; }
            string Baz();
            int Qux(string a);
        }

        public class FooImpl : IFoo
        {
            public bool Bar => throw new NotImplementedException();

            public string Baz() => throw new NotImplementedException();

            public int Qux(string a) => throw new NotImplementedException();
        }

        public class FooDirectiveType
            : DirectiveType<FooDirective>
        {
            protected override void Configure(
                IDirectiveTypeDescriptor<FooDirective> descriptor)
            {
                descriptor
                    .Name("foo")
                    .Location(DirectiveLocation.Interface)
                    .Location(DirectiveLocation.FieldDefinition);
            }
        }

        public class FooDirective
        {
        }

        public class FooObsolete
        {
            [Obsolete("Baz")]
            public string Bar() => "foo";
        }

        public class FooDeprecated
        {
            [GraphQLDeprecated("Use Bar2.")]
            public string Bar() => "foo";

            public string Bar2() => "Foo 2: Electric foo-galoo";
        }

        public class Query
        {
            public string Hello => "World!";

            public IEnumerable<Fruit> GetFruits() => new Fruit[] { new Orange(), new Pineapple() };
        }

        [InterfaceType]
        public class Fruit
        {
            public string Taste => "Sweet";
        }

        public class Orange : Fruit
        {
            public string Color => "Orange";
        }

        public class Pineapple : Fruit
        {
            public string Shape => "Strange";
        }

        public class PetQuery
        {
            public Pet GetDog() => new Dog { Name = "Foo" };
        }

        [InterfaceType(Inherited = true)]
        public class Pet
        {
            public string Name { get; set; }
        }

        public class Canina : Pet
        {
        }

        [ObjectType]
        public class Dog : Canina
        {
        }
    }
}<|MERGE_RESOLUTION|>--- conflicted
+++ resolved
@@ -533,7 +533,6 @@
         }
 
         [Fact]
-<<<<<<< HEAD
         public void InterfaceType_InInterfaceType_ThrowsSchemaException()
         {
             // arrange
@@ -548,7 +547,9 @@
             // assert
             Assert.IsType<SchemaException>(ex);
             ex.Message.MatchSnapshot();
-=======
+        }
+
+        [Fact]
         public void Specify_Field_Type_With_SDL_Syntax()
         {
             SchemaBuilder.New()
@@ -578,7 +579,6 @@
                 .Create()
                 .Print()
                 .MatchSnapshot();
->>>>>>> 333b4a3e
         }
 
         public interface IFoo
