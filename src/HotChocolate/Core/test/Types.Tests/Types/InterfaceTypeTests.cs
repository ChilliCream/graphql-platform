--- conflicted
+++ resolved
@@ -898,10 +898,7 @@
     public class Canine : Pet;
 
     [ObjectType]
-<<<<<<< HEAD
-    public class Dog : Canine
-    {
-    }
+    public class Dog : Canine;
 
     public class PetMutation
     {
@@ -918,7 +915,4 @@
     }
 
     public class DogInput : InputObjectType<Dog>;
-=======
-    public class Dog : Canine;
->>>>>>> 7b8b3b6d
 }