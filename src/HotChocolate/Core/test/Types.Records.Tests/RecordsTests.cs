--- conflicted
+++ resolved
@@ -11,67 +11,6 @@
     [Fact]
     public async Task Records_Clone_Member_Is_Removed()
     {
-<<<<<<< HEAD
-        [Fact]
-        public async Task Records_Clone_Member_Is_Removed()
-        {
-            await new ServiceCollection()
-                .AddGraphQL()
-                .AddQueryType<Query>()
-                .Services
-                .BuildServiceProvider()
-                .GetSchemaAsync()
-                .MatchSnapshotAsync();
-        }
-
-        [Fact]
-        public async Task Records_Default_Value_Is_Taken_From_Ctor()
-        {
-            await new ServiceCollection()
-                .AddGraphQL()
-                .AddQueryType<Query2>()
-                .Services
-                .BuildServiceProvider()
-                .GetSchemaAsync()
-                .MatchSnapshotAsync();
-        }
-
-        [Fact]
-        public async Task Records_Input_Ignored_Default_Value_Is_Respected()
-        {
-            await ExpectValid(
-                "{ foo(input: { bar: 42 }) { bar baz qux quux } }",
-                b => b.AddQueryType(type =>
-                {
-                    type.Field("foo")
-                        .Type(new ObjectType<Foo>())
-                        .Argument(
-                            "input",
-                            argument =>
-                            {
-                                argument.Type(new InputObjectType<Foo>(type =>
-                                    type.BindFieldsExplicitly()
-                                        .Field(x => x.Bar)));
-                            })
-                        .Resolve(context =>
-                            context.ArgumentValue<Foo>("input"));
-                }))
-                .MatchSnapshotAsync();
-        }
-
-        [Fact]
-        public async Task Relay_Id_Middleware_Is_Correctly_Applied()
-        {
-            await ExpectValid
-            (
-                @"{ person { id name } }",
-                b => b.AddQueryType<Query>().AddGlobalObjectIdentification(false)
-            )
-            .MatchSnapshotAsync();
-        }
-=======
-        Snapshot.FullName();
-
         await new ServiceCollection()
             .AddGraphQL()
             .AddQueryType<Query>()
@@ -84,8 +23,6 @@
     [Fact]
     public async Task Records_Default_Value_Is_Taken_From_Ctor()
     {
-        Snapshot.FullName();
-
         await new ServiceCollection()
             .AddGraphQL()
             .AddQueryType<Query2>()
@@ -98,8 +35,6 @@
     [Fact]
     public async Task Records_Input_Ignored_Default_Value_Is_Respected()
     {
-        Snapshot.FullName();
-
         await ExpectValid(
             "{ foo(input: { bar: 42 }) { bar baz qux quux } }",
             b => b.AddQueryType(type =>
@@ -123,8 +58,6 @@
     [Fact]
     public async Task Relay_Id_Middleware_Is_Correctly_Applied()
     {
-        Snapshot.FullName();
-
         await ExpectValid
         (
             @"{ person { id name } }",
@@ -132,7 +65,6 @@
         )
         .MatchSnapshotAsync();
     }
->>>>>>> 688e71fd
 
     public class Query
     {
