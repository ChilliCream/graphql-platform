--- conflicted
+++ resolved
@@ -1200,28 +1200,13 @@
 
         result.Print().MatchSnapshot();
     }
-
-    [Fact]
-<<<<<<< HEAD
-    public async Task Mutation_With_ErrorAnnotatedAndCustomInterface_LateAndEarlyRegistration()
-=======
+          
+    [Fact]
     public async Task Mutation_With_MutationConventionsAndNamingConventions()
->>>>>>> d72ad9dd
-    {
-        var result =
-            await new ServiceCollection()
-                .AddGraphQL()
-<<<<<<< HEAD
-                .AddQueryType(d => d.Field("abc").Resolve("def"))
-                .AddMutationType<MutationWithErrorInterface2>()
-                .AddErrorInterfaceType<IErrorInterface>()
-                .AddType<IInterfaceError>()
-                .AddType<IInterfaceError2>()
-                .AddMutationConventions()
-                .BuildSchemaAsync();
-
-        result.Print().MatchSnapshot();
-=======
+    {
+        var result =
+            await new ServiceCollection()
+                .AddGraphQL()
                 .AddMutationType<MutationConventionsAndNamingConventionsMutation>()
                 .AddConvention<INamingConventions, CustomNamingConvention>()
                 .AddMutationConventions()
@@ -1251,7 +1236,23 @@
               }
             }
             """);
->>>>>>> d72ad9dd
+    }
+
+    [Fact]
+    public async Task Mutation_With_ErrorAnnotatedAndCustomInterface_LateAndEarlyRegistration()
+    {
+        var result =
+            await new ServiceCollection()
+                .AddGraphQL()
+                .AddQueryType(d => d.Field("abc").Resolve("def"))
+                .AddMutationType<MutationWithErrorInterface2>()
+                .AddErrorInterfaceType<IErrorInterface>()
+                .AddType<IInterfaceError>()
+                .AddType<IInterfaceError2>()
+                .AddMutationConventions()
+                .BuildSchemaAsync();
+
+        result.Print().MatchSnapshot();
     }
 
     public class SimpleMutation
