using System;
using System.Collections.Generic;
using System.Threading.Tasks;
using HotChocolate.Execution;
using HotChocolate.Types.Relay;
using Microsoft.Extensions.DependencyInjection;
using CookieCrumble;
using Microsoft.AspNetCore.Mvc.ApplicationModels;

namespace HotChocolate.Types;

public class AnnotationBasedMutations
{
    [Fact]
    public async Task SimpleMutation_Inferred()
    {
        var schema =
            await new ServiceCollection()
                .AddGraphQL()
                .AddMutationType<SimpleMutation>()
                .AddMutationConventions(
                    new MutationConventionOptions { ApplyToAllMutations = true })
                .ModifyOptions(o => o.StrictValidation = false)
                .BuildSchemaAsync();

        schema.MatchSnapshot();
    }

    [Fact]
    public async Task SimpleMutation_Inferred_Query_Field_Stays_NonNull()
    {
        var schema =
            await new ServiceCollection()
                .AddGraphQL()
                .AddQueryType(d => d.Field("abc").Resolve("def"))
                .AddMutationType<SimpleMutation>()
                .AddMutationConventions()
                .AddQueryFieldToMutationPayloads()
                .BuildSchemaAsync();

        schema.MatchSnapshot();
    }

    [Fact]
    public async Task SimpleMutationReturnList_Inferred()
    {
        var schema =
            await new ServiceCollection()
                .AddGraphQL()
                .AddMutationType<SimpleMutationReturnList>()
                .AddMutationConventions(
                    new MutationConventionOptions { ApplyToAllMutations = true })
                .ModifyOptions(o => o.StrictValidation = false)
                .BuildSchemaAsync();

        schema.MatchSnapshot();
    }

    [Fact]
    public async Task SimpleMutationReturnList_Inferred_Execute()
    {
        var result =
            await new ServiceCollection()
                .AddGraphQL()
                .AddMutationType<SimpleMutationReturnList>()
                .AddMutationConventions(
                    new MutationConventionOptions { ApplyToAllMutations = true })
                .ModifyOptions(o => o.StrictValidation = false)
                .ExecuteRequestAsync(
                    @"mutation {
                        doSomething(input: { something: ""abc"" }) {
                            string
                        }
                    }");

        result.MatchSnapshot();
    }

    [Fact]
    public async Task SimpleMutation_Inferred_With_QueryField()
    {
        var schema =
            await new ServiceCollection()
                .AddGraphQL()
                .AddQueryType(d => d.Field("abc").Resolve("def"))
                .AddMutationType<SimpleMutation>()
                .AddMutationConventions(
                    new MutationConventionOptions { ApplyToAllMutations = true })
                .AddQueryFieldToMutationPayloads()
                .BuildSchemaAsync();

        schema.MatchSnapshot();
    }

    [Fact]
    public async Task SimpleMutationExtension_Inferred()
    {
        var schema =
            await new ServiceCollection()
                .AddGraphQL()
                .AddMutationType()
                .AddTypeExtension<SimpleMutationExtension>()
                .AddMutationConventions(
                    new MutationConventionOptions { ApplyToAllMutations = true })
                .ModifyOptions(o => o.StrictValidation = false)
                .BuildSchemaAsync();

        schema.MatchSnapshot();
    }

    [Fact]
    public async Task SimpleMutationExtension_Inferred_Execute()
    {
        var result =
            await new ServiceCollection()
                .AddGraphQL()
                .AddMutationType()
                .AddTypeExtension<SimpleMutationExtension>()
                .AddMutationConventions(
                    new MutationConventionOptions { ApplyToAllMutations = true })
                .ModifyOptions(o => o.StrictValidation = false)
                .ExecuteRequestAsync(
                    @"mutation {
                        doSomething(input: { something: ""abc"" }) {
                            string
                        }
                    }");

        result.MatchSnapshot();
    }

    [Fact]
    public async Task SimpleJsonMutationExtension_Inferred_Execute()
    {
        var result =
            await new ServiceCollection()
                .AddGraphQL()
                .AddMutationType()
                .AddTypeExtension<SimpleJsonMutationExtension>()
                .AddMutationConventions(
                    new MutationConventionOptions { ApplyToAllMutations = true })
                .ModifyOptions(o => o.StrictValidation = false)
                .ExecuteRequestAsync(
                    @"mutation {
                        doSomething(input: { something: 10 }) {
                            string
                        }
                    }");

        result.MatchSnapshot();
    }

    [Fact]
    public async Task Ensure_That_Directive_Middleware_Play_Nice()
    {
        var result =
            await new ServiceCollection()
                .AddGraphQL()
                .AddMutationType()
                .AddTypeExtension<SimpleMutationExtension>()
                .AddDirectiveType(
                    new DirectiveType(
                        d =>
                        {
                            d.Name("foo");
                            d.Location(DirectiveLocation.Field);
                            d.Use(
                                (next, _) => async context =>
                                {
                                    // this is just a dummy middleware
                                    await next(context);
                                });
                        }))
                .AddMutationConventions(
                    new MutationConventionOptions { ApplyToAllMutations = true })
                .ModifyOptions(o => o.StrictValidation = false)
                .ExecuteRequestAsync(
                    @"mutation {
                        doSomething(input: { something: ""abc"" }) @foo {
                            string
                        }
                    }");

        result.MatchSnapshot();
    }

    [Fact]
    public async Task SimpleMutation_Inferred_MutationAttributeOnQuery()
    {
        async Task Error()
            => await new ServiceCollection()
                .AddGraphQL()
                .AddQueryType<QueryWithMutationAnnotation>()
                .AddMutationType<SimpleMutation>()
                .AddMutationConventions(true)
                .BuildSchemaAsync();

        await Assert.ThrowsAsync<SchemaException>(Error);
    }

    [Fact]
    public async Task SimpleMutation_Inferred_Execute()
    {
        var result =
            await new ServiceCollection()
                .AddGraphQL()
                .AddMutationType<SimpleMutation>()
                .AddMutationConventions(true)
                .ModifyOptions(o => o.StrictValidation = false)
                .ExecuteRequestAsync(
                    @"mutation {
                        doSomething(input: { something: ""abc"" }) {
                            string
                        }
                    }");

        result.MatchSnapshot();
    }

    [Fact]
    public async Task SimpleMutation_Inferred_With_Single_Error()
    {
        var schema =
            await new ServiceCollection()
                .AddGraphQL()
                .AddMutationType<SimpleMutationWithSingleError>()
                .AddMutationConventions(
                    new MutationConventionOptions { ApplyToAllMutations = true })
                .ModifyOptions(o => o.StrictValidation = false)
                .BuildSchemaAsync();

        schema.MatchSnapshot();
    }

    [Fact]
    public async Task SimpleMutation_Inferred_With_Single_Error_Query_Field_Stays_Non_Null()
    {
        var schema =
            await new ServiceCollection()
                .AddGraphQL()
                .AddQueryType(d => d.Field("abc").Resolve("def"))
                .AddMutationType<SimpleMutationWithSingleError>()
                .AddMutationConventions()
                .AddQueryFieldToMutationPayloads()
                .BuildSchemaAsync();

        schema.MatchSnapshot();
    }

    [Fact]
    public async Task SimpleMutation_Inferred_With_Single_Error_Execute()
    {
        var result =
            await new ServiceCollection()
                .AddGraphQL()
                .AddMutationType<SimpleMutationWithSingleError>()
                .AddMutationConventions(true)
                .ModifyOptions(o => o.StrictValidation = false)
                .ExecuteRequestAsync(
                    @"mutation {
                        doSomething(input: { something: ""abc"" }) {
                            string
                            errors {
                                ... on CustomError {
                                    message
                                }
                            }
                        }
                    }");

        result.MatchSnapshot();
    }

    [Fact]
    public async Task SimpleMutation_Inferred_With_Two_Errors()
    {
        var schema =
            await new ServiceCollection()
                .AddGraphQL()
                .AddMutationType<SimpleMutationWithTwoErrors>()
                .AddMutationConventions(
                    new MutationConventionOptions { ApplyToAllMutations = true })
                .ModifyOptions(o => o.StrictValidation = false)
                .BuildSchemaAsync();

        schema.MatchSnapshot();
    }

    [Fact]
    public async Task SimpleMutation_Inferred_Defaults()
    {
        var schema =
            await new ServiceCollection()
                .AddGraphQL()
                .AddMutationType<SimpleMutationWithSingleError>()
                .AddMutationConventions(
                    new MutationConventionOptions
                    {
                        InputArgumentName = "inputArgument",
                        InputTypeNamePattern = "{MutationName}In",
                        PayloadTypeNamePattern = "{MutationName}Out",
                        PayloadErrorTypeNamePattern = "{MutationName}Fault",
                        ApplyToAllMutations = true
                    })
                .ModifyOptions(o => o.StrictValidation = false)
                .BuildSchemaAsync();

        schema.MatchSnapshot();
    }

    [Fact]
    public async Task SimpleMutation_Inferred_Attribute()
    {
        var schema =
            await new ServiceCollection()
                .AddGraphQL()
                .AddMutationType<SimpleMutationAttribute>()
                .AddMutationConventions(
                    new MutationConventionOptions { ApplyToAllMutations = true })
                .ModifyOptions(o => o.StrictValidation = false)
                .BuildSchemaAsync();

        schema.MatchSnapshot();
    }

    [Fact]
    public async Task SimpleMutation_Attribute()
    {
        var schema =
            await new ServiceCollection()
                .AddGraphQL()
                .AddMutationType<SimpleMutationAttribute>()
                .AddMutationConventions(false)
                .ModifyOptions(o => o.StrictValidation = false)
                .BuildSchemaAsync();

        schema.MatchSnapshot();
    }

    [Fact]
    public async Task SimpleMutation_Attribute_OptOut()
    {
        var schema =
            await new ServiceCollection()
                .AddGraphQL()
                .AddMutationType<SimpleMutationAttributeOptOut>()
                .AddMutationConventions(true)
                .ModifyOptions(o => o.StrictValidation = false)
                .BuildSchemaAsync();

        schema.MatchSnapshot();
    }

    [Fact]
    public async Task SimpleMutation_Override_Payload()
    {
        var schema =
            await new ServiceCollection()
                .AddGraphQL()
                .AddMutationType<SimpleMutationPayloadOverride>()
                .AddMutationConventions(true)
                .ModifyOptions(o => o.StrictValidation = false)
                .BuildSchemaAsync();

        schema.MatchSnapshot();
    }

    [Fact]
    public async Task SimpleMutation_Override_Input()
    {
        var schema =
            await new ServiceCollection()
                .AddGraphQL()
                .AddMutationType<SimpleMutationInputOverride>()
                .AddMutationConventions(true)
                .ModifyOptions(o => o.StrictValidation = false)
                .BuildSchemaAsync();

        schema.MatchSnapshot();
    }

    [Fact]
    public async Task MultipleArgumentMutation_Inferred()
    {
        var schema =
            await new ServiceCollection()
                .AddGraphQL()
                .AddMutationType<MultipleArgumentMutation>()
                .AddMutationConventions(true)
                .ModifyOptions(o => o.StrictValidation = false)
                .BuildSchemaAsync();

        schema.MatchSnapshot();
    }

    [Fact]
    public async Task Allow_Payload_Result_Field_To_Be_Null()
    {
        var result =
            await new ServiceCollection()
                .AddGraphQL()
                .AddMutationType<MutationWithInputPayload>()
                .AddMutationConventions(true)
                .ModifyOptions(o => o.StrictValidation = false)
                .ExecuteRequestAsync(
                    @"mutation {
                        doSomething(input: { userId: 1 }) {
                            user { name }
                        }
                    }");

        result.MatchSnapshot();
    }

    [Fact]
    public async Task Allow_Id_Middleware()
    {
        var result =
            await new ServiceCollection()
                .AddGraphQL()
                .AddMutationType<MutationWithIds>()
                .AddMutationConventions(true)
                .ModifyOptions(o => o.StrictValidation = false)
                .AddGlobalObjectIdentification()
                .ExecuteRequestAsync(
                    @"mutation {
                        doSomething(input: {
                            id: ""Rm9vCmdhYWY1ZjAzNjk0OGU0NDRkYWRhNTM2ZTY1MTNkNTJjZA==""
                        }) {
                            user { name id }
                        }
                    }");

        result.MatchSnapshot();
    }

    [Fact]
    public async Task Allow_Id_Middleware2()
    {
        var result =
            await new ServiceCollection()
                .AddGraphQL()
                .AddMutationType<MutationWithIds2>()
                .AddMutationConventions(true)
                .ModifyOptions(o => o.StrictValidation = false)
                .AddGlobalObjectIdentification()
                .ExecuteRequestAsync(
                    @"mutation {
                        doSomething(input: {
                            id: ""Rm9vCmdhYWY1ZjAzNjk0OGU0NDRkYWRhNTM2ZTY1MTNkNTJjZA==""
                        }) {
                            user { name id }
                        }
                    }");

        result.MatchSnapshot();
    }

    [Fact]
    public async Task Allow_InputObject_Middleware()
    {
        var result =
            await new ServiceCollection()
                .AddGraphQL()
                .AddMutationType<MutationWithInputObject>()
                .AddMutationConventions(true)
                .ModifyOptions(o => o.StrictValidation = false)
                .ExecuteRequestAsync(
                    @"mutation {
                        doSomething(input: {
                            test: {
                                name: ""foo""
                            }
                        }) {
                            user { name }
                        }
                    }");

        result.MatchSnapshot();
    }

    [Fact]
    public async Task Union_Result_1()
    {
        var result =
            await new ServiceCollection()
                .AddGraphQL()
                .AddMutationType<MutationWithUnionResult1>()
                .AddMutationConventions(true)
                .ModifyOptions(o => o.StrictValidation = false)
                .ExecuteRequestAsync(
                    @"mutation {
                        doSomething(input: {
                            something: ""abc""
                        }) {
                            errors { ... on Error { message } }
                        }
                    }");

        result.MatchSnapshot();
    }

    [Fact]
    public async Task Union_Result_1_Schema()
    {
        var schema =
            await new ServiceCollection()
                .AddGraphQL()
                .AddMutationType<MutationWithUnionResult1>()
                .AddMutationConventions()
                .ModifyOptions(o => o.StrictValidation = false)
                .BuildSchemaAsync();

        schema.MatchSnapshot();
    }

    [Fact]
    public async Task Union_Result_2()
    {
        var result =
            await new ServiceCollection()
                .AddGraphQL()
                .AddMutationType<MutationWithUnionResult2>()
                .AddMutationConventions(true)
                .ModifyOptions(o => o.StrictValidation = false)
                .ExecuteRequestAsync(
                    @"mutation {
                        doSomething(input: {
                            something: ""abc""
                        }) {
                            string
                            errors { ... on Error { message } }
                        }
                    }");

        result.MatchSnapshot();
    }

    [Fact]
    public async Task Union_Result_2_Task()
    {
        var result =
            await new ServiceCollection()
                .AddGraphQL()
                .AddMutationType()
                .AddTypeExtension<MutationWithUnionResult2_Task>()
                .AddMutationConventions(true)
                .ModifyOptions(o => o.StrictValidation = false)
                .ExecuteRequestAsync(
                    @"mutation {
                            doSomething(input: {
                                something: ""abc""
                            }) {
                                string
                                errors { ... on Error { message } }
                            }
                        }");

        result.MatchSnapshot();
    }

    [Fact]
    public async Task Union_Result_2_Success()
    {
        var result =
            await new ServiceCollection()
                .AddGraphQL()
                .AddMutationType<MutationWithUnionResult2_Success>()
                .AddMutationConventions(true)
                .ModifyOptions(o => o.StrictValidation = false)
                .ExecuteRequestAsync(
                    @"mutation {
                        doSomething(input: {
                            something: ""abc""
                        }) {
                            string
                            errors { ... on Error { message } }
                        }
                    }");

        result.MatchSnapshot();
    }

    [Fact]
    public async Task Union_Result_2_Schema()
    {
        var schema =
            await new ServiceCollection()
                .AddGraphQL()
                .AddMutationType<MutationWithUnionResult2>()
                .AddMutationConventions()
                .ModifyOptions(o => o.StrictValidation = false)
                .BuildSchemaAsync();

        schema.MatchSnapshot();
    }

    [Fact]
    public async Task Union_Result_2_Task_Schema()
    {
        var schema =
            await new ServiceCollection()
                .AddGraphQL()
                .AddMutationType()
                .AddTypeExtension<MutationWithUnionResult2_Task>()
                .AddMutationConventions()
                .ModifyOptions(o => o.StrictValidation = false)
                .BuildSchemaAsync();

        schema.MatchSnapshot();
    }

    [Fact]
    public async Task Union_Result_2_Error_Name_Collision()
    {
        async Task Error() => await new ServiceCollection()
            .AddGraphQL()
            .AddMutationType<MutationWithErrorCollision>()
            .AddMutationConventions()
            .ModifyOptions(o => o.StrictValidation = false)
            .BuildSchemaAsync();

        var exception = await Assert.ThrowsAsync<SchemaException>(Error);

        exception.Message.MatchSnapshot();
    }

    [Fact]
    public async Task Union_Result_3()
    {
        var result =
            await new ServiceCollection()
                .AddGraphQL()
                .AddMutationType<MutationWithUnionResult3>()
                .AddMutationConventions(true)
                .ModifyOptions(o => o.StrictValidation = false)
                .ExecuteRequestAsync(
                    @"mutation {
                        doSomething(input: {
                            something: ""abc""
                        }) {
                            string
                            errors { ... on Error { message } }
                        }
                    }");

        result.MatchSnapshot();
    }

    [Fact]
    public async Task Union_Result_3_Success()
    {
        var result =
            await new ServiceCollection()
                .AddGraphQL()
                .AddMutationType<MutationWithUnionResult3_Success>()
                .AddMutationConventions(true)
                .ModifyOptions(o => o.StrictValidation = false)
                .ExecuteRequestAsync(
                    @"mutation {
                        doSomething(input: {
                            something: ""abc""
                        }) {
                            string
                            errors { ... on Error { message } }
                        }
                    }");

        result.MatchSnapshot();
    }

    [Fact]
    public async Task Union_Result_3_Schema()
    {
        var schema =
            await new ServiceCollection()
                .AddGraphQL()
                .AddMutationType<MutationWithUnionResult3>()
                .AddMutationConventions()
                .ModifyOptions(o => o.StrictValidation = false)
                .BuildSchemaAsync();

        schema.MatchSnapshot();
    }

    [Fact]
    public async Task Union_Result_4()
    {
        var result =
            await new ServiceCollection()
                .AddGraphQL()
                .AddMutationType<MutationWithUnionResult4>()
                .AddMutationConventions(true)
                .ModifyOptions(o => o.StrictValidation = false)
                .ExecuteRequestAsync(
                    @"mutation {
                        doSomething(input: {
                            something: ""abc""
                        }) {
                            string
                            errors { ... on Error { message } }
                        }
                    }");

        result.MatchSnapshot();
    }

    [Fact]
    public async Task Union_Result_4_Success()
    {
        var result =
            await new ServiceCollection()
                .AddGraphQL()
                .AddMutationType<MutationWithUnionResult4_Success>()
                .AddMutationConventions(true)
                .ModifyOptions(o => o.StrictValidation = false)
                .ExecuteRequestAsync(
                    @"mutation {
                        doSomething(input: {
                            something: ""abc""
                        }) {
                            string
                            errors { ... on Error { message } }
                        }
                    }");

        result.MatchSnapshot();
    }

    [Fact]
    public async Task Union_Result_4_Schema()
    {
        var schema =
            await new ServiceCollection()
                .AddGraphQL()
                .AddMutationType<MutationWithUnionResult4>()
                .AddMutationConventions()
                .ModifyOptions(o => o.StrictValidation = false)
                .BuildSchemaAsync();

        schema.MatchSnapshot();
    }

    [Fact]
    public async Task Union_Result_5()
    {
        var result =
            await new ServiceCollection()
                .AddGraphQL()
                .AddMutationType<MutationWithUnionResult5>()
                .AddMutationConventions(true)
                .ModifyOptions(o => o.StrictValidation = false)
                .ExecuteRequestAsync(
                    @"mutation {
                        doSomething(input: {
                            something: ""abc""
                        }) {
                            string
                            errors { ... on Error { message } }
                        }
                    }");

        result.MatchSnapshot();
    }

    [Fact]
    public async Task Union_Result_5_Success()
    {
        var result =
            await new ServiceCollection()
                .AddGraphQL()
                .AddMutationType<MutationWithUnionResult5_Success>()
                .AddMutationConventions(true)
                .ModifyOptions(o => o.StrictValidation = false)
                .ExecuteRequestAsync(
                    @"mutation {
                        doSomething(input: {
                            something: ""abc""
                        }) {
                            string
                            errors { ... on Error { message } }
                        }
                    }");
        result.MatchSnapshot();
    }

    [Fact]
    public async Task Union_Result_5_Schema()
    {
        var schema =
            await new ServiceCollection()
                .AddGraphQL()
                .AddMutationType<MutationWithUnionResult5>()
                .AddMutationConventions()
                .ModifyOptions(o => o.StrictValidation = false)
                .BuildSchemaAsync();

        schema.MatchSnapshot();
    }

    [Fact]
    public async Task Union_Result_6()
    {
        var result =
            await new ServiceCollection()
                .AddGraphQL()
                .AddMutationType<MutationWithUnionResult6>()
                .AddMutationConventions(true)
                .ModifyOptions(o => o.StrictValidation = false)
                .ExecuteRequestAsync(
                    @"mutation {
                        doSomething(input: {
                            something: ""abc""
                        }) {
                            string
                            errors { ... on Error { message } }
                        }
                    }");

        result.MatchSnapshot();
    }

    [Fact]
    public async Task Union_Result_6_Success()
    {
        var result =
            await new ServiceCollection()
                .AddGraphQL()
                .AddMutationType<MutationWithUnionResult6_Success>()
                .AddMutationConventions(true)
                .ModifyOptions(o => o.StrictValidation = false)
                .ExecuteRequestAsync(
                    @"mutation {
                        doSomething(input: {
                            something: ""abc""
                        }) {
                            string
                            errors { ... on Error { message } }
                        }
                    }");

        result.MatchSnapshot();
    }

    [Fact]
    public async Task Union_Result_6_Schema()
    {
        var schema =
            await new ServiceCollection()
                .AddGraphQL()
                .AddMutationType<MutationWithUnionResult6>()
                .AddMutationConventions()
                .ModifyOptions(o => o.StrictValidation = false)
                .BuildSchemaAsync();

        schema.MatchSnapshot();
    }

    [Fact]
    public async Task Union_Result_7()
    {
        var result =
            await new ServiceCollection()
                .AddGraphQL()
                .AddMutationType<MutationWithUnionResult7>()
                .AddMutationConventions(true)
                .ModifyOptions(o => o.StrictValidation = false)
                .ExecuteRequestAsync(
                    @"mutation {
                        doSomething(input: {
                            something: ""abc""
                        }) {
                            string
                            errors { ... on Error { message } }
                        }
                    }");

        result.MatchSnapshot();
    }

    [Fact]
    public async Task Union_Result_7_Success()
    {
        var result =
            await new ServiceCollection()
                .AddGraphQL()
                .AddMutationType<MutationWithUnionResult7_Success>()
                .AddMutationConventions(true)
                .ModifyOptions(o => o.StrictValidation = false)
                .ExecuteRequestAsync(
                    @"mutation {
                        doSomething(input: {
                            something: ""abc""
                        }) {
                            string
                            errors { ... on Error { message } }
                        }
                    }");

        result.MatchSnapshot();
    }

    [Fact]
    public async Task Union_Result_7_Schema()
    {
        var schema =
            await new ServiceCollection()
                .AddGraphQL()
                .AddMutationType<MutationWithUnionResult7>()
                .AddMutationConventions()
                .ModifyOptions(o => o.StrictValidation = false)
                .BuildSchemaAsync();

        schema.MatchSnapshot();
    }

    [Fact]
    public async Task Payload_Override_With_Errors()
    {
        var schema =
            await new ServiceCollection()
                .AddGraphQL()
                .AddMutationType<MutationWithPayloadOverride>()
                .AddMutationConventions()
                .ModifyOptions(o => o.StrictValidation = false)
                .BuildSchemaAsync();

        schema.MatchSnapshot();
    }

    [Fact]
    public async Task Payload_Override_With_Errors_Execution_On_Success()
    {
        var result =
            await new ServiceCollection()
                .AddGraphQL()
                .AddMutationType<MutationWithPayloadOverride>()
                .AddMutationConventions()
                .ModifyOptions(o => o.StrictValidation = false)
                .ExecuteRequestAsync(
                    @"mutation {
                        doSomething2(input: { userId: 1 }) {
                            userId
                            errors {
                                __typename
                            }
                        }
                    }");

        result.MatchSnapshot();
    }

    [Fact]
    public async Task Payload_Override_With_Errors_Execution_On_Error()
    {
        var result =
            await new ServiceCollection()
                .AddGraphQL()
                .AddMutationType<MutationWithPayloadOverride>()
                .AddMutationConventions()
                .ModifyOptions(o => o.StrictValidation = false)
                .ExecuteRequestAsync(
                    @"mutation {
                        doSomething2(input: { userId: null }) {
                            userId
                            errors {
                                __typename
                            }
                        }
                    }");

        result.MatchSnapshot();
    }

    [Fact]
    public async Task Query_Filed_Stays_NonNull()
    {
        var schema =
            await new ServiceCollection()
                .AddGraphQL()
                .AddQueryType(d => d.Field("abc").Resolve("def"))
                .AddMutationType<MutationWithPayloadOverride>()
                .AddMutationConventions()
                .AddQueryFieldToMutationPayloads()
                .BuildSchemaAsync();

        schema.MatchSnapshot();
    }

    [Fact]
<<<<<<< HEAD
    public async Task List_Return_Type()
    {
        var schema =
            await new ServiceCollection()
                .AddGraphQL()
                .AddQueryType(d => d.Field("abc").Resolve("def"))
                .AddMutationType<ListReturnMutation>()
                .AddType<ListReturnMutation.ResultItem>()
                .AddMutationConventions()
                .BuildSchemaAsync();

        schema.MatchSnapshot();
    }

=======
    public async Task Mutation_Aggregate_Error_Not_Mapped()
    {
        var result =
            await new ServiceCollection()
                .AddGraphQL()
                .AddQueryType(d => d.Field("abc").Resolve("def"))
                .AddMutationType<MutationAggregateError>()
                .AddMutationConventions()
                .ExecuteRequestAsync(
                    @"mutation {
                        doSomething2(input: { userId: 1 }) {
                            userId
                            errors {
                                __typename
                            }
                        }
                    }");

        result.MatchSnapshot();
    }


>>>>>>> ce20cb7c
    public class SimpleMutation
    {
        public string DoSomething(string something)
            => something;
    }

    public class SimpleMutationReturnList
    {
        public System.Collections.Generic.List<string> DoSomething(string something)
            => new() { something };
    }

    [ExtendObjectType("Mutation")]
    public class SimpleMutationExtension
    {
        public string DoSomething(string something)
            => something;
    }

    [ExtendObjectType("Mutation")]
    public class SimpleJsonMutationExtension
    {
        public string DoSomething(System.Text.Json.JsonElement something)
            => "Done";
    }

    public class SimpleMutationAttribute
    {
        [UseMutationConvention(
            InputTypeName = "InputTypeName",
            InputArgumentName = "inputArgumentName",
            PayloadTypeName = "PayloadTypeName",
            PayloadFieldName = "payloadFieldName")]
        public string DoSomething(string something)
        {
            throw new Exception();
        }
    }

    public class SimpleMutationAttributeOptOut
    {
        [UseMutationConvention(Disable = true)]
        public string DoSomething(string something)
        {
            throw new Exception();
        }
    }

    public class SimpleMutationPayloadOverride
    {
        public DoSomethingPayload DoSomething(string something)
        {
            throw new Exception();
        }
    }

    public class DoSomethingPayload
    {
        public string MyResult1 { get; set; } = default!;

        public string MyResult2 { get; set; } = default!;
    }

    public class SimpleMutationInputOverride
    {
        public string DoSomething(DoSomethingInput something)
        {
            throw new Exception();
        }
    }

    public class DoSomethingInput
    {
        public string MyInput1 { get; set; } = default!;

        public string MyInput2 { get; set; } = default!;
    }

    public class MutationWithIds
    {
        public User? DoSomething([ID("Foo")] Guid id)
        {
            return new User() { Name = "Foo", Id = id, };
        }
    }

    public class MutationWithIds2
    {
        public User? DoSomething([ID<Foo>] Guid id)
        {
            return new User { Name = "Foo", Id = id, };
        }
    }

    public class Foo { }

    public class MutationWithInputObject
    {
        public User? DoSomething(Test test)
        {
            return new User() { Name = test.Name };
        }
    }

    public class Test
    {
        public string Name { get; set; } = default!;
    }

    public class MultipleArgumentMutation
    {
        public string DoSomething(string something1, string something2)
        {
            throw new Exception();
        }
    }

    public class SimpleMutationWithSingleError
    {
        [Error(typeof(CustomException))]
        public string DoSomething(string something)
            => throw new CustomException();
    }

    public class SimpleMutationWithTwoErrors
    {
        [Error(typeof(CustomException))]
        [Error(typeof(Custom2Exception))]
        public string DoSomething(string something)
            => throw new CustomException();
    }

    public class MutationWithUnionResult1
    {
        [Error(typeof(CustomException))]
        [Error(typeof(Custom2Exception))]
        public MutationResult<string> DoSomething(string something)
            => new(new Custom2Exception());
    }

    public class MutationWithUnionResult2
    {
        public MutationResult<string, Custom2Exception> DoSomething(string something)
            => new Custom2Exception();
    }

    [ExtendObjectType(OperationTypeNames.Mutation)]
    public class MutationWithUnionResult2_Task
    {
        public async Task<MutationResult<string, Custom2Exception>> DoSomething(string something)
            => await Task.FromResult(new Custom2Exception());
    }

    public class MutationWithUnionResult2_Success
    {
        public MutationResult<string, Custom2Exception> DoSomething(string something)
            => something;
    }

    public class MutationWithUnionResult3
    {
        public MutationResult<string, CustomException, Custom2Exception> DoSomething(
            string something)
            => new Custom2Exception();
    }

    public class MutationWithUnionResult3_Success
    {
        public MutationResult<string, CustomException, Custom2Exception> DoSomething(
            string something)
            => something;
    }

    public class MutationWithUnionResult4
    {
        public MutationResult<string, CustomException, Custom2Exception, Custom3Exception>
            DoSomething(string something)
            => new Custom2Exception();
    }

    public class MutationWithUnionResult4_Success
    {
        public MutationResult<string, CustomException, Custom2Exception, Custom3Exception>
            DoSomething(string something)
            => something;
    }

    public class MutationWithUnionResult5
    {
        public MutationResult<string, CustomException, Custom2Exception, Custom4Exception>
            DoSomething(string something)
            => new Custom4Exception();
    }

    public class MutationWithUnionResult5_Success
    {
        public MutationResult<string, CustomException, Custom2Exception, Custom4Exception>
            DoSomething(string something)
            => something;
    }

    public class MutationWithUnionResult6
    {
        public MutationResult<string, CustomException, Custom2Exception, Custom4Exception, Custom5>
            DoSomething(string something)
            => new Custom5();
    }

    public class MutationWithUnionResult6_Success
    {
        public MutationResult<string, CustomException, Custom2Exception, Custom4Exception, Custom5>
            DoSomething(string something)
            => something;
    }

    public class MutationWithUnionResult7
    {
        public MutationResult<string, CustomException, Custom2Exception, Custom4Exception, Custom5,
            Custom6> DoSomething(string something)
            => new Custom5();
    }

    public class MutationWithUnionResult7_Success
    {
        public MutationResult<string, CustomException, Custom2Exception, Custom4Exception, Custom5,
            Custom6> DoSomething(string something)
            => something;
    }

    public class CustomException : Exception
    {
        public override string Message => "Hello";
    }

    public class Custom2Exception : Exception
    {
        public override string Message => "Hello2";
    }

    public class Custom3Exception : Exception
    {
        public override string Message => "Hello3";
    }

    public class Custom4Exception : Exception
    {
        public override string Message => "Hello4";
    }

    public class Custom5
    {
        public string Message => "Hello5";
    }

    public class Custom6
    {
        public string Message => "Hello6";
    }

    public class Custom7
    {
        public Custom7(Custom6 c)
        {
            Message = c.Message;
        }

        public string Message { get; }
    }

    public class QueryWithMutationAnnotation
    {
        [UseMutationConvention]
        public string GetFoo() => "foo";
    }

    public class MutationWithInputPayload
    {
        public User? DoSomething(int userId)
        {
            return null;
        }
    }

    public class User
    {
        public Guid Id { get; set; }

        public string? Name { get; set; }
    }

    public class MutationWithErrorCollision
    {
        public MutationResult<string, FooError> Foo()
            => new FooError("some error");
    }

    public class FooError
    {
        public FooError(string message)
        {
            Message = message;
        }

        public string Message { get; }
    }

    public class MutationWithPayloadOverride
    {
        [Error<CustomException>]
        [Error<Custom2Exception>]
        public DoSomething2Payload DoSomething2(int? userId)
            => userId.HasValue
                ? new DoSomething2Payload(userId)
                : throw new CustomException();
    }

    public class MutationAggregateError
    {
        [Error<CustomException>]
        public DoSomething2Payload DoSomething2(int? userId)
        {
            var errors = new List<Exception>();
            errors.Add(new CustomException());
            errors.Add(new Custom2Exception());
            throw new AggregateException(errors);
        }
    }

    public record DoSomething2Payload(int? UserId);

    public class ListReturnMutation
    {
        public MutationResult<List<ResultItem>> AddItem(AddItemInput input)
            => new List<ResultItem>
            {
                new(),
                new(),
                new()
            };

        public class AddItemInput
        {
            public int Count { get; set; }
        }

        public class ResultItem
        {
            public string Name { get; set; } = "Test";
        }
    }
}<|MERGE_RESOLUTION|>--- conflicted
+++ resolved
@@ -988,7 +988,6 @@
     }
 
     [Fact]
-<<<<<<< HEAD
     public async Task List_Return_Type()
     {
         var schema =
@@ -1003,7 +1002,7 @@
         schema.MatchSnapshot();
     }
 
-=======
+    [Fact]
     public async Task Mutation_Aggregate_Error_Not_Mapped()
     {
         var result =
@@ -1025,8 +1024,6 @@
         result.MatchSnapshot();
     }
 
-
->>>>>>> ce20cb7c
     public class SimpleMutation
     {
         public string DoSomething(string something)
