<Project Sdk="Microsoft.NET.Sdk">

  <PropertyGroup>
    <AssemblyName>HotChocolate.Subscriptions.Nats.Tests</AssemblyName>
    <RootNamespace>HotChocolate.Subscriptions.Nats</RootNamespace>
  </PropertyGroup>

  <ItemGroup>
    <ProjectReference Include="..\..\src\Subscriptions.Nats\HotChocolate.Subscriptions.Nats.csproj" />
    <ProjectReference Include="..\Subscriptions.Tests\HotChocolate.Subscriptions.Tests.csproj" />
    <ProjectReference Include="..\Utilities\HotChocolate.Tests.Utilities.csproj" />
  </ItemGroup>

  <ItemGroup>
    <None Update="$(MSBuildProjectDirectory)\__resources__\*.*">
      <CopyToOutputDirectory>Always</CopyToOutputDirectory>
    </None>
    <None Update="$(MSBuildProjectDirectory)\xunit.runner.json">
      <CopyToOutputDirectory>Always</CopyToOutputDirectory>
    </None>
  </ItemGroup>

  <ItemGroup>
<<<<<<< HEAD
    <PackageReference Include="NATS.Extensions.Microsoft.DependencyInjection" />
=======
    <PackageReference Include="Microsoft.Extensions.Logging" />
>>>>>>> 3d393aeb
    <PackageReference Include="Squadron.Nats" />
  </ItemGroup>

</Project><|MERGE_RESOLUTION|>--- conflicted
+++ resolved
@@ -21,11 +21,8 @@
   </ItemGroup>
 
   <ItemGroup>
-<<<<<<< HEAD
+    <PackageReference Include="Microsoft.Extensions.Logging" />
     <PackageReference Include="NATS.Extensions.Microsoft.DependencyInjection" />
-=======
-    <PackageReference Include="Microsoft.Extensions.Logging" />
->>>>>>> 3d393aeb
     <PackageReference Include="Squadron.Nats" />
   </ItemGroup>
 
