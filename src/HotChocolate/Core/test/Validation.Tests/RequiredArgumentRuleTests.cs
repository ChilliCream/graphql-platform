﻿using Microsoft.Extensions.DependencyInjection;
using Xunit;

namespace HotChocolate.Validation
{
    public class RequiredArgumentRuleTests
        : DocumentValidatorVisitorTestBase
    {
        public RequiredArgumentRuleTests()
            : base(builder => builder.AddArgumentRules())
        {
        }

        [Fact]
        public void BooleanArgFieldAndNonNullBooleanArgField()
        {
            ExpectValid(@"
                query {
                    arguments {
                        ... goodBooleanArg
                        ... goodNonNullArg
                    }
                }

                fragment goodBooleanArg on Arguments {
                    booleanArgField(booleanArg: true)
                }

                fragment goodNonNullArg on Arguments {
                    nonNullBooleanArgField(nonNullBooleanArg: true)
                }
            ");
        }

        [Fact]
        public void GoodBooleanArgDefault()
        {
            ExpectValid(@"
                query {
                    arguments {
                        ... goodBooleanArgDefault
                    }
                }

                fragment goodBooleanArgDefault on Arguments {
                    booleanArgField
                }
            ");
        }

        [Fact]
        public void MissingRequiredArg()
        {
            // arrange
            ExpectErrors(@"
                query {
                    arguments {
                        ... missingRequiredArg
                    }
                }

                fragment missingRequiredArg on Arguments {
                    nonNullBooleanArgField
                }
            ",
            t => Assert.Equal(
                $"The argument `nonNullBooleanArg` is required.", t.Message));
        }

        [Fact]
        public void MissingRequiredArgNonNullBooleanArg()
        {
            ExpectErrors(@"
                query {
                    arguments {
                        ... missingRequiredArg
                    }
                }

                fragment missingRequiredArg on Arguments {
                    nonNullBooleanArgField(nonNullBooleanArg: null)
                }
            ",
            t => Assert.Equal(
                $"The argument `nonNullBooleanArg` is required.", t.Message));
        }

        [Fact]
        public void MissingRequiredDirectiveArg()
        {
            ExpectErrors(@"
                query {
                    arguments {
                        ... missingRequiredArg
                    }
                }

                fragment missingRequiredArg on Arguments {
                    nonNullBooleanArgField(nonNullBooleanArg: true) @skip()
                }
            ",
            t => Assert.Equal(
                $"The argument `if` is required.", t.Message));
        }
        [Fact]
        public void BadMultipleNullValueType()
        {
            ExpectErrors(@"
                 {
                     arguments {
                         multipleReqs(x: 1, y: null)
                     }
                 }
             ");
        }

        [Fact]
        public void BadNullIntoNonNullBool()
        {
            ExpectErrors(@"
                {
                    arguments {
                        nonNullBooleanArgField(nonNullBooleanArg: null)
                    }
                }
            ");
        }

        [Fact]
        public void BadNullIntoNonNullFloat()
        {
            ExpectErrors(@"
                {
                    arguments {
                        nonNullFloatArgField(floatArg: null)
                    }
                }
            ");
        }

        [Fact]
        public void BadNullIntoNonNullId()
        {
            ExpectErrors(@"
                {
                    arguments {
                        nonNullIdArgField(idArg: null)
                    }
                }
            ");
        }

        [Fact]
        public void BadNullIntoNonNullInt()
        {
            ExpectErrors(@"
                {
                    arguments {
                        nonNullIntArgField(intArg: null)
                    }
                }
            ");
        }

        [Fact]
        public void BadNullIntoNonNullString()
        {
            ExpectErrors(@"
                {
                    arguments {
                        nonNullStringArgField(stringArg: null)
                    }
                }
            ");
        }

        [Fact]
<<<<<<< HEAD
        public void IgnoresUnknownArguments()
        {
            ExpectErrors(@"
                {
                    dog {
                        isHouseTrained(unknownArgument: true)
                    }
                }
            ");
        }

        [Fact]
=======
>>>>>>> 5f09d614
        public void ArgOnOptionalArg()
        {
            ExpectValid(@"
              {
                dog {
                        isHouseTrained(atOtherHomes: true)
                    }
                }
            ");
        }

        [Fact]
        public void ArgOnNoArgOnOptionalArg()
        {
            ExpectValid(@"
                {
                    dog {
                        isHouseTrained
                    }
                }
            ");
        }

        [Fact]
        public void NoArgOnNonNullFieldWithDefault()
        {
            ExpectValid(@"
              {
                arguments {
<<<<<<< HEAD
                        optionalNonNullBooleanArgField(y:1)
=======
                        nonNullFieldWithDefault
>>>>>>> 5f09d614
                    }
                }
            ");
        }

        [Fact]
        public void MultipleArgs()
        {
            ExpectValid(@"
                {
                    arguments {
                        multipleReqs(x: 1, y: 2)
                    }
                }
            ");
        }

        [Fact]
        public void MultipleArgsReverseOrder()
        {
            ExpectValid(@"
                {
                    arguments {
                        multipleReqs(x: 2, y: 1)
                    }
                }
            ");
        }

        [Fact]
        public void NoArgsOnMultipleOptional()
        {
            ExpectValid(@"
                {
                    arguments {
                        multipleOpts
                    }
                }
            ");
        }

        [Fact]
        public void OneArgOnMultipleOptional()
        {
            ExpectValid(@"
                {
                    arguments {
                        multipleOpts(opt1: 1)
                    }
                }
            ");
        }

        [Fact]
        public void SecondArgOnMultipleOptional()
        {
            ExpectValid(@"
                {
                    arguments {
                        multipleOpts(opt2: 2)
                    }
                }
            ");
        }

        [Fact]
        public void MultipleRequiredArgsOnMixedList()
        {
            ExpectValid(@"
                {
                    arguments {
                        multipleOptsAndReqs(req1: 3, req2: 4)
                    }
                }
            ");
        }

        [Fact]
        public void MultipleRequiredAndOneOptionalArgOnMixedList()
        {
            ExpectValid(@"
                {
                    arguments {
                        multipleOptsAndReqs(req1: 3, req2: 4, opt1: 5)
                    }
                }
            ");
        }

        [Fact]
        public void AllRequiredAndOptionalArgsOnMixedList()
        {
            ExpectValid(@"
                {
                    arguments {
                        multipleOptsAndReqs(req1: 3, req2: 4, opt1: 5, opt2: 6)
                    }
                }
            ");
        }

        [Fact]
        public void MissingOneNonNullableArgument()
        {
            ExpectErrors(@"
                {
                    arguments {
                        multipleReqs(req2: 2)
                    }
                }
            ");
        }

        [Fact]
        public void MissingMultipleNonNullableArguments()
        {
            ExpectErrors(@"
                {
                    arguments {
                        multipleReqs
                    }
                }
            ");
        }

        [Fact]
        public void IncorrectValueAndMissingArgument()
        {
            ExpectErrors(@"
                {
                    arguments {
                        multipleReqs(req1: ""one"")
                    }
                }
            ");
<<<<<<< HEAD
        }
=======
        } 
>>>>>>> 5f09d614

        [Fact]
        public void WithDirectivesOfValidTypes()
        {
            ExpectValid(@"
                {
                    dog @include(if: true) {
                        name
                    }
                    human @skip(if: false) {
                        name
                    }
                }
            ");
        }

        [Fact]
        public void WithDirectiveWithMissingTypes()
        {
            ExpectErrors(@"
               {
                    dog @include {
                        name @skip
                    }
                }
            ");
        }
    }
}<|MERGE_RESOLUTION|>--- conflicted
+++ resolved
@@ -173,23 +173,7 @@
                 }
             ");
         }
-
-        [Fact]
-<<<<<<< HEAD
-        public void IgnoresUnknownArguments()
-        {
-            ExpectErrors(@"
-                {
-                    dog {
-                        isHouseTrained(unknownArgument: true)
-                    }
-                }
-            ");
-        }
-
-        [Fact]
-=======
->>>>>>> 5f09d614
+        
         public void ArgOnOptionalArg()
         {
             ExpectValid(@"
@@ -219,11 +203,7 @@
             ExpectValid(@"
               {
                 arguments {
-<<<<<<< HEAD
                         optionalNonNullBooleanArgField(y:1)
-=======
-                        nonNullFieldWithDefault
->>>>>>> 5f09d614
                     }
                 }
             ");
@@ -359,11 +339,7 @@
                     }
                 }
             ");
-<<<<<<< HEAD
-        }
-=======
-        } 
->>>>>>> 5f09d614
+        }
 
         [Fact]
         public void WithDirectivesOfValidTypes()
