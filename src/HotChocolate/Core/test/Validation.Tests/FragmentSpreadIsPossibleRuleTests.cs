﻿using Microsoft.Extensions.DependencyInjection;
using Xunit;

namespace HotChocolate.Validation
{
    public class FragmentSpreadIsPossibleRuleTests
        : DocumentValidatorVisitorTestBase
    {
        public FragmentSpreadIsPossibleRuleTests()
            : base(builder => builder.AddFragmentRules())
        {
        }

        [Fact]
        public void FragmentDoesNotMatchType()
        {
<<<<<<< HEAD
            // arrange
=======
>>>>>>> 655ca0eb
            ExpectErrors(@"
                {
                    dog {
                        ...fragmentDoesNotMatchType
                    }
                }

                fragment fragmentDoesNotMatchType on Human {
                    name
                }
            ",
            t => Assert.Equal(t.Message,
                    "The parent type does not match the type condition on " +
                    "the fragment."));
        }

        [Fact]
        public void InterfaceTypeDoesMatch()
        {
<<<<<<< HEAD
            // arrange
=======
>>>>>>> 655ca0eb
            ExpectValid(@"
                {
                    dog {
                        ...interfaceTypeDoesMatch
                    }
                }

                fragment interfaceTypeDoesMatch on Pet {
                    name
                }
            ");
        }

        [Fact]
        public void UnionTypeDoesMatch()
        {
<<<<<<< HEAD
            // arrange
=======
>>>>>>> 655ca0eb
            ExpectValid(@"
                {
                    dog {
                        ...unionTypeDoesMatch
                    }
                }

                fragment unionTypeDoesMatch on CatOrDog {
                    __typename
                }
            ");
        }

        [Fact]
        public void ObjectTypeDoesMatch()
        {
<<<<<<< HEAD
            // arrange
=======
>>>>>>> 655ca0eb
            ExpectValid(@"
                {
                    dog {
                        ...objectTypeDoesMatch
                    }
                }

                fragment objectTypeDoesMatch on Dog {
                    name
                }
            ");
        }

        [Fact]
        public void Star_Wars_With_Inline_Fragments()
        {
            ExpectValid(
                StarWars,
                @"
                query ExecutionDepthShouldNotLeadToEmptyObects {
                    hero(episode: NEWHOPE) {
                        __typename
                        id
                        name
                        ... on Human {
                            __typename
                            homePlanet
                        }
                        ... on Droid {
                            __typename
                            primaryFunction
                        }
                        friends {
                            nodes {
                                __typename
                                ... on Human {
                                    __typename
                                    homePlanet
                                    friends {
                                        __typename
                                    }
                                }
                                ... on Droid {
                                    __typename
                                    primaryFunction
                                    friends {
                                        __typename
                                    }
                                }
                            }
                        }
                    }
                }");
        }

        [Fact]
        public void OfTheSameObject()
        {
<<<<<<< HEAD
            // arrange
=======
>>>>>>> 655ca0eb
            ExpectValid(@"
                {
                    dog {
                        ...objectWithinObject
                    }
                }

                fragment objectWithinObject on Dog { ...dogFragment }
                fragment dogFragment on Dog { barkVolume }
            ");
        }

        [Fact]
        public void OfTheSameObjectWithInlineFragment()
        {
<<<<<<< HEAD
            // arrange
=======
>>>>>>> 655ca0eb
            ExpectValid(@"
                {
                    dog {
                        ...objectWithinObjectAnon
                    }
                }

                fragment objectWithinObjectAnon on Dog { ... on Dog { barkVolume } }
            ");
        }

        [Fact]
        public void ObjectIntoAnImplementedInterface()
        {
<<<<<<< HEAD
            // arrange
=======
>>>>>>> 655ca0eb
            ExpectValid(@"
                {
                    human{
                        pets {
                        ...objectWithinInterface
                        }
                    }
                }
<<<<<<< HEAD
=======

>>>>>>> 655ca0eb
                fragment objectWithinInterface on Pet { ...dogFragment }
                fragment dogFragment on Dog { barkVolume }
            ");
        }

        [Fact]
        public void ObjectIntoContainingUnion()
        {
<<<<<<< HEAD
            // arrange
=======
>>>>>>> 655ca0eb
            ExpectValid(@"
                {
                    catOrDog {
                        ...objectWithinUnion
                    }
                }
<<<<<<< HEAD
=======

>>>>>>> 655ca0eb
                fragment objectWithinUnion on CatOrDog { ...dogFragment }
                fragment dogFragment on Dog { barkVolume }
            ");
        }

        [Fact]
        public void UnionIntoContainedObject()
        {
<<<<<<< HEAD
            // arrange
=======
>>>>>>> 655ca0eb
            ExpectValid(@"
                {
                    dog {
                        ...unionWithinObject
                    }
                }
<<<<<<< HEAD
=======

>>>>>>> 655ca0eb
                fragment unionWithinObject on Dog { ...catOrDogFragment }
                fragment catOrDogFragment on CatOrDog { __typename }
            ");
        }

        [Fact]
        public void UnionIntoOverlappingInterface()
        {
<<<<<<< HEAD
            // arrange
=======
>>>>>>> 655ca0eb
            ExpectValid(@"
                {
                    human{
                        pets {
                        ...unionWithinInterface
                        }
                    }
                }
<<<<<<< HEAD
=======

>>>>>>> 655ca0eb
                fragment unionWithinInterface on Pet { ...catOrDogFragment }
                fragment catOrDogFragment on CatOrDog { __typename }
            ");
        }

        [Fact]
        public void UnionIntoOverlappingUnion()
        {
<<<<<<< HEAD
            // arrange
=======
>>>>>>> 655ca0eb
            ExpectValid(@"
                {
                    dogOrHuman { 
                        ...unionWithinUnion 
                    }
                }
<<<<<<< HEAD
=======

>>>>>>> 655ca0eb
                fragment unionWithinUnion on DogOrHuman { ...catOrDogFragment }
                fragment catOrDogFragment on CatOrDog { __typename }
            ");
        }

        [Fact]
        public void InterfaceIntoImplementedObject()
        {
<<<<<<< HEAD
            // arrange
=======
>>>>>>> 655ca0eb
            ExpectValid(@"
                {
                    dog {
                        ...interfaceWithinObject
                    }
                }
<<<<<<< HEAD
=======

>>>>>>> 655ca0eb
                fragment interfaceWithinObject on Dog { ...petFragment }
                fragment petFragment on Pet { name }
            ");
        }

        [Fact]
        public void InterfaceIntoOverlappingInterface()
        {
<<<<<<< HEAD
            // arrange
=======
>>>>>>> 655ca0eb
            ExpectValid(@"
                {
                    human{
                        pets {
<<<<<<< HEAD
                        ...interfaceWithinInterface
                        }
                    }
                }
=======
                            ...interfaceWithinInterface
                        }
                    }
                }

>>>>>>> 655ca0eb
                fragment interfaceWithinInterface on Pet { ...beingFragment }
                fragment beingFragment on Being { name }
            ");
        }

        [Fact]
        public void InterfaceIntoOverlappingInterfaceInInlineFragment()
        {
<<<<<<< HEAD
            // arrange
=======
>>>>>>> 655ca0eb
            ExpectValid(@"
                {
                    human{
                        pets { 
                            ...interfaceWithinInterface
                        }
                    }
                }
<<<<<<< HEAD
=======

>>>>>>> 655ca0eb
                fragment interfaceWithinInterface on Pet { ... on Being { name } }
            ");
        }

        [Fact]
        public void InterfaceIntoOverlappingUnion()
        {
<<<<<<< HEAD
            // arrange
=======
>>>>>>> 655ca0eb
            ExpectValid(@"
                {
                    catOrDog {
                        ...objectWithinUnion
                    }
                }
<<<<<<< HEAD
=======

>>>>>>> 655ca0eb
                fragment objectWithinUnion on CatOrDog { ...dogFragment }
                fragment dogFragment on Dog { barkVolume }
            ");
        }

        [Fact]
        public void DifferentObjectIntoObject()
        {
<<<<<<< HEAD
            // arrange
=======
>>>>>>> 655ca0eb
            ExpectErrors(@"
                {
                    human{
                        pets { 
                            ...invalidObjectWithinObject
                        }
                    }
                }
<<<<<<< HEAD
=======

>>>>>>> 655ca0eb
                fragment invalidObjectWithinObject on Cat { ...dogFragment }
                fragment dogFragment on Dog { barkVolume }    
            ");
        }

        [Fact]
        public void DifferentObjectIntoObjectInInlineFragment()
        {
<<<<<<< HEAD
            // arrange
=======
>>>>>>> 655ca0eb
            ExpectErrors(@"
                {
                    human{
                        pets { 
                            ...invalidObjectWithinObjectAnon
                        }
                    }
                }
<<<<<<< HEAD
=======

>>>>>>> 655ca0eb
                fragment invalidObjectWithinObjectAnon on Cat {
                    ... on Dog { barkVolume }
                }
            ");
        }

        [Fact]
        public void ObjectIntoNotImplementingInterface()
        {
<<<<<<< HEAD
            // arrange
=======
>>>>>>> 655ca0eb
            ExpectErrors(@"
                {
                    human{
                        pets { 
                            ...invalidObjectWithinInterface
                        }
                    }
                }
<<<<<<< HEAD
=======

>>>>>>> 655ca0eb
                fragment invalidObjectWithinInterface on Pet { ...humanFragment }
                fragment humanFragment on Human { pets { name } }
            ");
        }

        [Fact]
        public void ObjectIntoNotContainingUnion()
        {
<<<<<<< HEAD
            // arrange
=======
>>>>>>> 655ca0eb
            ExpectErrors(@"
                {
                    catOrDog {
                        ...invalidObjectWithinUnion
                    }
                }

                fragment invalidObjectWithinUnion on CatOrDog { ...humanFragment }
                fragment humanFragment on Human { pets { name } }
            ");
        }

        [Fact]
        public void UnionIntoNotContainedObject()
        {
<<<<<<< HEAD
            // arrange
=======
>>>>>>> 655ca0eb
            ExpectErrors(@"
                {
                    human {
                        ...invalidUnionWithinObject
                    }
                }
<<<<<<< HEAD
=======

>>>>>>> 655ca0eb
                fragment invalidUnionWithinObject on Human { ...catOrDogFragment }
                fragment catOrDogFragment on CatOrDog { __typename }
            ");
        }

        [Fact]
        public void UnionIntoNonOverlappingInterface()
        {
<<<<<<< HEAD
            // arrange
=======
>>>>>>> 655ca0eb
            ExpectErrors(@"
                {
                    human{
                        pets { 
                            ...invalidUnionWithinInterface
                        }
                    }
                }
<<<<<<< HEAD
=======

>>>>>>> 655ca0eb
                fragment invalidUnionWithinInterface on Pet { ...humanOrAlienFragment }
                fragment humanOrAlienFragment on HumanOrAlien { __typename }
            ");
        }

        [Fact]
        public void UnionIntoNonOverlappingUnion()
        {
<<<<<<< HEAD
            // arrange
=======
>>>>>>> 655ca0eb
            ExpectErrors(@"
                {
                    catOrDog {
                        ...invalidUnionWithinUnion
                    }
                }
<<<<<<< HEAD
=======

>>>>>>> 655ca0eb
                fragment invalidUnionWithinUnion on CatOrDog { ...humanOrAlienFragment }
                fragment humanOrAlienFragment on HumanOrAlien { __typename }
            ");
        }

        [Fact]
        public void InterfaceIntoNonImplementingObject()
        {
<<<<<<< HEAD
            // arrange
=======
>>>>>>> 655ca0eb
            ExpectErrors(@"
                {
                    catOrDog {
                        ...invalidInterfaceWithinObject
                    }
                }
<<<<<<< HEAD
=======

>>>>>>> 655ca0eb
                fragment invalidInterfaceWithinObject on Cat { ...intelligentFragment }
                fragment intelligentFragment on Intelligent { iq }
            ");
        }

        [Fact]
        public void InterfaceIntoNonOverlappingInterface()
        {
<<<<<<< HEAD
            // arrange
=======
>>>>>>> 655ca0eb
            ExpectErrors(@"
                {
                    human{
                        pets { 
                            ...invalidInterfaceWithinInterface
                        }
                    }
                }
<<<<<<< HEAD
=======

>>>>>>> 655ca0eb
                fragment invalidInterfaceWithinInterface on Pet {
                    ...intelligentFragment
                }
                fragment intelligentFragment on Intelligent { iq }
            ");
        }

        [Fact]
        public void InterfaceIntoNonOverlappingInterfaceInInlineFragment()
        {
<<<<<<< HEAD
            // arrange
=======
>>>>>>> 655ca0eb
            ExpectErrors(@"
                {
                    human{
                        pets { 
                            ...invalidInterfaceWithinInterfaceAnon
                        }
                    }
                }
<<<<<<< HEAD
=======

>>>>>>> 655ca0eb
                fragment invalidInterfaceWithinInterfaceAnon on Pet {
                    ...on Intelligent { iq }
                }
            ");
        }

        [Fact]
        public void InterfaceIntoNonOverlappingUnion()
        {
<<<<<<< HEAD
            // arrange
=======
>>>>>>> 655ca0eb
            ExpectErrors(@"
                {
                    catOrDog {
                        ...invalidInterfaceWithinUnion
                    }
                }
<<<<<<< HEAD
=======

>>>>>>> 655ca0eb
                fragment invalidInterfaceWithinUnion on CatOrDog { ...petFragment }
                fragment petFragment on HumanOrAlien { name }
            ");
        }
    }
}<|MERGE_RESOLUTION|>--- conflicted
+++ resolved
@@ -14,10 +14,6 @@
         [Fact]
         public void FragmentDoesNotMatchType()
         {
-<<<<<<< HEAD
-            // arrange
-=======
->>>>>>> 655ca0eb
             ExpectErrors(@"
                 {
                     dog {
@@ -37,10 +33,6 @@
         [Fact]
         public void InterfaceTypeDoesMatch()
         {
-<<<<<<< HEAD
-            // arrange
-=======
->>>>>>> 655ca0eb
             ExpectValid(@"
                 {
                     dog {
@@ -57,10 +49,6 @@
         [Fact]
         public void UnionTypeDoesMatch()
         {
-<<<<<<< HEAD
-            // arrange
-=======
->>>>>>> 655ca0eb
             ExpectValid(@"
                 {
                     dog {
@@ -77,10 +65,6 @@
         [Fact]
         public void ObjectTypeDoesMatch()
         {
-<<<<<<< HEAD
-            // arrange
-=======
->>>>>>> 655ca0eb
             ExpectValid(@"
                 {
                     dog {
@@ -139,10 +123,6 @@
         [Fact]
         public void OfTheSameObject()
         {
-<<<<<<< HEAD
-            // arrange
-=======
->>>>>>> 655ca0eb
             ExpectValid(@"
                 {
                     dog {
@@ -158,10 +138,6 @@
         [Fact]
         public void OfTheSameObjectWithInlineFragment()
         {
-<<<<<<< HEAD
-            // arrange
-=======
->>>>>>> 655ca0eb
             ExpectValid(@"
                 {
                     dog {
@@ -176,10 +152,6 @@
         [Fact]
         public void ObjectIntoAnImplementedInterface()
         {
-<<<<<<< HEAD
-            // arrange
-=======
->>>>>>> 655ca0eb
             ExpectValid(@"
                 {
                     human{
@@ -188,10 +160,7 @@
                         }
                     }
                 }
-<<<<<<< HEAD
-=======
-
->>>>>>> 655ca0eb
+
                 fragment objectWithinInterface on Pet { ...dogFragment }
                 fragment dogFragment on Dog { barkVolume }
             ");
@@ -200,20 +169,13 @@
         [Fact]
         public void ObjectIntoContainingUnion()
         {
-<<<<<<< HEAD
-            // arrange
-=======
->>>>>>> 655ca0eb
             ExpectValid(@"
                 {
                     catOrDog {
                         ...objectWithinUnion
                     }
                 }
-<<<<<<< HEAD
-=======
-
->>>>>>> 655ca0eb
+
                 fragment objectWithinUnion on CatOrDog { ...dogFragment }
                 fragment dogFragment on Dog { barkVolume }
             ");
@@ -222,20 +184,13 @@
         [Fact]
         public void UnionIntoContainedObject()
         {
-<<<<<<< HEAD
-            // arrange
-=======
->>>>>>> 655ca0eb
             ExpectValid(@"
                 {
                     dog {
                         ...unionWithinObject
                     }
                 }
-<<<<<<< HEAD
-=======
-
->>>>>>> 655ca0eb
+
                 fragment unionWithinObject on Dog { ...catOrDogFragment }
                 fragment catOrDogFragment on CatOrDog { __typename }
             ");
@@ -244,10 +199,6 @@
         [Fact]
         public void UnionIntoOverlappingInterface()
         {
-<<<<<<< HEAD
-            // arrange
-=======
->>>>>>> 655ca0eb
             ExpectValid(@"
                 {
                     human{
@@ -256,10 +207,7 @@
                         }
                     }
                 }
-<<<<<<< HEAD
-=======
-
->>>>>>> 655ca0eb
+
                 fragment unionWithinInterface on Pet { ...catOrDogFragment }
                 fragment catOrDogFragment on CatOrDog { __typename }
             ");
@@ -268,20 +216,13 @@
         [Fact]
         public void UnionIntoOverlappingUnion()
         {
-<<<<<<< HEAD
-            // arrange
-=======
->>>>>>> 655ca0eb
             ExpectValid(@"
                 {
                     dogOrHuman { 
                         ...unionWithinUnion 
                     }
                 }
-<<<<<<< HEAD
-=======
-
->>>>>>> 655ca0eb
+
                 fragment unionWithinUnion on DogOrHuman { ...catOrDogFragment }
                 fragment catOrDogFragment on CatOrDog { __typename }
             ");
@@ -290,20 +231,13 @@
         [Fact]
         public void InterfaceIntoImplementedObject()
         {
-<<<<<<< HEAD
-            // arrange
-=======
->>>>>>> 655ca0eb
             ExpectValid(@"
                 {
                     dog {
                         ...interfaceWithinObject
                     }
                 }
-<<<<<<< HEAD
-=======
-
->>>>>>> 655ca0eb
+
                 fragment interfaceWithinObject on Dog { ...petFragment }
                 fragment petFragment on Pet { name }
             ");
@@ -312,26 +246,15 @@
         [Fact]
         public void InterfaceIntoOverlappingInterface()
         {
-<<<<<<< HEAD
-            // arrange
-=======
->>>>>>> 655ca0eb
             ExpectValid(@"
                 {
                     human{
                         pets {
-<<<<<<< HEAD
-                        ...interfaceWithinInterface
-                        }
-                    }
-                }
-=======
                             ...interfaceWithinInterface
                         }
                     }
                 }
 
->>>>>>> 655ca0eb
                 fragment interfaceWithinInterface on Pet { ...beingFragment }
                 fragment beingFragment on Being { name }
             ");
@@ -340,10 +263,6 @@
         [Fact]
         public void InterfaceIntoOverlappingInterfaceInInlineFragment()
         {
-<<<<<<< HEAD
-            // arrange
-=======
->>>>>>> 655ca0eb
             ExpectValid(@"
                 {
                     human{
@@ -352,10 +271,7 @@
                         }
                     }
                 }
-<<<<<<< HEAD
-=======
-
->>>>>>> 655ca0eb
+
                 fragment interfaceWithinInterface on Pet { ... on Being { name } }
             ");
         }
@@ -363,20 +279,13 @@
         [Fact]
         public void InterfaceIntoOverlappingUnion()
         {
-<<<<<<< HEAD
-            // arrange
-=======
->>>>>>> 655ca0eb
             ExpectValid(@"
                 {
                     catOrDog {
                         ...objectWithinUnion
                     }
                 }
-<<<<<<< HEAD
-=======
-
->>>>>>> 655ca0eb
+
                 fragment objectWithinUnion on CatOrDog { ...dogFragment }
                 fragment dogFragment on Dog { barkVolume }
             ");
@@ -385,10 +294,6 @@
         [Fact]
         public void DifferentObjectIntoObject()
         {
-<<<<<<< HEAD
-            // arrange
-=======
->>>>>>> 655ca0eb
             ExpectErrors(@"
                 {
                     human{
@@ -397,10 +302,7 @@
                         }
                     }
                 }
-<<<<<<< HEAD
-=======
-
->>>>>>> 655ca0eb
+
                 fragment invalidObjectWithinObject on Cat { ...dogFragment }
                 fragment dogFragment on Dog { barkVolume }    
             ");
@@ -409,10 +311,6 @@
         [Fact]
         public void DifferentObjectIntoObjectInInlineFragment()
         {
-<<<<<<< HEAD
-            // arrange
-=======
->>>>>>> 655ca0eb
             ExpectErrors(@"
                 {
                     human{
@@ -421,10 +319,7 @@
                         }
                     }
                 }
-<<<<<<< HEAD
-=======
-
->>>>>>> 655ca0eb
+
                 fragment invalidObjectWithinObjectAnon on Cat {
                     ... on Dog { barkVolume }
                 }
@@ -434,10 +329,6 @@
         [Fact]
         public void ObjectIntoNotImplementingInterface()
         {
-<<<<<<< HEAD
-            // arrange
-=======
->>>>>>> 655ca0eb
             ExpectErrors(@"
                 {
                     human{
@@ -446,10 +337,7 @@
                         }
                     }
                 }
-<<<<<<< HEAD
-=======
-
->>>>>>> 655ca0eb
+
                 fragment invalidObjectWithinInterface on Pet { ...humanFragment }
                 fragment humanFragment on Human { pets { name } }
             ");
@@ -458,10 +346,6 @@
         [Fact]
         public void ObjectIntoNotContainingUnion()
         {
-<<<<<<< HEAD
-            // arrange
-=======
->>>>>>> 655ca0eb
             ExpectErrors(@"
                 {
                     catOrDog {
@@ -477,20 +361,13 @@
         [Fact]
         public void UnionIntoNotContainedObject()
         {
-<<<<<<< HEAD
-            // arrange
-=======
->>>>>>> 655ca0eb
             ExpectErrors(@"
                 {
                     human {
                         ...invalidUnionWithinObject
                     }
                 }
-<<<<<<< HEAD
-=======
-
->>>>>>> 655ca0eb
+
                 fragment invalidUnionWithinObject on Human { ...catOrDogFragment }
                 fragment catOrDogFragment on CatOrDog { __typename }
             ");
@@ -499,10 +376,6 @@
         [Fact]
         public void UnionIntoNonOverlappingInterface()
         {
-<<<<<<< HEAD
-            // arrange
-=======
->>>>>>> 655ca0eb
             ExpectErrors(@"
                 {
                     human{
@@ -511,10 +384,7 @@
                         }
                     }
                 }
-<<<<<<< HEAD
-=======
-
->>>>>>> 655ca0eb
+
                 fragment invalidUnionWithinInterface on Pet { ...humanOrAlienFragment }
                 fragment humanOrAlienFragment on HumanOrAlien { __typename }
             ");
@@ -523,20 +393,13 @@
         [Fact]
         public void UnionIntoNonOverlappingUnion()
         {
-<<<<<<< HEAD
-            // arrange
-=======
->>>>>>> 655ca0eb
             ExpectErrors(@"
                 {
                     catOrDog {
                         ...invalidUnionWithinUnion
                     }
                 }
-<<<<<<< HEAD
-=======
-
->>>>>>> 655ca0eb
+
                 fragment invalidUnionWithinUnion on CatOrDog { ...humanOrAlienFragment }
                 fragment humanOrAlienFragment on HumanOrAlien { __typename }
             ");
@@ -545,20 +408,13 @@
         [Fact]
         public void InterfaceIntoNonImplementingObject()
         {
-<<<<<<< HEAD
-            // arrange
-=======
->>>>>>> 655ca0eb
             ExpectErrors(@"
                 {
                     catOrDog {
                         ...invalidInterfaceWithinObject
                     }
                 }
-<<<<<<< HEAD
-=======
-
->>>>>>> 655ca0eb
+
                 fragment invalidInterfaceWithinObject on Cat { ...intelligentFragment }
                 fragment intelligentFragment on Intelligent { iq }
             ");
@@ -567,10 +423,6 @@
         [Fact]
         public void InterfaceIntoNonOverlappingInterface()
         {
-<<<<<<< HEAD
-            // arrange
-=======
->>>>>>> 655ca0eb
             ExpectErrors(@"
                 {
                     human{
@@ -579,10 +431,7 @@
                         }
                     }
                 }
-<<<<<<< HEAD
-=======
-
->>>>>>> 655ca0eb
+
                 fragment invalidInterfaceWithinInterface on Pet {
                     ...intelligentFragment
                 }
@@ -593,10 +442,6 @@
         [Fact]
         public void InterfaceIntoNonOverlappingInterfaceInInlineFragment()
         {
-<<<<<<< HEAD
-            // arrange
-=======
->>>>>>> 655ca0eb
             ExpectErrors(@"
                 {
                     human{
@@ -605,10 +450,7 @@
                         }
                     }
                 }
-<<<<<<< HEAD
-=======
-
->>>>>>> 655ca0eb
+
                 fragment invalidInterfaceWithinInterfaceAnon on Pet {
                     ...on Intelligent { iq }
                 }
@@ -618,20 +460,13 @@
         [Fact]
         public void InterfaceIntoNonOverlappingUnion()
         {
-<<<<<<< HEAD
-            // arrange
-=======
->>>>>>> 655ca0eb
             ExpectErrors(@"
                 {
                     catOrDog {
                         ...invalidInterfaceWithinUnion
                     }
                 }
-<<<<<<< HEAD
-=======
-
->>>>>>> 655ca0eb
+
                 fragment invalidInterfaceWithinUnion on CatOrDog { ...petFragment }
                 fragment petFragment on HumanOrAlien { name }
             ");
