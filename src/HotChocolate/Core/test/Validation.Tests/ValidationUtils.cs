--- conflicted
+++ resolved
@@ -1,12 +1,6 @@
-<<<<<<< HEAD
 using HotChocolate.Configuration;
 using HotChocolate.Language;
-using HotChocolate.Types;
-using HotChocolate.Language;
-=======
-﻿using HotChocolate.Language;
-using HotChocolate.Types;
->>>>>>> 6085a54f
+using HotChocolate.Types; 
 using HotChocolate.Validation.Types;
 using DirectiveLocation = HotChocolate.Types.DirectiveLocation;
 using System;
@@ -71,7 +65,9 @@
                 c.RegisterType<ComplexInput3Type>();
                 c.RegisterType<InvalidScalar>();
                 c.RegisterDirective<ComplexDirective>();
-<<<<<<< HEAD
+                c.RegisterDirective(new CustomDirectiveType("directive"));
+                c.RegisterDirective(new CustomDirectiveType("directive1"));
+                c.RegisterDirective(new CustomDirectiveType("directive2"));
                 c.RegisterDirective("onMutation", DirectiveLocation.Mutation);
                 c.RegisterDirective("onQuery", DirectiveLocation.Query);
                 c.RegisterDirective("onSubscription", DirectiveLocation.Subscription);
@@ -86,11 +82,7 @@
                 c.RegisterDirective("repeatable",
                      DirectiveLocation.Field | DirectiveLocation.FragmentDefinition,
                      x => x.Repeatable());
-=======
-                c.RegisterDirective(new CustomDirectiveType("directive"));
-                c.RegisterDirective(new CustomDirectiveType("directive1"));
-                c.RegisterDirective(new CustomDirectiveType("directive2"));
->>>>>>> 6085a54f
+
             });
         }
     }
