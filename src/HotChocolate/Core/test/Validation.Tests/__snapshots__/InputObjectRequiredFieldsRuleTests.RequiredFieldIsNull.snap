--- conflicted
+++ resolved
@@ -14,24 +14,7 @@
     "Exception": null,
     "Extensions": {
       "fieldName": "name",
-<<<<<<< HEAD
-      "fieldType": {
-        "Kind": "NonNull",
-        "Type": {
-          "ClrType": "System.String, System.Private.CoreLib, Version=4.0.0.0, Culture=neutral, PublicKeyToken=7cec85d7bea7798e",
-          "Kind": "Scalar",
-          "Bind": "Implicit",
-          "ContextData": {},
-          "Directives": [],
-          "SyntaxNode": null,
-          "Name": "String",
-          "Description": "The `String` scalar type represents textual data, represented as UTF-8 character sequences. The String type is most often used by GraphQL to represent free-form human-readable text."
-        },
-        "ClrType": "System.String, System.Private.CoreLib, Version=4.0.0.0, Culture=neutral, PublicKeyToken=7cec85d7bea7798e"
-      },
-=======
       "fieldType": "String!",
->>>>>>> e95b0821
       "locationType": "String!",
       "specifiedBy": "http://spec.graphql.org/June2018/#sec-Values-of-Correct-Type"
     }
