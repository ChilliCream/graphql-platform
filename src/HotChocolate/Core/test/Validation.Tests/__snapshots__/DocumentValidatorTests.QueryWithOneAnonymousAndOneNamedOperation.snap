[
  {
    "Message": "GraphQL allows a short‐hand form for defining query operations when only that one operation exists in the document.",
    "Code": null,
    "Path": null,
    "Locations": [
      {
        "Line": 1,
        "Column": 1
      }
    ],
    "Extensions": {
      "operations": 2,
      "specifiedBy": "https://spec.graphql.org/October2021/#sec-Lone-Anonymous-Operation"
    },
<<<<<<< HEAD
    "Exception": null,
    "SyntaxNode": {
      "Kind": "OperationDefinition",
      "Location": {
        "Start": 0,
        "End": 39,
        "Line": 1,
        "Column": 1
      },
      "Name": null,
      "Operation": "Query",
      "VariableDefinitions": [],
      "Directives": [],
      "SelectionSet": {
        "Kind": "SelectionSet",
        "Location": {
          "Start": 0,
          "End": 39,
          "Line": 1,
          "Column": 1
        },
        "Selections": [
          {
            "Kind": "Field",
            "Alias": null,
            "Arguments": [],
            "Required": null,
            "SelectionSet": {
              "Kind": "SelectionSet",
              "Location": {
                "Start": 10,
                "End": 32,
                "Line": 2,
                "Column": 9
              },
              "Selections": [
                {
                  "Kind": "Field",
                  "Alias": null,
                  "Arguments": [],
                  "Required": null,
                  "SelectionSet": null,
                  "Location": {
                    "Start": 20,
                    "End": 30,
                    "Line": 3,
                    "Column": 9
                  },
                  "Name": {
                    "Kind": "Name",
                    "Location": {
                      "Start": 20,
                      "End": 30,
                      "Line": 3,
                      "Column": 9
                    },
                    "Value": "name"
                  },
                  "Directives": []
                }
              ]
            },
            "Location": {
              "Start": 6,
              "End": 32,
              "Line": 2,
              "Column": 5
            },
            "Name": {
              "Kind": "Name",
              "Location": {
                "Start": 6,
                "End": 11,
                "Line": 2,
                "Column": 5
              },
              "Value": "dog"
            },
            "Directives": []
          }
        ]
      }
    }
=======
    "Exception": null
>>>>>>> 4f56e592
  }
]<|MERGE_RESOLUTION|>--- conflicted
+++ resolved
@@ -13,7 +13,6 @@
       "operations": 2,
       "specifiedBy": "https://spec.graphql.org/October2021/#sec-Lone-Anonymous-Operation"
     },
-<<<<<<< HEAD
     "Exception": null,
     "SyntaxNode": {
       "Kind": "OperationDefinition",
@@ -97,8 +96,5 @@
         ]
       }
     }
-=======
-    "Exception": null
->>>>>>> 4f56e592
   }
 ]