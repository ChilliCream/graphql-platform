[
  {
    "Message": "Introspection is not allowed for the current request.",
    "Code": "HC0046",
    "Path": null,
    "Locations": [
      {
        "Line": 2,
        "Column": 5
      }
    ],
    "Extensions": {
      "field": {
        "Kind": "Name",
        "Location": {
<<<<<<< HEAD
          "Start": 39,
          "End": 45,
          "Line": 3,
          "Column": 21
=======
          "Start": 6,
          "End": 13,
          "Line": 2,
          "Column": 5
>>>>>>> b5e98212
        },
        "Value": "__type"
      },
      "code": "HC0046"
    },
    "Exception": null
  }
]<|MERGE_RESOLUTION|>--- conflicted
+++ resolved
@@ -13,17 +13,10 @@
       "field": {
         "Kind": "Name",
         "Location": {
-<<<<<<< HEAD
-          "Start": 39,
-          "End": 45,
-          "Line": 3,
-          "Column": 21
-=======
           "Start": 6,
-          "End": 13,
+          "End": 12,
           "Line": 2,
           "Column": 5
->>>>>>> b5e98212
         },
         "Value": "__type"
       },
