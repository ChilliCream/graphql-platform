﻿[
  {
    "Message": "The variable `$cat` assigned to the field `cat` of the Oneof Input Object `PetInput` must be non-null.",
    "Code": null,
    "Path": {
      "Name": "addPet",
      "Parent": {
        "Parent": null,
        "Length": 0,
        "IsRoot": true
      },
      "Length": 1,
      "IsRoot": false
    },
    "Locations": [
      {
        "Line": 3,
        "Column": 33
      }
    ],
    "Extensions": {
<<<<<<< HEAD
      "field": "PetInput.cat",
      "specifiedBy": "https://spec.graphql.org/draft/#sec-OneOf-Input-Objects-Have-Exactly-One-Field",
=======
      "fieldCoordinate": "PetInput.cat",
      "specifiedBy": "https://spec.graphql.org/draft/#sec-Oneof–Input-Objects-Have-Exactly-One-Field",
>>>>>>> 497f97eb
      "rfc": "https://github.com/graphql/graphql-spec/pull/825"
    },
    "Exception": null
  }
]<|MERGE_RESOLUTION|>--- conflicted
+++ resolved
@@ -19,13 +19,8 @@
       }
     ],
     "Extensions": {
-<<<<<<< HEAD
-      "field": "PetInput.cat",
-      "specifiedBy": "https://spec.graphql.org/draft/#sec-OneOf-Input-Objects-Have-Exactly-One-Field",
-=======
       "fieldCoordinate": "PetInput.cat",
       "specifiedBy": "https://spec.graphql.org/draft/#sec-Oneof–Input-Objects-Have-Exactly-One-Field",
->>>>>>> 497f97eb
       "rfc": "https://github.com/graphql/graphql-spec/pull/825"
     },
     "Exception": null
