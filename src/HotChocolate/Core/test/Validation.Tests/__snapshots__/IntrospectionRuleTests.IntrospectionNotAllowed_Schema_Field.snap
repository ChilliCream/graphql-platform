[
  {
    "Message": "Introspection is not allowed for the current request.",
    "Code": "HC0046",
    "Path": null,
    "Locations": [
      {
        "Line": 2,
        "Column": 5
      }
    ],
    "Extensions": {
      "field": {
        "Kind": "Name",
        "Location": {
<<<<<<< HEAD
          "Start": 39,
          "End": 47,
          "Line": 3,
          "Column": 21
=======
          "Start": 6,
          "End": 16,
          "Line": 2,
          "Column": 5
>>>>>>> b5e98212
        },
        "Value": "__schema"
      },
      "code": "HC0046"
    },
    "Exception": null
  }
]<|MERGE_RESOLUTION|>--- conflicted
+++ resolved
@@ -13,17 +13,10 @@
       "field": {
         "Kind": "Name",
         "Location": {
-<<<<<<< HEAD
-          "Start": 39,
-          "End": 47,
-          "Line": 3,
-          "Column": 21
-=======
           "Start": 6,
-          "End": 16,
+          "End": 14,
           "Line": 2,
           "Column": 5
->>>>>>> b5e98212
         },
         "Value": "__schema"
       },
