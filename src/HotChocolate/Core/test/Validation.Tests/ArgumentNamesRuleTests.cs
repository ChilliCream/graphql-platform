using HotChocolate.Language; 
using Microsoft.Extensions.DependencyInjection; 
using Xunit;

namespace HotChocolate.Validation
{
    public class ArgumentNamesRuleTests
        : DocumentValidatorVisitorTestBase
    {
        public ArgumentNamesRuleTests()
            : base(builder => builder.AddArgumentRules())
        {
        }

        [Fact]
        public void ArgOnRequiredArg()
        {
            ExpectValid(@"
                query {
                    dog {
                        ... argOnRequiredArg
                    }
                }

                fragment argOnRequiredArg on Dog {
                    doesKnowCommand(dogCommand: SIT)
                }
            ");
        }

        [Fact]
        public void ArgOnOptional()
        {
            ExpectValid(@"
                query {
                    dog {
                        ... argOnOptional
                    }
                }

                fragment argOnOptional on Dog {
                    isHouseTrained(atOtherHomes: true) @include(if: true)
                }
            ");
        }

        [Fact]
        public void InvalidFieldArgName()
        {
            ExpectErrors(@"
                query {
                    dog {
                        ... invalidArgName
                    }
                }

                fragment invalidArgName on Dog {
                    doesKnowCommand(command: CLEAN_UP_HOUSE)
                }
            ",
            t => Assert.Equal(
                $"The argument `command` does not exist.", t.Message),
            t => Assert.Equal(
                $"The argument `dogCommand` is required.", t.Message));
        }

        [Fact]
        public void InvalidDirectiveArgName()
        {
            ExpectErrors(@"
                query {
                    dog {
                        ... invalidArgName
                    }
                }

                fragment invalidArgName on Dog {
                    isHouseTrained(atOtherHomes: true) @include(unless: false)
                }
            ",
            t => Assert.Equal(
                $"The argument `unless` does not exist.", t.Message),
            t => Assert.Equal(
                $"The argument `if` is required.", t.Message));
        }

        [Fact]
        public void ArgumentOrderDoesNotMatter()
        {
            ExpectValid(@"
                query {
                    arguments {
                        ... multipleArgs
                        ... multipleArgsReverseOrder
                    }
                }

                fragment multipleArgs on Arguments {
                    multipleReqs(x: 1, y: 2)
                }

                fragment multipleArgsReverseOrder on Arguments {
                    multipleReqs(y: 1, x: 2)
                }
            ");
        }

        [Fact]
<<<<<<< HEAD
        public void IgnoreArgsOfUnknowFields()
        {
            IDocumentValidatorContext context = ValidationUtils.CreateContext();
            DocumentNode query = Utf8GraphQLParser.Parse(@"
                query {
                    dog {
                        ... argOnUnknownField 
                    }
                }

                fragment argOnUnknownField on Dog {
                    unknownField(unknownArg: SIT)
                }
            ");
            context.Prepare(query);

            // act
            Rule.Validate(context, query);

            // assert
            Assert.True(context.UnexpectedErrorsDetected);
            Assert.Empty(context.Errors);
        }

        [Fact]
        public void ArgsAreKnowDeeply()
        {
            ExpectValid(@"
                {
                    dog {
                        doesKnowCommand(dogCommand: SIT)
                    }
                    human {
                        pets {
                            ... on Dog {
                                doesKnowCommand(dogCommand: SIT)
                            }
                        }
                    }
=======
        public void NoArgumentsOnField()
        {
            // arrange
            ExpectValid(@"
                {
                    fieldWithArg
                }
            ");
        }

        [Fact]
        public void NoArgumentsOnDirective()
        {
            // arrange
            ExpectValid(@"
                {
                    fieldWithArg @directive
                }
            ");
        }

        [Fact]
        public void ArgumentOnField()
        {
            // arrange
            ExpectValid(@"
                {
                    fieldWithArg(arg: ""value"")
>>>>>>> 5d579f0a
                }
            ");
        }

        [Fact]
<<<<<<< HEAD
        public void DirectiveArgsAreKnown()
        {
            ExpectValid(@"
                {
                    dog @skip(if: true)
=======
        public void ArgumentOnDirective()
        {
            // arrange
            ExpectValid(@"
                {
                    fieldWithArg @directive(arg: ""value"")
>>>>>>> 5d579f0a
                }
            ");
        }

        [Fact]
<<<<<<< HEAD
        public void DirectiveWithoutArgsIsValid()
        {
            ExpectValid(@"
                {
                    dog @complex
=======
        public void SameArgumentOnTwoFields()
        {
            // arrange
            ExpectValid(@"
                {      
                    one: fieldWithArg(arg: ""value"")
                    two: fieldWithArg(arg: ""value"")
>>>>>>> 5d579f0a
                }
            ");
        }

        [Fact]
<<<<<<< HEAD
        public void DirectiveWithWrongArgsIsInvalid()
        {
            ExpectErrors(@"
                {
                    dog @complex(if:false)
=======
        public void SameArgumentOnFieldAndDirective()
        {
            // arrange
            ExpectValid(@"
                {      
                    fieldWithArg(arg: ""value"") @directive(arg: ""value"")
>>>>>>> 5d579f0a
                }
            ");
        }

        [Fact]
<<<<<<< HEAD
        public void MisspelledDirectiveArgsAreReported()
        {
            ExpectErrors(@"
                {
                    dog @skip(iff: true)
=======
        public void SameArgumentOnTwoDirectives()
        {
            // arrange
            ExpectValid(@"
                {       
                    fieldWithArg @directive1(arg: ""value"") @directive2(arg: ""value"")
                }
            ");
        }

        [Fact]
        public void MultipleFieldArguments()
        {
            // arrange
            ExpectValid(@"
                {
                fieldWithArg(arg1: ""value"", arg2: ""value"", arg3: ""value"")
>>>>>>> 5d579f0a
                }
            ");
        }

        [Fact]
<<<<<<< HEAD
        public void MisspelledFieldArgsAreReported()
        {
            ExpectErrors(@"
                query {
                    dog {
                        ... invalidArgName
                    }
                }
                fragment invalidArgName on Dog {
                    doesKnowCommand(DogCommand: true)
=======
        public void MultipleDirectiveArguments()
        {
            // arrange
            ExpectValid(@"
                {       
                    fieldWithArg @directive(arg1: ""value"", arg2: ""value"", arg3: ""value"")
                }
            ");
        }

        [Fact]
        public void DuplicateFieldArguments()
        {
            // arrange
            ExpectErrors(@"
                {       
                    fieldWithArg(arg1: ""value"", arg1: ""value"")
>>>>>>> 5d579f0a
                }
            ");
        }

        [Fact]
<<<<<<< HEAD
        public void UnknownArgsAmongstKnowArgs()
        {
            ExpectErrors(@"
                query {
                    dog {
                        ... oneGoodArgOneInvalidArg
                    }
                }
                fragment oneGoodArgOneInvalidArg on Dog {
                    doesKnowCommand(whoKnows: 1, dogCommand: SIT, unknown: true)
=======
        public void ManyDuplicateFieldArguments()
        {
            // arrange
            ExpectErrors(@"
                {       
                    fieldWithArg(arg1: ""value"", arg1: ""value"", arg1: ""value"")
                }
            ");
        }

        [Fact]
        public void DuplicateDirectiveArguments()
        {
            // arrange
            ExpectErrors(@"
                {       
                    fieldWithArg @directive(arg1: ""value"", arg1: ""value"")
>>>>>>> 5d579f0a
                }
            ");
        }

        [Fact]
<<<<<<< HEAD
        public void UnknownArgsDeeply()
        {
            ExpectErrors(@"
                {
                    dog {
                        doesKnowCommand(unknown: true)
                    }
                    human {
                    pet {
                        ... on Dog {
                                doesKnowCommand(unknown: true)
                            }
                        }
                    }
                }
            ");
        }
=======
        public void ManyDuplicateDirectiveArguments()
        {
            // arrange
            ExpectErrors(@"
                {       
                    fieldWithArg @directive(arg1: ""value"", arg1: ""value"", arg1: ""value"")
                }
            ");
        }

>>>>>>> 5d579f0a
    }
}<|MERGE_RESOLUTION|>--- conflicted
+++ resolved
@@ -1,5 +1,5 @@
-using HotChocolate.Language; 
-using Microsoft.Extensions.DependencyInjection; 
+using HotChocolate.Language;
+using Microsoft.Extensions.DependencyInjection;
 using Xunit;
 
 namespace HotChocolate.Validation
@@ -106,32 +106,6 @@
         }
 
         [Fact]
-<<<<<<< HEAD
-        public void IgnoreArgsOfUnknowFields()
-        {
-            IDocumentValidatorContext context = ValidationUtils.CreateContext();
-            DocumentNode query = Utf8GraphQLParser.Parse(@"
-                query {
-                    dog {
-                        ... argOnUnknownField 
-                    }
-                }
-
-                fragment argOnUnknownField on Dog {
-                    unknownField(unknownArg: SIT)
-                }
-            ");
-            context.Prepare(query);
-
-            // act
-            Rule.Validate(context, query);
-
-            // assert
-            Assert.True(context.UnexpectedErrorsDetected);
-            Assert.Empty(context.Errors);
-        }
-
-        [Fact]
         public void ArgsAreKnowDeeply()
         {
             ExpectValid(@"
@@ -146,130 +120,51 @@
                             }
                         }
                     }
-=======
-        public void NoArgumentsOnField()
-        {
-            // arrange
-            ExpectValid(@"
-                {
-                    fieldWithArg
-                }
-            ");
-        }
-
-        [Fact]
-        public void NoArgumentsOnDirective()
-        {
-            // arrange
-            ExpectValid(@"
-                {
-                    fieldWithArg @directive
-                }
-            ");
-        }
-
-        [Fact]
-        public void ArgumentOnField()
-        {
-            // arrange
-            ExpectValid(@"
-                {
-                    fieldWithArg(arg: ""value"")
->>>>>>> 5d579f0a
-                }
-            ");
-        }
-
-        [Fact]
-<<<<<<< HEAD
+                }
+            ");
+        }
+
+        [Fact]
         public void DirectiveArgsAreKnown()
         {
             ExpectValid(@"
                 {
                     dog @skip(if: true)
-=======
-        public void ArgumentOnDirective()
-        {
-            // arrange
-            ExpectValid(@"
-                {
-                    fieldWithArg @directive(arg: ""value"")
->>>>>>> 5d579f0a
-                }
-            ");
-        }
-
-        [Fact]
-<<<<<<< HEAD
+                }
+            ");
+        }
+
+        [Fact]
         public void DirectiveWithoutArgsIsValid()
         {
             ExpectValid(@"
                 {
                     dog @complex
-=======
-        public void SameArgumentOnTwoFields()
-        {
-            // arrange
-            ExpectValid(@"
-                {      
-                    one: fieldWithArg(arg: ""value"")
-                    two: fieldWithArg(arg: ""value"")
->>>>>>> 5d579f0a
-                }
-            ");
-        }
-
-        [Fact]
-<<<<<<< HEAD
+                }
+            ");
+        }
+
+        [Fact]
         public void DirectiveWithWrongArgsIsInvalid()
         {
             ExpectErrors(@"
                 {
                     dog @complex(if:false)
-=======
-        public void SameArgumentOnFieldAndDirective()
-        {
-            // arrange
-            ExpectValid(@"
-                {      
-                    fieldWithArg(arg: ""value"") @directive(arg: ""value"")
->>>>>>> 5d579f0a
-                }
-            ");
-        }
-
-        [Fact]
-<<<<<<< HEAD
+                }
+            ");
+        }
+
+        [Fact]
         public void MisspelledDirectiveArgsAreReported()
         {
             ExpectErrors(@"
                 {
                     dog @skip(iff: true)
-=======
-        public void SameArgumentOnTwoDirectives()
-        {
-            // arrange
-            ExpectValid(@"
-                {       
-                    fieldWithArg @directive1(arg: ""value"") @directive2(arg: ""value"")
-                }
-            ");
-        }
-
-        [Fact]
-        public void MultipleFieldArguments()
-        {
-            // arrange
-            ExpectValid(@"
-                {
-                fieldWithArg(arg1: ""value"", arg2: ""value"", arg3: ""value"")
->>>>>>> 5d579f0a
-                }
-            ");
-        }
-
-        [Fact]
-<<<<<<< HEAD
+                }
+            ");
+        }
+
+        [Fact]
         public void MisspelledFieldArgsAreReported()
         {
             ExpectErrors(@"
@@ -280,31 +175,11 @@
                 }
                 fragment invalidArgName on Dog {
                     doesKnowCommand(DogCommand: true)
-=======
-        public void MultipleDirectiveArguments()
-        {
-            // arrange
-            ExpectValid(@"
-                {       
-                    fieldWithArg @directive(arg1: ""value"", arg2: ""value"", arg3: ""value"")
-                }
-            ");
-        }
-
-        [Fact]
-        public void DuplicateFieldArguments()
-        {
-            // arrange
-            ExpectErrors(@"
-                {       
-                    fieldWithArg(arg1: ""value"", arg1: ""value"")
->>>>>>> 5d579f0a
-                }
-            ");
-        }
-
-        [Fact]
-<<<<<<< HEAD
+                }
+            ");
+        }
+
+        [Fact]
         public void UnknownArgsAmongstKnowArgs()
         {
             ExpectErrors(@"
@@ -315,31 +190,11 @@
                 }
                 fragment oneGoodArgOneInvalidArg on Dog {
                     doesKnowCommand(whoKnows: 1, dogCommand: SIT, unknown: true)
-=======
-        public void ManyDuplicateFieldArguments()
-        {
-            // arrange
-            ExpectErrors(@"
-                {       
-                    fieldWithArg(arg1: ""value"", arg1: ""value"", arg1: ""value"")
-                }
-            ");
-        }
-
-        [Fact]
-        public void DuplicateDirectiveArguments()
-        {
-            // arrange
-            ExpectErrors(@"
-                {       
-                    fieldWithArg @directive(arg1: ""value"", arg1: ""value"")
->>>>>>> 5d579f0a
-                }
-            ");
-        }
-
-        [Fact]
-<<<<<<< HEAD
+                }
+            ");
+        }
+
+        [Fact]
         public void UnknownArgsDeeply()
         {
             ExpectErrors(@"
@@ -357,7 +212,141 @@
                 }
             ");
         }
-=======
+
+        [Fact]
+        public void NoArgumentsOnField()
+        {
+            // arrange
+            ExpectValid(@"
+                {
+                    fieldWithArg
+                }
+            ");
+        }
+
+        [Fact]
+        public void NoArgumentsOnDirective()
+        {
+            // arrange
+            ExpectValid(@"
+                {
+                    fieldWithArg @directive
+                }
+            ");
+        }
+
+        [Fact]
+        public void ArgumentOnField()
+        {
+            // arrange
+            ExpectValid(@"
+                {
+                    fieldWithArg(arg: ""value"")
+                }
+            ");
+        }
+
+        [Fact]
+        public void ArgumentOnDirective()
+        {
+            // arrange
+            ExpectValid(@"
+                {
+                    fieldWithArg @directive(arg: ""value"")
+                }
+            ");
+        }
+
+        [Fact]
+        public void SameArgumentOnTwoFields()
+        {
+            // arrange
+            ExpectValid(@"
+                {      
+                    one: fieldWithArg(arg: ""value"")
+                    two: fieldWithArg(arg: ""value"")
+                }
+            ");
+        }
+
+        [Fact]
+        public void SameArgumentOnFieldAndDirective()
+        {
+            // arrange
+            ExpectValid(@"
+                {      
+                    fieldWithArg(arg: ""value"") @directive(arg: ""value"")
+                }
+            ");
+        }
+
+        [Fact]
+        public void SameArgumentOnTwoDirectives()
+        {
+            // arrange
+            ExpectValid(@"
+                {       
+                    fieldWithArg @directive1(arg: ""value"") @directive2(arg: ""value"")
+                }
+            ");
+        }
+
+        [Fact]
+        public void MultipleFieldArguments()
+        {
+            // arrange
+            ExpectValid(@"
+                {
+                fieldWithArg(arg1: ""value"", arg2: ""value"", arg3: ""value"")
+                }
+            ");
+        }
+
+        [Fact]
+        public void MultipleDirectiveArguments()
+        {
+            // arrange
+            ExpectValid(@"
+                {       
+                    fieldWithArg @directive(arg1: ""value"", arg2: ""value"", arg3: ""value"")
+                }
+            ");
+        }
+
+        [Fact]
+        public void DuplicateFieldArguments()
+        {
+            // arrange
+            ExpectErrors(@"
+                {       
+                    fieldWithArg(arg1: ""value"", arg1: ""value"")
+                }
+            ");
+        }
+
+        [Fact]
+        public void ManyDuplicateFieldArguments()
+        {
+            // arrange
+            ExpectErrors(@"
+                {       
+                    fieldWithArg(arg1: ""value"", arg1: ""value"", arg1: ""value"")
+                }
+            ");
+        }
+
+        [Fact]
+        public void DuplicateDirectiveArguments()
+        {
+            // arrange
+            ExpectErrors(@"
+                {       
+                    fieldWithArg @directive(arg1: ""value"", arg1: ""value"")
+                }
+            ");
+        }
+
+        [Fact]
         public void ManyDuplicateDirectiveArguments()
         {
             // arrange
@@ -367,7 +356,5 @@
                 }
             ");
         }
-
->>>>>>> 5d579f0a
     }
 }