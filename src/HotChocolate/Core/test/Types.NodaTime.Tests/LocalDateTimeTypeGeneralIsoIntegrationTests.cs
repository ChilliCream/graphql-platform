--- conflicted
+++ resolved
@@ -6,7 +6,7 @@
 {
     public class LocalDateTimeTypeGeneralIsoIntegrationTests
     {
-        private readonly IRequestExecutor _testExecutor = 
+        private readonly IRequestExecutor _testExecutor =
             SchemaBuilder.New()
                 .AddQueryType<LocalDateTimeTypeIntegrationTests.Schema.Query>()
                 .AddMutationType<LocalDateTimeTypeIntegrationTests.Schema.Mutation>()
@@ -18,11 +18,7 @@
         [Fact]
         public void QueryReturns()
         {
-<<<<<<< HEAD
             var result = _testExecutor.Execute("query { test: one }");
-=======
-            var result = testExecutor.Execute("query { test: one }");
->>>>>>> 4f56e592
 
             Assert.Equal("2020-02-07T17:42:59", result.ExpectQueryResult().Data!["test"]);
         }
@@ -30,19 +26,11 @@
         [Fact]
         public void ParsesVariable()
         {
-<<<<<<< HEAD
             var result = _testExecutor
                 .Execute(OperationRequestBuilder.Create()
                     .SetDocument("mutation($arg: LocalDateTime!) { test(arg: $arg) }")
                     .SetVariableValues(new Dictionary<string, object?> { {"arg", "2020-02-21T17:42:59" }, })
                     .Build());
-=======
-            var result = testExecutor
-                .Execute(QueryRequestBuilder.New()
-                    .SetQuery("mutation($arg: LocalDateTime!) { test(arg: $arg) }")
-                    .SetVariableValue("arg", "2020-02-21T17:42:59")
-                    .Create());
->>>>>>> 4f56e592
 
             Assert.Equal("2020-02-21T17:52:59", result.ExpectQueryResult().Data!["test"]);
         }
@@ -50,19 +38,11 @@
         [Fact]
         public void DoesntParseAnIncorrectVariable()
         {
-<<<<<<< HEAD
             var result = _testExecutor
                 .Execute(OperationRequestBuilder.Create()
                     .SetDocument("mutation($arg: LocalDateTime!) { test(arg: $arg) }")
                     .SetVariableValues(new Dictionary<string, object?> { {"arg", "2020-02-20T17:42:59Z" }, })
                     .Build());
-=======
-            var result = testExecutor
-                .Execute(QueryRequestBuilder.New()
-                    .SetQuery("mutation($arg: LocalDateTime!) { test(arg: $arg) }")
-                    .SetVariableValue("arg", "2020-02-20T17:42:59Z")
-                    .Create());
->>>>>>> 4f56e592
 
             Assert.Null(result.ExpectQueryResult().Data);
             Assert.Equal(1, result.ExpectQueryResult().Errors!.Count);
@@ -71,17 +51,10 @@
         [Fact]
         public void ParsesLiteral()
         {
-<<<<<<< HEAD
             var result = _testExecutor
                 .Execute(OperationRequestBuilder.Create()
                     .SetDocument("mutation { test(arg: \"2020-02-20T17:42:59\") }")
                     .Build());
-=======
-            var result = testExecutor
-                .Execute(QueryRequestBuilder.New()
-                    .SetQuery("mutation { test(arg: \"2020-02-20T17:42:59\") }")
-                    .Create());
->>>>>>> 4f56e592
 
             Assert.Equal("2020-02-20T17:52:59", result.ExpectQueryResult().Data!["test"]);
         }
@@ -89,17 +62,10 @@
         [Fact]
         public void DoesntParseIncorrectLiteral()
         {
-<<<<<<< HEAD
             var result = _testExecutor
                 .Execute(OperationRequestBuilder.Create()
                     .SetDocument("mutation { test(arg: \"2020-02-20T17:42:59Z\") }")
                     .Build());
-=======
-            var result = testExecutor
-                .Execute(QueryRequestBuilder.New()
-                    .SetQuery("mutation { test(arg: \"2020-02-20T17:42:59Z\") }")
-                    .Create());
->>>>>>> 4f56e592
 
             Assert.Null(result.ExpectQueryResult().Data);
             Assert.Equal(1, result.ExpectQueryResult().Errors!.Count);
