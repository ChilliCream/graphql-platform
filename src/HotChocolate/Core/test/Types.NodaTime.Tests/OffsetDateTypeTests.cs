--- conflicted
+++ resolved
@@ -29,7 +29,7 @@
             }
         }
 
-        private readonly IRequestExecutor _testExecutor = 
+        private readonly IRequestExecutor _testExecutor =
             SchemaBuilder.New()
                 .AddQueryType<Schema.Query>()
                 .AddMutationType<Schema.Mutation>()
@@ -55,17 +55,10 @@
         public void ParsesVariable()
         {
             var result = _testExecutor
-<<<<<<< HEAD
                 .Execute(OperationRequestBuilder.Create()
                     .SetDocument("mutation($arg: OffsetDate!) { test(arg: $arg) }")
                     .SetVariableValues(new Dictionary<string, object?> { {"arg", "2020-12-31+02" }, })
                     .Build());
-=======
-                .Execute(QueryRequestBuilder.New()
-                    .SetQuery("mutation($arg: OffsetDate!) { test(arg: $arg) }")
-                    .SetVariableValue("arg", "2020-12-31+02")
-                    .Create());
->>>>>>> 4f56e592
             Assert.Equal("2020-12-31+02", result.ExpectQueryResult().Data!["test"]);
         }
 
@@ -73,17 +66,10 @@
         public void ParsesVariableWithMinutes()
         {
             var result = _testExecutor
-<<<<<<< HEAD
                 .Execute(OperationRequestBuilder.Create()
                     .SetDocument("mutation($arg: OffsetDate!) { test(arg: $arg) }")
                     .SetVariableValues(new Dictionary<string, object?> { {"arg", "2020-12-31+02:35" }, })
                     .Build());
-=======
-                .Execute(QueryRequestBuilder.New()
-                    .SetQuery("mutation($arg: OffsetDate!) { test(arg: $arg) }")
-                    .SetVariableValue("arg", "2020-12-31+02:35")
-                    .Create());
->>>>>>> 4f56e592
             Assert.Equal("2020-12-31+02:35", result.ExpectQueryResult().Data!["test"]);
         }
 
@@ -91,17 +77,10 @@
         public void DoesntParseAnIncorrectVariable()
         {
             var result = _testExecutor
-<<<<<<< HEAD
                 .Execute(OperationRequestBuilder.Create()
                     .SetDocument("mutation($arg: OffsetDate!) { test(arg: $arg) }")
                     .SetVariableValues(new Dictionary<string, object?> { {"arg", "2020-12-31" }, })
                     .Build());
-=======
-                .Execute(QueryRequestBuilder.New()
-                    .SetQuery("mutation($arg: OffsetDate!) { test(arg: $arg) }")
-                    .SetVariableValue("arg", "2020-12-31")
-                    .Create());
->>>>>>> 4f56e592
             Assert.Null(result.ExpectQueryResult().Data);
             Assert.Equal(1, result.ExpectQueryResult().Errors!.Count);
         }
@@ -110,15 +89,9 @@
         public void ParsesLiteral()
         {
             var result = _testExecutor
-<<<<<<< HEAD
                 .Execute(OperationRequestBuilder.Create()
                     .SetDocument("mutation { test(arg: \"2020-12-31+02\") }")
                     .Build());
-=======
-                .Execute(QueryRequestBuilder.New()
-                    .SetQuery("mutation { test(arg: \"2020-12-31+02\") }")
-                    .Create());
->>>>>>> 4f56e592
             Assert.Equal("2020-12-31+02", result.ExpectQueryResult().Data!["test"]);
         }
 
@@ -126,15 +99,9 @@
         public void ParsesLiteralWithMinutes()
         {
             var result = _testExecutor
-<<<<<<< HEAD
                 .Execute(OperationRequestBuilder.Create()
                     .SetDocument("mutation { test(arg: \"2020-12-31+02:35\") }")
                     .Build());
-=======
-                .Execute(QueryRequestBuilder.New()
-                    .SetQuery("mutation { test(arg: \"2020-12-31+02:35\") }")
-                    .Create());
->>>>>>> 4f56e592
             Assert.Equal("2020-12-31+02:35", result.ExpectQueryResult().Data!["test"]);
         }
 
@@ -142,15 +109,9 @@
         public void DoesntParseIncorrectLiteral()
         {
             var result = _testExecutor
-<<<<<<< HEAD
                 .Execute(OperationRequestBuilder.Create()
                     .SetDocument("mutation { test(arg: \"2020-12-31\") }")
                     .Build());
-=======
-                .Execute(QueryRequestBuilder.New()
-                    .SetQuery("mutation { test(arg: \"2020-12-31\") }")
-                    .Create());
->>>>>>> 4f56e592
             Assert.Null(result.ExpectQueryResult().Data);
             Assert.Equal(1, result.ExpectQueryResult().Errors!.Count);
             Assert.Null(result.ExpectQueryResult().Errors![0].Code);
