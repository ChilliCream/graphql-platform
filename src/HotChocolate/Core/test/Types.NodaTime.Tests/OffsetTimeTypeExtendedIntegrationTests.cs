using System.Collections.Generic;
using HotChocolate.Execution;
using NodaTime.Text;

namespace HotChocolate.Types.NodaTime.Tests
{
    public class OffsetTimeTypeExtendedIntegrationTests
    {
        private readonly IRequestExecutor _testExecutor = 
            SchemaBuilder.New()
                .AddQueryType<OffsetTimeTypeIntegrationTests.Schema.Query>()
                .AddMutationType<OffsetTimeTypeIntegrationTests.Schema.Mutation>()
                .AddNodaTime(typeof(OffsetTimeType))
                .AddType(new OffsetTimeType(OffsetTimePattern.ExtendedIso))
                .Create()
                .MakeExecutable();

        [Fact]
        public void QueryReturns()
        {
<<<<<<< HEAD
            var result = _testExecutor.Execute("query { test: hours }");
=======
            var result = testExecutor.Execute("query { test: hours }");
>>>>>>> 4f56e592

            Assert.Equal("18:30:13.010011234+02", result.ExpectQueryResult().Data!["test"]);
        }

        [Fact]
        public void QueryReturnsWithMinutes()
        {
<<<<<<< HEAD
            var result = _testExecutor.Execute("query { test: hoursAndMinutes }");
=======
            var result = testExecutor.Execute("query { test: hoursAndMinutes }");
>>>>>>> 4f56e592

            Assert.Equal("18:30:13.010011234+02:35", result.ExpectQueryResult().Data!["test"]);
        }

        [Fact]
        public void ParsesVariable()
        {
<<<<<<< HEAD
            var result = _testExecutor
                .Execute(OperationRequestBuilder.Create()
                    .SetDocument("mutation($arg: OffsetTime!) { test(arg: $arg) }")
                    .SetVariableValues(new Dictionary<string, object?> { {"arg", "18:30:13.010011234+02" }, })
                    .Build());
=======
            var result = testExecutor
                .Execute(QueryRequestBuilder.New()
                    .SetQuery("mutation($arg: OffsetTime!) { test(arg: $arg) }")
                    .SetVariableValue("arg", "18:30:13.010011234+02")
                    .Create());
>>>>>>> 4f56e592

            Assert.Equal("18:30:13.010011234+02", result.ExpectQueryResult().Data!["test"]);
        }

        [Fact]
        public void ParsesVariableWithMinutes()
        {
<<<<<<< HEAD
            var result = _testExecutor
                .Execute(OperationRequestBuilder.Create()
                    .SetDocument("mutation($arg: OffsetTime!) { test(arg: $arg) }")
                    .SetVariableValues(new Dictionary<string, object?> { {"arg", "18:30:13.010011234+02:35" }, })
                    .Build());
=======
            var result = testExecutor
                .Execute(QueryRequestBuilder.New()
                    .SetQuery("mutation($arg: OffsetTime!) { test(arg: $arg) }")
                    .SetVariableValue("arg", "18:30:13.010011234+02:35")
                    .Create());
>>>>>>> 4f56e592

            Assert.Equal("18:30:13.010011234+02:35", result.ExpectQueryResult().Data!["test"]);
        }

        [Fact]
        public void DoesntParseAnIncorrectVariable()
        {
<<<<<<< HEAD
            var result = _testExecutor
                .Execute(OperationRequestBuilder.Create()
                    .SetDocument("mutation($arg: OffsetTime!) { test(arg: $arg) }")
                    .SetVariableValues(new Dictionary<string, object?> { {"arg", "18:30:13.010011234" }, })
                    .Build());
=======
            var result = testExecutor
                .Execute(QueryRequestBuilder.New()
                    .SetQuery("mutation($arg: OffsetTime!) { test(arg: $arg) }")
                    .SetVariableValue("arg", "18:30:13.010011234")
                    .Create());
>>>>>>> 4f56e592

            Assert.Null(result.ExpectQueryResult().Data);
            Assert.Equal(1, result.ExpectQueryResult().Errors!.Count);
        }

        [Fact]
        public void ParsesLiteral()
        {
<<<<<<< HEAD
            var result = _testExecutor
                .Execute(OperationRequestBuilder.Create()
                    .SetDocument("mutation { test(arg: \"18:30:13.010011234+02\") }")
                    .Build());
=======
            var result = testExecutor
                .Execute(QueryRequestBuilder.New()
                    .SetQuery("mutation { test(arg: \"18:30:13.010011234+02\") }")
                    .Create());
>>>>>>> 4f56e592

            Assert.Equal("18:30:13.010011234+02", result.ExpectQueryResult().Data!["test"]);
        }

        [Fact]
        public void ParsesLiteralWithMinutes()
        {
<<<<<<< HEAD
            var result = _testExecutor
                .Execute(OperationRequestBuilder.Create()
                    .SetDocument("mutation { test(arg: \"18:30:13.010011234+02:35\") }")
                    .Build());
=======
            var result = testExecutor
                .Execute(QueryRequestBuilder.New()
                    .SetQuery("mutation { test(arg: \"18:30:13.010011234+02:35\") }")
                    .Create());
>>>>>>> 4f56e592

            Assert.Equal("18:30:13.010011234+02:35", result.ExpectQueryResult().Data!["test"]);
        }

        [Fact]
        public void DoesntParseIncorrectLiteral()
        {
<<<<<<< HEAD
            var result = _testExecutor
                .Execute(OperationRequestBuilder.Create()
                    .SetDocument("mutation { test(arg: \"18:30:13.010011234\") }")
                    .Build());
=======
            var result = testExecutor
                .Execute(QueryRequestBuilder.New()
                    .SetQuery("mutation { test(arg: \"18:30:13.010011234\") }")
                    .Create());
>>>>>>> 4f56e592

            Assert.Null(result.ExpectQueryResult().Data);
            Assert.Equal(1, result.ExpectQueryResult().Errors!.Count);
            Assert.Null(result.ExpectQueryResult().Errors![0].Code);
            Assert.Equal(
                "Unable to deserialize string to OffsetTime",
                result.ExpectQueryResult().Errors![0].Message);
        }
    }
}<|MERGE_RESOLUTION|>--- conflicted
+++ resolved
@@ -6,7 +6,7 @@
 {
     public class OffsetTimeTypeExtendedIntegrationTests
     {
-        private readonly IRequestExecutor _testExecutor = 
+        private readonly IRequestExecutor _testExecutor =
             SchemaBuilder.New()
                 .AddQueryType<OffsetTimeTypeIntegrationTests.Schema.Query>()
                 .AddMutationType<OffsetTimeTypeIntegrationTests.Schema.Mutation>()
@@ -18,11 +18,7 @@
         [Fact]
         public void QueryReturns()
         {
-<<<<<<< HEAD
             var result = _testExecutor.Execute("query { test: hours }");
-=======
-            var result = testExecutor.Execute("query { test: hours }");
->>>>>>> 4f56e592
 
             Assert.Equal("18:30:13.010011234+02", result.ExpectQueryResult().Data!["test"]);
         }
@@ -30,11 +26,7 @@
         [Fact]
         public void QueryReturnsWithMinutes()
         {
-<<<<<<< HEAD
             var result = _testExecutor.Execute("query { test: hoursAndMinutes }");
-=======
-            var result = testExecutor.Execute("query { test: hoursAndMinutes }");
->>>>>>> 4f56e592
 
             Assert.Equal("18:30:13.010011234+02:35", result.ExpectQueryResult().Data!["test"]);
         }
@@ -42,19 +34,11 @@
         [Fact]
         public void ParsesVariable()
         {
-<<<<<<< HEAD
             var result = _testExecutor
                 .Execute(OperationRequestBuilder.Create()
                     .SetDocument("mutation($arg: OffsetTime!) { test(arg: $arg) }")
                     .SetVariableValues(new Dictionary<string, object?> { {"arg", "18:30:13.010011234+02" }, })
                     .Build());
-=======
-            var result = testExecutor
-                .Execute(QueryRequestBuilder.New()
-                    .SetQuery("mutation($arg: OffsetTime!) { test(arg: $arg) }")
-                    .SetVariableValue("arg", "18:30:13.010011234+02")
-                    .Create());
->>>>>>> 4f56e592
 
             Assert.Equal("18:30:13.010011234+02", result.ExpectQueryResult().Data!["test"]);
         }
@@ -62,19 +46,11 @@
         [Fact]
         public void ParsesVariableWithMinutes()
         {
-<<<<<<< HEAD
             var result = _testExecutor
                 .Execute(OperationRequestBuilder.Create()
                     .SetDocument("mutation($arg: OffsetTime!) { test(arg: $arg) }")
                     .SetVariableValues(new Dictionary<string, object?> { {"arg", "18:30:13.010011234+02:35" }, })
                     .Build());
-=======
-            var result = testExecutor
-                .Execute(QueryRequestBuilder.New()
-                    .SetQuery("mutation($arg: OffsetTime!) { test(arg: $arg) }")
-                    .SetVariableValue("arg", "18:30:13.010011234+02:35")
-                    .Create());
->>>>>>> 4f56e592
 
             Assert.Equal("18:30:13.010011234+02:35", result.ExpectQueryResult().Data!["test"]);
         }
@@ -82,19 +58,11 @@
         [Fact]
         public void DoesntParseAnIncorrectVariable()
         {
-<<<<<<< HEAD
             var result = _testExecutor
                 .Execute(OperationRequestBuilder.Create()
                     .SetDocument("mutation($arg: OffsetTime!) { test(arg: $arg) }")
                     .SetVariableValues(new Dictionary<string, object?> { {"arg", "18:30:13.010011234" }, })
                     .Build());
-=======
-            var result = testExecutor
-                .Execute(QueryRequestBuilder.New()
-                    .SetQuery("mutation($arg: OffsetTime!) { test(arg: $arg) }")
-                    .SetVariableValue("arg", "18:30:13.010011234")
-                    .Create());
->>>>>>> 4f56e592
 
             Assert.Null(result.ExpectQueryResult().Data);
             Assert.Equal(1, result.ExpectQueryResult().Errors!.Count);
@@ -103,17 +71,10 @@
         [Fact]
         public void ParsesLiteral()
         {
-<<<<<<< HEAD
             var result = _testExecutor
                 .Execute(OperationRequestBuilder.Create()
                     .SetDocument("mutation { test(arg: \"18:30:13.010011234+02\") }")
                     .Build());
-=======
-            var result = testExecutor
-                .Execute(QueryRequestBuilder.New()
-                    .SetQuery("mutation { test(arg: \"18:30:13.010011234+02\") }")
-                    .Create());
->>>>>>> 4f56e592
 
             Assert.Equal("18:30:13.010011234+02", result.ExpectQueryResult().Data!["test"]);
         }
@@ -121,17 +82,10 @@
         [Fact]
         public void ParsesLiteralWithMinutes()
         {
-<<<<<<< HEAD
             var result = _testExecutor
                 .Execute(OperationRequestBuilder.Create()
                     .SetDocument("mutation { test(arg: \"18:30:13.010011234+02:35\") }")
                     .Build());
-=======
-            var result = testExecutor
-                .Execute(QueryRequestBuilder.New()
-                    .SetQuery("mutation { test(arg: \"18:30:13.010011234+02:35\") }")
-                    .Create());
->>>>>>> 4f56e592
 
             Assert.Equal("18:30:13.010011234+02:35", result.ExpectQueryResult().Data!["test"]);
         }
@@ -139,17 +93,10 @@
         [Fact]
         public void DoesntParseIncorrectLiteral()
         {
-<<<<<<< HEAD
             var result = _testExecutor
                 .Execute(OperationRequestBuilder.Create()
                     .SetDocument("mutation { test(arg: \"18:30:13.010011234\") }")
                     .Build());
-=======
-            var result = testExecutor
-                .Execute(QueryRequestBuilder.New()
-                    .SetQuery("mutation { test(arg: \"18:30:13.010011234\") }")
-                    .Create());
->>>>>>> 4f56e592
 
             Assert.Null(result.ExpectQueryResult().Data);
             Assert.Equal(1, result.ExpectQueryResult().Errors!.Count);
