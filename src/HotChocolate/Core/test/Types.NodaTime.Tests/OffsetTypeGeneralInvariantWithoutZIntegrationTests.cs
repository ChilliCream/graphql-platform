using System.Collections.Generic;
using HotChocolate.Execution;
using NodaTime.Text;

namespace HotChocolate.Types.NodaTime.Tests
{
    public class OffsetTypeGeneralInvariantWithoutZIntegrationTests
    {
        private readonly IRequestExecutor _testExecutor = 
            SchemaBuilder.New()
                .AddQueryType<OffsetTypeIntegrationTests.Schema.Query>()
                .AddMutationType<OffsetTypeIntegrationTests.Schema.Mutation>()
                .AddNodaTime(typeof(OffsetType))
                .AddType(new OffsetType(OffsetPattern.GeneralInvariant))
                .Create()
                .MakeExecutable();

        [Fact]
        public void QueryReturns()
        {
            var result = _testExecutor.Execute("query { test: hours }");
            Assert.Equal("+02", result.ExpectQueryResult().Data!["test"]);
        }

        [Fact]
        public void QueryReturnsWithMinutes()
        {
            var result = _testExecutor.Execute("query { test: hoursAndMinutes }");
            Assert.Equal("+02:35", result.ExpectQueryResult().Data!["test"]);
        }

        [Fact]
        public void QueryReturnsWithZ()
        {
            var result = _testExecutor.Execute("query { test: zOffset }");
            Assert.Equal("+00", result.ExpectQueryResult().Data!["test"]);
        }

        [Fact]
        public void ParsesVariable()
        {
            var result = _testExecutor
<<<<<<< HEAD
                .Execute(OperationRequestBuilder.Create()
                    .SetDocument("mutation($arg: Offset!) { test(arg: $arg) }")
                    .SetVariableValues(new Dictionary<string, object?> { {"arg", "+02" }, })
                    .Build());
=======
                .Execute(QueryRequestBuilder.New()
                    .SetQuery("mutation($arg: Offset!) { test(arg: $arg) }")
                    .SetVariableValue("arg", "+02")
                    .Create());
>>>>>>> 4f56e592
            Assert.Equal("+03:05", result.ExpectQueryResult().Data!["test"]);
        }

        [Fact]
        public void ParsesVariableWithMinutes()
        {
            var result = _testExecutor
<<<<<<< HEAD
                .Execute(OperationRequestBuilder.Create()
                    .SetDocument("mutation($arg: Offset!) { test(arg: $arg) }")
                    .SetVariableValues(new Dictionary<string, object?> { {"arg", "+02:35" }, })
                    .Build());
=======
                .Execute(QueryRequestBuilder.New()
                    .SetQuery("mutation($arg: Offset!) { test(arg: $arg) }")
                    .SetVariableValue("arg", "+02:35")
                    .Create());
>>>>>>> 4f56e592
            Assert.Equal("+03:40", result.ExpectQueryResult().Data!["test"]);
        }

        [Fact]
        public void DoesntParseAnIncorrectVariable()
        {
            var result = _testExecutor
<<<<<<< HEAD
                .Execute(OperationRequestBuilder.Create()
                    .SetDocument("mutation($arg: Offset!) { test(arg: $arg) }")
                    .SetVariableValues(new Dictionary<string, object?> { {"arg", "18:30:13+02" }, })
                    .Build());
=======
                .Execute(QueryRequestBuilder.New()
                    .SetQuery("mutation($arg: Offset!) { test(arg: $arg) }")
                    .SetVariableValue("arg", "18:30:13+02")
                    .Create());
>>>>>>> 4f56e592
            Assert.Null(result.ExpectQueryResult().Data);
            Assert.Equal(1, result.ExpectQueryResult().Errors!.Count);
        }

        [Fact]
        public void ParsesLiteral()
        {
            var result = _testExecutor
<<<<<<< HEAD
                .Execute(OperationRequestBuilder.Create()
                    .SetDocument("mutation { test(arg: \"+02\") }")
                    .Build());
=======
                .Execute(QueryRequestBuilder.New()
                    .SetQuery("mutation { test(arg: \"+02\") }")
                    .Create());
>>>>>>> 4f56e592

            Assert.Equal("+03:05", result.ExpectQueryResult().Data!["test"]);
        }

        [Fact]
        public void ParsesLiteralWithMinutes()
        {
            var result = _testExecutor
<<<<<<< HEAD
                .Execute(OperationRequestBuilder.Create()
                    .SetDocument("mutation { test(arg: \"+02:35\") }")
                    .Build());
=======
                .Execute(QueryRequestBuilder.New()
                    .SetQuery("mutation { test(arg: \"+02:35\") }")
                    .Create());
>>>>>>> 4f56e592
            Assert.Equal("+03:40", result.ExpectQueryResult().Data!["test"]);
        }

        [Fact]
        public void ParsesLiteralWithZero()
        {
            var result = _testExecutor
<<<<<<< HEAD
                .Execute(OperationRequestBuilder.Create()
                    .SetDocument("mutation { test(arg: \"+00\") }")
                    .Build());
=======
                .Execute(QueryRequestBuilder.New()
                    .SetQuery("mutation { test(arg: \"+00\") }")
                    .Create());
>>>>>>> 4f56e592
            Assert.Equal("+01:05", result.ExpectQueryResult().Data!["test"]);
        }

        [Fact]
        public void DoesntParseLiteralWithZ()
        {
            var result = _testExecutor
<<<<<<< HEAD
                .Execute(OperationRequestBuilder.Create()
                    .SetDocument("mutation { test(arg: \"Z\") }")
                    .Build());
=======
                .Execute(QueryRequestBuilder.New()
                    .SetQuery("mutation { test(arg: \"Z\") }")
                    .Create());
>>>>>>> 4f56e592
            Assert.Null(result.ExpectQueryResult().Data);
            Assert.Equal(1, result.ExpectQueryResult().Errors!.Count);
            Assert.Null(result.ExpectQueryResult().Errors![0].Code);
            Assert.Equal(
                "Unable to deserialize string to Offset",
                result.ExpectQueryResult().Errors![0].Message);
        }

        [Fact]
        public void DoesntParseIncorrectLiteral()
        {
            var result = _testExecutor
<<<<<<< HEAD
                .Execute(OperationRequestBuilder.Create()
                    .SetDocument("mutation { test(arg: \"18:30:13+02\") }")
                    .Build());
=======
                .Execute(QueryRequestBuilder.New()
                    .SetQuery("mutation { test(arg: \"18:30:13+02\") }")
                    .Create());
>>>>>>> 4f56e592

            Assert.Null(result.ExpectQueryResult().Data);
            Assert.Equal(1, result.ExpectQueryResult().Errors!.Count);
            Assert.Null(result.ExpectQueryResult().Errors![0].Code);
            Assert.Equal(
                "Unable to deserialize string to Offset",
                result.ExpectQueryResult().Errors![0].Message);
        }
    }
}<|MERGE_RESOLUTION|>--- conflicted
+++ resolved
@@ -6,7 +6,7 @@
 {
     public class OffsetTypeGeneralInvariantWithoutZIntegrationTests
     {
-        private readonly IRequestExecutor _testExecutor = 
+        private readonly IRequestExecutor _testExecutor =
             SchemaBuilder.New()
                 .AddQueryType<OffsetTypeIntegrationTests.Schema.Query>()
                 .AddMutationType<OffsetTypeIntegrationTests.Schema.Mutation>()
@@ -40,17 +40,10 @@
         public void ParsesVariable()
         {
             var result = _testExecutor
-<<<<<<< HEAD
                 .Execute(OperationRequestBuilder.Create()
                     .SetDocument("mutation($arg: Offset!) { test(arg: $arg) }")
                     .SetVariableValues(new Dictionary<string, object?> { {"arg", "+02" }, })
                     .Build());
-=======
-                .Execute(QueryRequestBuilder.New()
-                    .SetQuery("mutation($arg: Offset!) { test(arg: $arg) }")
-                    .SetVariableValue("arg", "+02")
-                    .Create());
->>>>>>> 4f56e592
             Assert.Equal("+03:05", result.ExpectQueryResult().Data!["test"]);
         }
 
@@ -58,17 +51,10 @@
         public void ParsesVariableWithMinutes()
         {
             var result = _testExecutor
-<<<<<<< HEAD
                 .Execute(OperationRequestBuilder.Create()
                     .SetDocument("mutation($arg: Offset!) { test(arg: $arg) }")
                     .SetVariableValues(new Dictionary<string, object?> { {"arg", "+02:35" }, })
                     .Build());
-=======
-                .Execute(QueryRequestBuilder.New()
-                    .SetQuery("mutation($arg: Offset!) { test(arg: $arg) }")
-                    .SetVariableValue("arg", "+02:35")
-                    .Create());
->>>>>>> 4f56e592
             Assert.Equal("+03:40", result.ExpectQueryResult().Data!["test"]);
         }
 
@@ -76,17 +62,10 @@
         public void DoesntParseAnIncorrectVariable()
         {
             var result = _testExecutor
-<<<<<<< HEAD
                 .Execute(OperationRequestBuilder.Create()
                     .SetDocument("mutation($arg: Offset!) { test(arg: $arg) }")
                     .SetVariableValues(new Dictionary<string, object?> { {"arg", "18:30:13+02" }, })
                     .Build());
-=======
-                .Execute(QueryRequestBuilder.New()
-                    .SetQuery("mutation($arg: Offset!) { test(arg: $arg) }")
-                    .SetVariableValue("arg", "18:30:13+02")
-                    .Create());
->>>>>>> 4f56e592
             Assert.Null(result.ExpectQueryResult().Data);
             Assert.Equal(1, result.ExpectQueryResult().Errors!.Count);
         }
@@ -95,15 +74,9 @@
         public void ParsesLiteral()
         {
             var result = _testExecutor
-<<<<<<< HEAD
                 .Execute(OperationRequestBuilder.Create()
                     .SetDocument("mutation { test(arg: \"+02\") }")
                     .Build());
-=======
-                .Execute(QueryRequestBuilder.New()
-                    .SetQuery("mutation { test(arg: \"+02\") }")
-                    .Create());
->>>>>>> 4f56e592
 
             Assert.Equal("+03:05", result.ExpectQueryResult().Data!["test"]);
         }
@@ -112,15 +85,9 @@
         public void ParsesLiteralWithMinutes()
         {
             var result = _testExecutor
-<<<<<<< HEAD
                 .Execute(OperationRequestBuilder.Create()
                     .SetDocument("mutation { test(arg: \"+02:35\") }")
                     .Build());
-=======
-                .Execute(QueryRequestBuilder.New()
-                    .SetQuery("mutation { test(arg: \"+02:35\") }")
-                    .Create());
->>>>>>> 4f56e592
             Assert.Equal("+03:40", result.ExpectQueryResult().Data!["test"]);
         }
 
@@ -128,15 +95,9 @@
         public void ParsesLiteralWithZero()
         {
             var result = _testExecutor
-<<<<<<< HEAD
                 .Execute(OperationRequestBuilder.Create()
                     .SetDocument("mutation { test(arg: \"+00\") }")
                     .Build());
-=======
-                .Execute(QueryRequestBuilder.New()
-                    .SetQuery("mutation { test(arg: \"+00\") }")
-                    .Create());
->>>>>>> 4f56e592
             Assert.Equal("+01:05", result.ExpectQueryResult().Data!["test"]);
         }
 
@@ -144,15 +105,9 @@
         public void DoesntParseLiteralWithZ()
         {
             var result = _testExecutor
-<<<<<<< HEAD
                 .Execute(OperationRequestBuilder.Create()
                     .SetDocument("mutation { test(arg: \"Z\") }")
                     .Build());
-=======
-                .Execute(QueryRequestBuilder.New()
-                    .SetQuery("mutation { test(arg: \"Z\") }")
-                    .Create());
->>>>>>> 4f56e592
             Assert.Null(result.ExpectQueryResult().Data);
             Assert.Equal(1, result.ExpectQueryResult().Errors!.Count);
             Assert.Null(result.ExpectQueryResult().Errors![0].Code);
@@ -165,15 +120,9 @@
         public void DoesntParseIncorrectLiteral()
         {
             var result = _testExecutor
-<<<<<<< HEAD
                 .Execute(OperationRequestBuilder.Create()
                     .SetDocument("mutation { test(arg: \"18:30:13+02\") }")
                     .Build());
-=======
-                .Execute(QueryRequestBuilder.New()
-                    .SetQuery("mutation { test(arg: \"18:30:13+02\") }")
-                    .Create());
->>>>>>> 4f56e592
 
             Assert.Null(result.ExpectQueryResult().Data);
             Assert.Equal(1, result.ExpectQueryResult().Errors!.Count);
