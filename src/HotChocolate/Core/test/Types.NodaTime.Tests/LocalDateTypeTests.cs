--- conflicted
+++ resolved
@@ -26,7 +26,7 @@
             }
         }
 
-        private readonly IRequestExecutor _testExecutor = 
+        private readonly IRequestExecutor _testExecutor =
             SchemaBuilder.New()
                 .AddQueryType<Schema.Query>()
                 .AddMutationType<Schema.Mutation>()
@@ -37,11 +37,7 @@
         [Fact]
         public void QueryReturns()
         {
-<<<<<<< HEAD
             var result = _testExecutor.Execute("query { test: one }");
-=======
-            var result = testExecutor.Execute("query { test: one }");
->>>>>>> 4f56e592
 
             Assert.Equal("5780-05-25", result.ExpectQueryResult().Data!["test"]);
         }
@@ -49,19 +45,11 @@
         [Fact]
         public void ParsesVariable()
         {
-<<<<<<< HEAD
             var result = _testExecutor
                 .Execute(OperationRequestBuilder.Create()
                     .SetDocument("mutation($arg: LocalDate!) { test(arg: $arg) }")
                     .SetVariableValues(new Dictionary<string, object?> { {"arg", "2020-02-21" }, })
                     .Build());
-=======
-            var result = testExecutor
-                .Execute(QueryRequestBuilder.New()
-                    .SetQuery("mutation($arg: LocalDate!) { test(arg: $arg) }")
-                    .SetVariableValue("arg", "2020-02-21")
-                    .Create());
->>>>>>> 4f56e592
 
             Assert.Equal("2020-02-24", result.ExpectQueryResult().Data!["test"]);
         }
@@ -69,19 +57,11 @@
         [Fact]
         public void DoesntParseAnIncorrectVariable()
         {
-<<<<<<< HEAD
             var result = _testExecutor
                 .Execute(OperationRequestBuilder.Create()
                     .SetDocument("mutation($arg: LocalDate!) { test(arg: $arg) }")
                     .SetVariableValues(new Dictionary<string, object?> { {"arg", "2020-02-20T17:42:59" }, })
                     .Build());
-=======
-            var result = testExecutor
-                .Execute(QueryRequestBuilder.New()
-                    .SetQuery("mutation($arg: LocalDate!) { test(arg: $arg) }")
-                    .SetVariableValue("arg", "2020-02-20T17:42:59")
-                    .Create());
->>>>>>> 4f56e592
 
             Assert.Null(result.ExpectQueryResult().Data);
             Assert.Equal(1, result.ExpectQueryResult().Errors!.Count);
@@ -90,17 +70,10 @@
         [Fact]
         public void ParsesLiteral()
         {
-<<<<<<< HEAD
             var result = _testExecutor
                 .Execute(OperationRequestBuilder.Create()
                     .SetDocument("mutation { test(arg: \"2020-02-20\") }")
                     .Build());
-=======
-            var result = testExecutor
-                .Execute(QueryRequestBuilder.New()
-                    .SetQuery("mutation { test(arg: \"2020-02-20\") }")
-                    .Create());
->>>>>>> 4f56e592
 
             Assert.Equal("2020-02-23", result.ExpectQueryResult().Data!["test"]);
         }
@@ -108,17 +81,10 @@
         [Fact]
         public void DoesntParseIncorrectLiteral()
         {
-<<<<<<< HEAD
             var result = _testExecutor
                 .Execute(OperationRequestBuilder.Create()
                     .SetDocument("mutation { test(arg: \"2020-02-20T17:42:59\") }")
                     .Build());
-=======
-            var result = testExecutor
-                .Execute(QueryRequestBuilder.New()
-                    .SetQuery("mutation { test(arg: \"2020-02-20T17:42:59\") }")
-                    .Create());
->>>>>>> 4f56e592
 
             Assert.Null(result.ExpectQueryResult().Data);
             Assert.Equal(1, result.ExpectQueryResult().Errors!.Count);
