using System;
using System.Collections.Generic;
using HotChocolate.Execution;
using NodaTime;
using NodaTime.Text;

namespace HotChocolate.Types.NodaTime.Tests
{
    public class PeriodTypeIntegrationTests
    {
        public static class Schema
        {
            public class Query
            {
                public Period One =>
                    Period.FromWeeks(-3) + Period.FromDays(3) + Period.FromTicks(139);
            }

            public class Mutation
            {
                public Period Test(Period arg)
                    => arg + Period.FromMinutes(-10);
            }
        }

        private readonly IRequestExecutor _testExecutor = 
            SchemaBuilder.New()
                .AddQueryType<Schema.Query>()
                .AddMutationType<Schema.Mutation>()
                .AddNodaTime()
                .Create()
                .MakeExecutable();

        [Fact]
        public void QueryReturns()
        {
<<<<<<< HEAD
            var result = _testExecutor.Execute("query { test: one }");
=======
            var result = testExecutor.Execute("query { test: one }");
>>>>>>> 4f56e592
            Assert.Equal("P-3W3DT139t", result.ExpectQueryResult().Data!["test"]);
        }

        [Fact]
        public void ParsesVariable()
        {
<<<<<<< HEAD
            var result = _testExecutor
                .Execute(OperationRequestBuilder.Create()
                    .SetDocument("mutation($arg: Period!) { test(arg: $arg) }")
                    .SetVariableValues(new Dictionary<string, object?> { {"arg", "P-3W15DT139t" }, })
                    .Build());
=======
            var result = testExecutor
                .Execute(QueryRequestBuilder.New()
                    .SetQuery("mutation($arg: Period!) { test(arg: $arg) }")
                    .SetVariableValue("arg", "P-3W15DT139t")
                    .Create());
>>>>>>> 4f56e592
            Assert.Equal("P-3W15DT-10M139t", result.ExpectQueryResult().Data!["test"]);
        }

        [Fact]
        public void DoesntParseAnIncorrectVariable()
        {
<<<<<<< HEAD
            var result = _testExecutor
                .Execute(OperationRequestBuilder.Create()
                    .SetDocument("mutation($arg: Period!) { test(arg: $arg) }")
                    .SetVariableValues(new Dictionary<string, object?> { {"arg", "-3W3DT-10M139t" }, })
                    .Build());
=======
            var result = testExecutor
                .Execute(QueryRequestBuilder.New()
                    .SetQuery("mutation($arg: Period!) { test(arg: $arg) }")
                    .SetVariableValue("arg", "-3W3DT-10M139t")
                    .Create());
>>>>>>> 4f56e592
            Assert.Null(result.ExpectQueryResult().Data);
            Assert.Equal(1, result.ExpectQueryResult().Errors!.Count);
        }

        [Fact]
        public void ParsesLiteral()
        {
<<<<<<< HEAD
            var result = _testExecutor
                .Execute(OperationRequestBuilder.Create()
                    .SetDocument("mutation { test(arg: \"P-3W15DT139t\") }")
                    .Build());
=======
            var result = testExecutor
                .Execute(QueryRequestBuilder.New()
                    .SetQuery("mutation { test(arg: \"P-3W15DT139t\") }")
                    .Create());
>>>>>>> 4f56e592
            Assert.Equal("P-3W15DT-10M139t", result.ExpectQueryResult().Data!["test"]);
        }

        [Fact]
        public void DoesntParseIncorrectLiteral()
        {
<<<<<<< HEAD
            var result = _testExecutor
                .Execute(OperationRequestBuilder.Create()
                    .SetDocument("mutation { test(arg: \"-3W3DT-10M139t\") }")
                    .Build());
=======
            var result = testExecutor
                .Execute(QueryRequestBuilder.New()
                    .SetQuery("mutation { test(arg: \"-3W3DT-10M139t\") }")
                    .Create());
>>>>>>> 4f56e592
            Assert.Null(result.ExpectQueryResult().Data);
            Assert.Equal(1, result.ExpectQueryResult().Errors!.Count);
            Assert.Null(result.ExpectQueryResult().Errors![0].Code);
            Assert.Equal(
                "Unable to deserialize string to Period",
                result.ExpectQueryResult().Errors![0].Message);
        }

        [Fact]
        public void PatternEmptyThrowSchemaException()
        {
            static object Call() => new PeriodType(Array.Empty<IPattern<Period>>());
            Assert.Throws<SchemaException>(Call);
        }
    }
}<|MERGE_RESOLUTION|>--- conflicted
+++ resolved
@@ -23,7 +23,7 @@
             }
         }
 
-        private readonly IRequestExecutor _testExecutor = 
+        private readonly IRequestExecutor _testExecutor =
             SchemaBuilder.New()
                 .AddQueryType<Schema.Query>()
                 .AddMutationType<Schema.Mutation>()
@@ -34,49 +34,29 @@
         [Fact]
         public void QueryReturns()
         {
-<<<<<<< HEAD
             var result = _testExecutor.Execute("query { test: one }");
-=======
-            var result = testExecutor.Execute("query { test: one }");
->>>>>>> 4f56e592
             Assert.Equal("P-3W3DT139t", result.ExpectQueryResult().Data!["test"]);
         }
 
         [Fact]
         public void ParsesVariable()
         {
-<<<<<<< HEAD
             var result = _testExecutor
                 .Execute(OperationRequestBuilder.Create()
                     .SetDocument("mutation($arg: Period!) { test(arg: $arg) }")
                     .SetVariableValues(new Dictionary<string, object?> { {"arg", "P-3W15DT139t" }, })
                     .Build());
-=======
-            var result = testExecutor
-                .Execute(QueryRequestBuilder.New()
-                    .SetQuery("mutation($arg: Period!) { test(arg: $arg) }")
-                    .SetVariableValue("arg", "P-3W15DT139t")
-                    .Create());
->>>>>>> 4f56e592
             Assert.Equal("P-3W15DT-10M139t", result.ExpectQueryResult().Data!["test"]);
         }
 
         [Fact]
         public void DoesntParseAnIncorrectVariable()
         {
-<<<<<<< HEAD
             var result = _testExecutor
                 .Execute(OperationRequestBuilder.Create()
                     .SetDocument("mutation($arg: Period!) { test(arg: $arg) }")
                     .SetVariableValues(new Dictionary<string, object?> { {"arg", "-3W3DT-10M139t" }, })
                     .Build());
-=======
-            var result = testExecutor
-                .Execute(QueryRequestBuilder.New()
-                    .SetQuery("mutation($arg: Period!) { test(arg: $arg) }")
-                    .SetVariableValue("arg", "-3W3DT-10M139t")
-                    .Create());
->>>>>>> 4f56e592
             Assert.Null(result.ExpectQueryResult().Data);
             Assert.Equal(1, result.ExpectQueryResult().Errors!.Count);
         }
@@ -84,34 +64,20 @@
         [Fact]
         public void ParsesLiteral()
         {
-<<<<<<< HEAD
             var result = _testExecutor
                 .Execute(OperationRequestBuilder.Create()
                     .SetDocument("mutation { test(arg: \"P-3W15DT139t\") }")
                     .Build());
-=======
-            var result = testExecutor
-                .Execute(QueryRequestBuilder.New()
-                    .SetQuery("mutation { test(arg: \"P-3W15DT139t\") }")
-                    .Create());
->>>>>>> 4f56e592
             Assert.Equal("P-3W15DT-10M139t", result.ExpectQueryResult().Data!["test"]);
         }
 
         [Fact]
         public void DoesntParseIncorrectLiteral()
         {
-<<<<<<< HEAD
             var result = _testExecutor
                 .Execute(OperationRequestBuilder.Create()
                     .SetDocument("mutation { test(arg: \"-3W3DT-10M139t\") }")
                     .Build());
-=======
-            var result = testExecutor
-                .Execute(QueryRequestBuilder.New()
-                    .SetQuery("mutation { test(arg: \"-3W3DT-10M139t\") }")
-                    .Create());
->>>>>>> 4f56e592
             Assert.Null(result.ExpectQueryResult().Data);
             Assert.Equal(1, result.ExpectQueryResult().Errors!.Count);
             Assert.Null(result.ExpectQueryResult().Errors![0].Code);
