using System;
using System.Collections.Generic;
using HotChocolate.Execution;
using NodaTime;
using NodaTime.Text;

namespace HotChocolate.Types.NodaTime.Tests
{
    public class LocalTimeTypeIntegrationTests
    {
        public static class Schema
        {
            public class Query
            {
                public LocalTime One => LocalTime
                    .FromHourMinuteSecondMillisecondTick(12, 42, 13, 31, 100)
                    .PlusNanoseconds(1234);
            }

            public class Mutation
            {
                public LocalTime Test(LocalTime arg)
                {
                    return arg + Period.FromMinutes(10);
                }
            }
        }

        private readonly IRequestExecutor _testExecutor =
            SchemaBuilder.New()
                .AddQueryType<Schema.Query>()
                .AddMutationType<Schema.Mutation>()
                .AddNodaTime()
                .Create()
                .MakeExecutable();

        [Fact]
        public void QueryReturns()
        {
<<<<<<< HEAD
            var result = _testExecutor.Execute("query { test: one }");
=======
            var result = testExecutor.Execute("query { test: one }");
>>>>>>> 4f56e592

            Assert.Equal("12:42:13.031011234", result.ExpectQueryResult().Data!["test"]);
        }

        [Fact]
        public void ParsesVariable()
        {
<<<<<<< HEAD
            var result = _testExecutor
                .Execute(
                    OperationRequestBuilder.Create()
                        .SetDocument("mutation($arg: LocalTime!) { test(arg: $arg) }")
                        .SetVariableValues(new Dictionary<string, object?> { { "arg", "12:42:13.031011234" }, })
                        .Build());
=======
            var result = testExecutor
                .Execute(QueryRequestBuilder.New()
                    .SetQuery("mutation($arg: LocalTime!) { test(arg: $arg) }")
                    .SetVariableValue("arg", "12:42:13.031011234")
                    .Create());
>>>>>>> 4f56e592

            Assert.Equal("12:52:13.031011234", result.ExpectQueryResult().Data!["test"]);
        }

        [Fact]
        public void ParsesVariableWithoutTicks()
        {
<<<<<<< HEAD
            var result = _testExecutor
                .Execute(
                    OperationRequestBuilder.Create()
                        .SetDocument("mutation($arg: LocalTime!) { test(arg: $arg) }")
                        .SetVariableValues(new Dictionary<string, object?> { { "arg", "12:42:13" }, })
                        .Build());
=======
            var result = testExecutor
                .Execute(QueryRequestBuilder.New()
                    .SetQuery("mutation($arg: LocalTime!) { test(arg: $arg) }")
                    .SetVariableValue("arg", "12:42:13")
                    .Create());
>>>>>>> 4f56e592

            Assert.Equal("12:52:13", result.ExpectQueryResult().Data!["test"]);
        }

        [Fact]
        public void DoesntParseAnIncorrectVariable()
        {
<<<<<<< HEAD
            var result = _testExecutor
                .Execute(
                    OperationRequestBuilder.Create()
                        .SetDocument("mutation($arg: LocalTime!) { test(arg: $arg) }")
                        .SetVariableValues(new Dictionary<string, object?> { { "arg", "12:42" }, })
                        .Build());
=======
            var result = testExecutor
                .Execute(QueryRequestBuilder.New()
                    .SetQuery("mutation($arg: LocalTime!) { test(arg: $arg) }")
                    .SetVariableValue("arg", "12:42")
                    .Create());
>>>>>>> 4f56e592

            Assert.Null(result.ExpectQueryResult().Data);
            Assert.Equal(1, result.ExpectQueryResult().Errors!.Count);
        }

        [Fact]
        public void ParsesLiteral()
        {
<<<<<<< HEAD
            var result = _testExecutor
                .Execute(
                    OperationRequestBuilder.Create()
                        .SetDocument("mutation { test(arg: \"12:42:13.031011234\") }")
                        .Build());
=======
            var result = testExecutor
                .Execute(QueryRequestBuilder.New()
                    .SetQuery("mutation { test(arg: \"12:42:13.031011234\") }")
                    .Create());
>>>>>>> 4f56e592

            Assert.Equal("12:52:13.031011234", result.ExpectQueryResult().Data!["test"]);
        }

        [Fact]
        public void ParsesLiteralWithoutTick()
        {
<<<<<<< HEAD
            var result = _testExecutor
                .Execute(
                    OperationRequestBuilder.Create()
                        .SetDocument("mutation { test(arg: \"12:42:13\") }")
                        .Build());
=======
            var result = testExecutor
                .Execute(QueryRequestBuilder.New()
                    .SetQuery("mutation { test(arg: \"12:42:13\") }")
                    .Create());
>>>>>>> 4f56e592

            Assert.Equal("12:52:13", result.ExpectQueryResult().Data!["test"]);
        }

        [Fact]
        public void DoesntParseIncorrectLiteral()
        {
<<<<<<< HEAD
            var result = _testExecutor
                .Execute(
                    OperationRequestBuilder.Create()
                        .SetDocument("mutation { test(arg: \"12:42\") }")
                        .Build());
=======
            var result = testExecutor
                .Execute(QueryRequestBuilder.New()
                    .SetQuery("mutation { test(arg: \"12:42\") }")
                    .Create());
>>>>>>> 4f56e592

            Assert.Null(result.ExpectQueryResult().Data);
            Assert.Equal(1, result.ExpectQueryResult().Errors!.Count);
            Assert.Null(result.ExpectQueryResult().Errors![0].Code);
            Assert.Equal(
                "Unable to deserialize string to LocalTime",
                result.ExpectQueryResult().Errors![0].Message);
        }

        [Fact]
        public void PatternEmptyThrowSchemaException()
        {
            static object Call() => new LocalTimeType(Array.Empty<IPattern<LocalTime>>());
            Assert.Throws<SchemaException>(Call);
        }
    }
}<|MERGE_RESOLUTION|>--- conflicted
+++ resolved
@@ -37,11 +37,7 @@
         [Fact]
         public void QueryReturns()
         {
-<<<<<<< HEAD
             var result = _testExecutor.Execute("query { test: one }");
-=======
-            var result = testExecutor.Execute("query { test: one }");
->>>>>>> 4f56e592
 
             Assert.Equal("12:42:13.031011234", result.ExpectQueryResult().Data!["test"]);
         }
@@ -49,20 +45,12 @@
         [Fact]
         public void ParsesVariable()
         {
-<<<<<<< HEAD
             var result = _testExecutor
                 .Execute(
                     OperationRequestBuilder.Create()
                         .SetDocument("mutation($arg: LocalTime!) { test(arg: $arg) }")
                         .SetVariableValues(new Dictionary<string, object?> { { "arg", "12:42:13.031011234" }, })
                         .Build());
-=======
-            var result = testExecutor
-                .Execute(QueryRequestBuilder.New()
-                    .SetQuery("mutation($arg: LocalTime!) { test(arg: $arg) }")
-                    .SetVariableValue("arg", "12:42:13.031011234")
-                    .Create());
->>>>>>> 4f56e592
 
             Assert.Equal("12:52:13.031011234", result.ExpectQueryResult().Data!["test"]);
         }
@@ -70,20 +58,12 @@
         [Fact]
         public void ParsesVariableWithoutTicks()
         {
-<<<<<<< HEAD
             var result = _testExecutor
                 .Execute(
                     OperationRequestBuilder.Create()
                         .SetDocument("mutation($arg: LocalTime!) { test(arg: $arg) }")
                         .SetVariableValues(new Dictionary<string, object?> { { "arg", "12:42:13" }, })
                         .Build());
-=======
-            var result = testExecutor
-                .Execute(QueryRequestBuilder.New()
-                    .SetQuery("mutation($arg: LocalTime!) { test(arg: $arg) }")
-                    .SetVariableValue("arg", "12:42:13")
-                    .Create());
->>>>>>> 4f56e592
 
             Assert.Equal("12:52:13", result.ExpectQueryResult().Data!["test"]);
         }
@@ -91,20 +71,12 @@
         [Fact]
         public void DoesntParseAnIncorrectVariable()
         {
-<<<<<<< HEAD
             var result = _testExecutor
                 .Execute(
                     OperationRequestBuilder.Create()
                         .SetDocument("mutation($arg: LocalTime!) { test(arg: $arg) }")
                         .SetVariableValues(new Dictionary<string, object?> { { "arg", "12:42" }, })
                         .Build());
-=======
-            var result = testExecutor
-                .Execute(QueryRequestBuilder.New()
-                    .SetQuery("mutation($arg: LocalTime!) { test(arg: $arg) }")
-                    .SetVariableValue("arg", "12:42")
-                    .Create());
->>>>>>> 4f56e592
 
             Assert.Null(result.ExpectQueryResult().Data);
             Assert.Equal(1, result.ExpectQueryResult().Errors!.Count);
@@ -113,18 +85,11 @@
         [Fact]
         public void ParsesLiteral()
         {
-<<<<<<< HEAD
             var result = _testExecutor
                 .Execute(
                     OperationRequestBuilder.Create()
                         .SetDocument("mutation { test(arg: \"12:42:13.031011234\") }")
                         .Build());
-=======
-            var result = testExecutor
-                .Execute(QueryRequestBuilder.New()
-                    .SetQuery("mutation { test(arg: \"12:42:13.031011234\") }")
-                    .Create());
->>>>>>> 4f56e592
 
             Assert.Equal("12:52:13.031011234", result.ExpectQueryResult().Data!["test"]);
         }
@@ -132,18 +97,11 @@
         [Fact]
         public void ParsesLiteralWithoutTick()
         {
-<<<<<<< HEAD
             var result = _testExecutor
                 .Execute(
                     OperationRequestBuilder.Create()
                         .SetDocument("mutation { test(arg: \"12:42:13\") }")
                         .Build());
-=======
-            var result = testExecutor
-                .Execute(QueryRequestBuilder.New()
-                    .SetQuery("mutation { test(arg: \"12:42:13\") }")
-                    .Create());
->>>>>>> 4f56e592
 
             Assert.Equal("12:52:13", result.ExpectQueryResult().Data!["test"]);
         }
@@ -151,18 +109,11 @@
         [Fact]
         public void DoesntParseIncorrectLiteral()
         {
-<<<<<<< HEAD
             var result = _testExecutor
                 .Execute(
                     OperationRequestBuilder.Create()
                         .SetDocument("mutation { test(arg: \"12:42\") }")
                         .Build());
-=======
-            var result = testExecutor
-                .Execute(QueryRequestBuilder.New()
-                    .SetQuery("mutation { test(arg: \"12:42\") }")
-                    .Create());
->>>>>>> 4f56e592
 
             Assert.Null(result.ExpectQueryResult().Data);
             Assert.Equal(1, result.ExpectQueryResult().Errors!.Count);
