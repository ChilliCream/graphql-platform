using System.Collections.Generic;
using HotChocolate.Execution;
using NodaTime.Text;

namespace HotChocolate.Types.NodaTime.Tests
{
    public class OffsetDateTimeTypeRfc3339IntegrationTests
    {
        private readonly IRequestExecutor _testExecutor = 
            SchemaBuilder.New()
                .AddQueryType<OffsetDateTimeTypeIntegrationTests.Schema.Query>()
                .AddMutationType<OffsetDateTimeTypeIntegrationTests.Schema.Mutation>()
                .AddNodaTime(typeof(OffsetDateTimeType))
                .AddType(new OffsetDateTimeType(OffsetDateTimePattern.Rfc3339))
                .Create()
                .MakeExecutable();

        [Fact]
        public void QueryReturns()
        {
<<<<<<< HEAD
            var result = _testExecutor.Execute("query { test: hours }");
=======
            var result = testExecutor.Execute("query { test: hours }");
>>>>>>> 4f56e592

            Assert.Equal(
                "2020-12-31T18:30:13.000001234+02:00",
                result.ExpectQueryResult().Data!["test"]);
        }

        [Fact]
        public void QueryReturnsWithMinutes()
        {
<<<<<<< HEAD
            var result = _testExecutor.Execute("query { test: hoursAndMinutes }");
=======
            var result = testExecutor.Execute("query { test: hoursAndMinutes }");
>>>>>>> 4f56e592

            Assert.Equal(
                "2020-12-31T18:30:13.000001234+02:30",
                result.ExpectQueryResult().Data!["test"]);
        }

        [Fact]
        public void ParsesVariable()
        {
<<<<<<< HEAD
            var result = _testExecutor
                .Execute(OperationRequestBuilder.Create()
                    .SetDocument("mutation($arg: OffsetDateTime!) { test(arg: $arg) }")
                    .SetVariableValues(new Dictionary<string, object?> { {"arg", "2020-12-31T18:30:13.000001234+02:00" }, })
                    .Build());
=======
            var result = testExecutor
                .Execute(QueryRequestBuilder.New()
                    .SetQuery("mutation($arg: OffsetDateTime!) { test(arg: $arg) }")
                    .SetVariableValue("arg", "2020-12-31T18:30:13.000001234+02:00")
                    .Create());
>>>>>>> 4f56e592

            Assert.Equal(
                "2020-12-31T18:40:13.000001234+02:00",
                result.ExpectQueryResult().Data!["test"]);
        }

        [Fact]
        public void ParsesVariableWithMinutes()
        {
<<<<<<< HEAD
            var result = _testExecutor
                .Execute(OperationRequestBuilder.Create()
                    .SetDocument("mutation($arg: OffsetDateTime!) { test(arg: $arg) }")
                    .SetVariableValues(new Dictionary<string, object?> { {"arg", "2020-12-31T18:30:13+02:35" }, })
                    .Build());
=======
            var result = testExecutor
                .Execute(QueryRequestBuilder.New()
                    .SetQuery("mutation($arg: OffsetDateTime!) { test(arg: $arg) }")
                    .SetVariableValue("arg", "2020-12-31T18:30:13+02:35")
                    .Create());
>>>>>>> 4f56e592

            Assert.Equal("2020-12-31T18:40:13+02:35", result.ExpectQueryResult().Data!["test"]);
        }

        [Fact]
        public void DoesntParseAnIncorrectVariable()
        {
<<<<<<< HEAD
            var result = _testExecutor
                .Execute(OperationRequestBuilder.Create()
                    .SetDocument("mutation($arg: OffsetDateTime!) { test(arg: $arg) }")
                    .SetVariableValues(new Dictionary<string, object?> { {"arg", "2020-12-31T18:30:13" }, })
                    .Build());
=======
            var result = testExecutor
                .Execute(QueryRequestBuilder.New()
                    .SetQuery("mutation($arg: OffsetDateTime!) { test(arg: $arg) }")
                    .SetVariableValue("arg", "2020-12-31T18:30:13")
                    .Create());
>>>>>>> 4f56e592

            Assert.Null(result.ExpectQueryResult().Data);
            Assert.Equal(1, result.ExpectQueryResult().Errors!.Count);
        }

        [Fact]
        public void ParsesLiteral()
        {
<<<<<<< HEAD
            var result = _testExecutor
                .Execute(OperationRequestBuilder.Create()
                    .SetDocument("mutation { test(arg: \"2020-12-31T18:30:13.000001234+02:00\") }")
                    .Build());
=======
            var result = testExecutor
                .Execute(QueryRequestBuilder.New()
                    .SetQuery("mutation { test(arg: \"2020-12-31T18:30:13.000001234+02:00\") }")
                    .Create());
>>>>>>> 4f56e592

            Assert.Equal(
                "2020-12-31T18:40:13.000001234+02:00",
                result.ExpectQueryResult().Data!["test"]);
        }

        [Fact]
        public void ParsesLiteralWithMinutes()
        {
<<<<<<< HEAD
            var result = _testExecutor
                .Execute(OperationRequestBuilder.Create()
                    .SetDocument("mutation { test(arg: \"2020-12-31T18:30:13+02:35\") }")
                    .Build());
=======
            var result = testExecutor
                .Execute(QueryRequestBuilder.New()
                    .SetQuery("mutation { test(arg: \"2020-12-31T18:30:13+02:35\") }")
                    .Create());
>>>>>>> 4f56e592

            Assert.Equal("2020-12-31T18:40:13+02:35", result.ExpectQueryResult().Data!["test"]);
        }

        [Fact]
        public void DoesntParseIncorrectLiteral()
        {
<<<<<<< HEAD
            var result = _testExecutor
                .Execute(OperationRequestBuilder.Create()
                    .SetDocument("mutation { test(arg: \"2020-12-31T18:30:13\") }")
                    .Build());
=======
            var result = testExecutor
                .Execute(QueryRequestBuilder.New()
                    .SetQuery("mutation { test(arg: \"2020-12-31T18:30:13\") }")
                    .Create());
>>>>>>> 4f56e592

            Assert.Null(result.ExpectQueryResult().Data);
            Assert.Equal(1, result.ExpectQueryResult().Errors!.Count);
            Assert.Null(result.ExpectQueryResult().Errors![0].Code);
            Assert.Equal(
                "Unable to deserialize string to OffsetDateTime",
                result.ExpectQueryResult().Errors![0].Message);
        }
    }
}<|MERGE_RESOLUTION|>--- conflicted
+++ resolved
@@ -6,7 +6,7 @@
 {
     public class OffsetDateTimeTypeRfc3339IntegrationTests
     {
-        private readonly IRequestExecutor _testExecutor = 
+        private readonly IRequestExecutor _testExecutor =
             SchemaBuilder.New()
                 .AddQueryType<OffsetDateTimeTypeIntegrationTests.Schema.Query>()
                 .AddMutationType<OffsetDateTimeTypeIntegrationTests.Schema.Mutation>()
@@ -18,11 +18,7 @@
         [Fact]
         public void QueryReturns()
         {
-<<<<<<< HEAD
             var result = _testExecutor.Execute("query { test: hours }");
-=======
-            var result = testExecutor.Execute("query { test: hours }");
->>>>>>> 4f56e592
 
             Assert.Equal(
                 "2020-12-31T18:30:13.000001234+02:00",
@@ -32,11 +28,7 @@
         [Fact]
         public void QueryReturnsWithMinutes()
         {
-<<<<<<< HEAD
             var result = _testExecutor.Execute("query { test: hoursAndMinutes }");
-=======
-            var result = testExecutor.Execute("query { test: hoursAndMinutes }");
->>>>>>> 4f56e592
 
             Assert.Equal(
                 "2020-12-31T18:30:13.000001234+02:30",
@@ -46,19 +38,11 @@
         [Fact]
         public void ParsesVariable()
         {
-<<<<<<< HEAD
             var result = _testExecutor
                 .Execute(OperationRequestBuilder.Create()
                     .SetDocument("mutation($arg: OffsetDateTime!) { test(arg: $arg) }")
                     .SetVariableValues(new Dictionary<string, object?> { {"arg", "2020-12-31T18:30:13.000001234+02:00" }, })
                     .Build());
-=======
-            var result = testExecutor
-                .Execute(QueryRequestBuilder.New()
-                    .SetQuery("mutation($arg: OffsetDateTime!) { test(arg: $arg) }")
-                    .SetVariableValue("arg", "2020-12-31T18:30:13.000001234+02:00")
-                    .Create());
->>>>>>> 4f56e592
 
             Assert.Equal(
                 "2020-12-31T18:40:13.000001234+02:00",
@@ -68,19 +52,11 @@
         [Fact]
         public void ParsesVariableWithMinutes()
         {
-<<<<<<< HEAD
             var result = _testExecutor
                 .Execute(OperationRequestBuilder.Create()
                     .SetDocument("mutation($arg: OffsetDateTime!) { test(arg: $arg) }")
                     .SetVariableValues(new Dictionary<string, object?> { {"arg", "2020-12-31T18:30:13+02:35" }, })
                     .Build());
-=======
-            var result = testExecutor
-                .Execute(QueryRequestBuilder.New()
-                    .SetQuery("mutation($arg: OffsetDateTime!) { test(arg: $arg) }")
-                    .SetVariableValue("arg", "2020-12-31T18:30:13+02:35")
-                    .Create());
->>>>>>> 4f56e592
 
             Assert.Equal("2020-12-31T18:40:13+02:35", result.ExpectQueryResult().Data!["test"]);
         }
@@ -88,19 +64,11 @@
         [Fact]
         public void DoesntParseAnIncorrectVariable()
         {
-<<<<<<< HEAD
             var result = _testExecutor
                 .Execute(OperationRequestBuilder.Create()
                     .SetDocument("mutation($arg: OffsetDateTime!) { test(arg: $arg) }")
                     .SetVariableValues(new Dictionary<string, object?> { {"arg", "2020-12-31T18:30:13" }, })
                     .Build());
-=======
-            var result = testExecutor
-                .Execute(QueryRequestBuilder.New()
-                    .SetQuery("mutation($arg: OffsetDateTime!) { test(arg: $arg) }")
-                    .SetVariableValue("arg", "2020-12-31T18:30:13")
-                    .Create());
->>>>>>> 4f56e592
 
             Assert.Null(result.ExpectQueryResult().Data);
             Assert.Equal(1, result.ExpectQueryResult().Errors!.Count);
@@ -109,17 +77,10 @@
         [Fact]
         public void ParsesLiteral()
         {
-<<<<<<< HEAD
             var result = _testExecutor
                 .Execute(OperationRequestBuilder.Create()
                     .SetDocument("mutation { test(arg: \"2020-12-31T18:30:13.000001234+02:00\") }")
                     .Build());
-=======
-            var result = testExecutor
-                .Execute(QueryRequestBuilder.New()
-                    .SetQuery("mutation { test(arg: \"2020-12-31T18:30:13.000001234+02:00\") }")
-                    .Create());
->>>>>>> 4f56e592
 
             Assert.Equal(
                 "2020-12-31T18:40:13.000001234+02:00",
@@ -129,17 +90,10 @@
         [Fact]
         public void ParsesLiteralWithMinutes()
         {
-<<<<<<< HEAD
             var result = _testExecutor
                 .Execute(OperationRequestBuilder.Create()
                     .SetDocument("mutation { test(arg: \"2020-12-31T18:30:13+02:35\") }")
                     .Build());
-=======
-            var result = testExecutor
-                .Execute(QueryRequestBuilder.New()
-                    .SetQuery("mutation { test(arg: \"2020-12-31T18:30:13+02:35\") }")
-                    .Create());
->>>>>>> 4f56e592
 
             Assert.Equal("2020-12-31T18:40:13+02:35", result.ExpectQueryResult().Data!["test"]);
         }
@@ -147,17 +101,10 @@
         [Fact]
         public void DoesntParseIncorrectLiteral()
         {
-<<<<<<< HEAD
             var result = _testExecutor
                 .Execute(OperationRequestBuilder.Create()
                     .SetDocument("mutation { test(arg: \"2020-12-31T18:30:13\") }")
                     .Build());
-=======
-            var result = testExecutor
-                .Execute(QueryRequestBuilder.New()
-                    .SetQuery("mutation { test(arg: \"2020-12-31T18:30:13\") }")
-                    .Create());
->>>>>>> 4f56e592
 
             Assert.Null(result.ExpectQueryResult().Data);
             Assert.Equal(1, result.ExpectQueryResult().Errors!.Count);
