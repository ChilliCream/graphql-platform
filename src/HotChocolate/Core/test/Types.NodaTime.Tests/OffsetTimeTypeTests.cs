using System;
using System.Collections.Generic;
using HotChocolate.Execution;
using NodaTime;
using NodaTime.Text;

namespace HotChocolate.Types.NodaTime.Tests
{
    public class OffsetTimeTypeIntegrationTests
    {
        public static class Schema
        {
            public class Query
            {
                public OffsetTime Hours =>
                    new OffsetTime(
                        LocalTime
                            .FromHourMinuteSecondMillisecondTick(18, 30, 13, 10, 100)
                            .PlusNanoseconds(1234),
                        Offset.FromHours(2));

                public OffsetTime HoursAndMinutes =>
                    new OffsetTime(
                        LocalTime
                            .FromHourMinuteSecondMillisecondTick(18, 30, 13, 10, 100)
                            .PlusNanoseconds(1234),
                        Offset.FromHoursAndMinutes(2, 35));
            }

            public class Mutation
            {
                public OffsetTime Test(OffsetTime arg) => arg;
            }
        }

        private readonly IRequestExecutor _testExecutor = 
            SchemaBuilder.New()
                .AddQueryType<Schema.Query>()
                .AddMutationType<Schema.Mutation>()
                .AddNodaTime()
                .Create()
                .MakeExecutable();

        [Fact]
        public void QueryReturns()
        {
            var result = _testExecutor.Execute("query { test: hours }");
            Assert.Equal("18:30:13+02", result.ExpectQueryResult().Data!["test"]);
        }

        [Fact]
        public void QueryReturnsWithMinutes()
        {
            var result = _testExecutor.Execute("query { test: hoursAndMinutes }");
            Assert.Equal("18:30:13+02:35", result.ExpectQueryResult().Data!["test"]);
        }

        [Fact]
        public void ParsesVariable()
        {
            var result = _testExecutor
<<<<<<< HEAD
                .Execute(OperationRequestBuilder.Create()
                    .SetDocument("mutation($arg: OffsetTime!) { test(arg: $arg) }")
                    .SetVariableValues(new Dictionary<string, object?> { {"arg", "18:30:13+02" }, })
                    .Build());
=======
                .Execute(QueryRequestBuilder.New()
                    .SetQuery("mutation($arg: OffsetTime!) { test(arg: $arg) }")
                    .SetVariableValue("arg", "18:30:13+02")
                    .Create());
>>>>>>> 4f56e592
            Assert.Equal("18:30:13+02", result.ExpectQueryResult().Data!["test"]);
        }

        [Fact]
        public void ParsesVariableWithMinutes()
        {
            var result = _testExecutor
<<<<<<< HEAD
                .Execute(OperationRequestBuilder.Create()
                    .SetDocument("mutation($arg: OffsetTime!) { test(arg: $arg) }")
                    .SetVariableValues(new Dictionary<string, object?> { {"arg", "18:30:13+02:35" }, })
                    .Build());
=======
                .Execute(QueryRequestBuilder.New()
                    .SetQuery("mutation($arg: OffsetTime!) { test(arg: $arg) }")
                    .SetVariableValue("arg", "18:30:13+02:35")
                    .Create());
>>>>>>> 4f56e592
            Assert.Equal("18:30:13+02:35", result.ExpectQueryResult().Data!["test"]);
        }

        [Fact]
        public void DoesntParseAnIncorrectVariable()
        {
            var result = _testExecutor
<<<<<<< HEAD
                .Execute(OperationRequestBuilder.Create()
                    .SetDocument("mutation($arg: OffsetTime!) { test(arg: $arg) }")
                    .SetVariableValues(new Dictionary<string, object?> { {"arg", "18:30:13" }, })
                    .Build());
=======
                .Execute(QueryRequestBuilder.New()
                    .SetQuery("mutation($arg: OffsetTime!) { test(arg: $arg) }")
                    .SetVariableValue("arg", "18:30:13")
                    .Create());
>>>>>>> 4f56e592
            Assert.Null(result.ExpectQueryResult().Data);
            Assert.Equal(1, result.ExpectQueryResult().Errors!.Count);
        }

        [Fact]
        public void ParsesLiteral()
        {
            var result = _testExecutor
<<<<<<< HEAD
                .Execute(OperationRequestBuilder.Create()
                    .SetDocument("mutation { test(arg: \"18:30:13+02\") }")
                    .Build());
=======
                .Execute(QueryRequestBuilder.New()
                    .SetQuery("mutation { test(arg: \"18:30:13+02\") }")
                    .Create());
>>>>>>> 4f56e592
            Assert.Equal("18:30:13+02", result.ExpectQueryResult().Data!["test"]);
        }

        [Fact]
        public void ParsesLiteralWithMinutes()
        {
            var result = _testExecutor
<<<<<<< HEAD
                .Execute(OperationRequestBuilder.Create()
                    .SetDocument("mutation { test(arg: \"18:30:13+02:35\") }")
                    .Build());
=======
                .Execute(QueryRequestBuilder.New()
                    .SetQuery("mutation { test(arg: \"18:30:13+02:35\") }")
                    .Create());
>>>>>>> 4f56e592
            Assert.Equal("18:30:13+02:35", result.ExpectQueryResult().Data!["test"]);
        }

        [Fact]
        public void DoesntParseIncorrectLiteral()
        {
            var result = _testExecutor
<<<<<<< HEAD
                .Execute(OperationRequestBuilder.Create()
                    .SetDocument("mutation { test(arg: \"18:30:13\") }")
                    .Build());
=======
                .Execute(QueryRequestBuilder.New()
                    .SetQuery("mutation { test(arg: \"18:30:13\") }")
                    .Create());
>>>>>>> 4f56e592

            Assert.Null(result.ExpectQueryResult().Data);
            Assert.Equal(1, result.ExpectQueryResult().Errors!.Count);
            Assert.Null(result.ExpectQueryResult().Errors![0].Code);
            Assert.Equal(
                "Unable to deserialize string to OffsetTime",
                result.ExpectQueryResult().Errors![0].Message);
        }

        [Fact]
        public void PatternEmptyThrowSchemaException()
        {
            static object Call() => new OffsetTimeType(Array.Empty<IPattern<OffsetTime>>());
            Assert.Throws<SchemaException>(Call);
        }
    }
}<|MERGE_RESOLUTION|>--- conflicted
+++ resolved
@@ -33,7 +33,7 @@
             }
         }
 
-        private readonly IRequestExecutor _testExecutor = 
+        private readonly IRequestExecutor _testExecutor =
             SchemaBuilder.New()
                 .AddQueryType<Schema.Query>()
                 .AddMutationType<Schema.Mutation>()
@@ -59,17 +59,10 @@
         public void ParsesVariable()
         {
             var result = _testExecutor
-<<<<<<< HEAD
                 .Execute(OperationRequestBuilder.Create()
                     .SetDocument("mutation($arg: OffsetTime!) { test(arg: $arg) }")
                     .SetVariableValues(new Dictionary<string, object?> { {"arg", "18:30:13+02" }, })
                     .Build());
-=======
-                .Execute(QueryRequestBuilder.New()
-                    .SetQuery("mutation($arg: OffsetTime!) { test(arg: $arg) }")
-                    .SetVariableValue("arg", "18:30:13+02")
-                    .Create());
->>>>>>> 4f56e592
             Assert.Equal("18:30:13+02", result.ExpectQueryResult().Data!["test"]);
         }
 
@@ -77,17 +70,10 @@
         public void ParsesVariableWithMinutes()
         {
             var result = _testExecutor
-<<<<<<< HEAD
                 .Execute(OperationRequestBuilder.Create()
                     .SetDocument("mutation($arg: OffsetTime!) { test(arg: $arg) }")
                     .SetVariableValues(new Dictionary<string, object?> { {"arg", "18:30:13+02:35" }, })
                     .Build());
-=======
-                .Execute(QueryRequestBuilder.New()
-                    .SetQuery("mutation($arg: OffsetTime!) { test(arg: $arg) }")
-                    .SetVariableValue("arg", "18:30:13+02:35")
-                    .Create());
->>>>>>> 4f56e592
             Assert.Equal("18:30:13+02:35", result.ExpectQueryResult().Data!["test"]);
         }
 
@@ -95,17 +81,10 @@
         public void DoesntParseAnIncorrectVariable()
         {
             var result = _testExecutor
-<<<<<<< HEAD
                 .Execute(OperationRequestBuilder.Create()
                     .SetDocument("mutation($arg: OffsetTime!) { test(arg: $arg) }")
                     .SetVariableValues(new Dictionary<string, object?> { {"arg", "18:30:13" }, })
                     .Build());
-=======
-                .Execute(QueryRequestBuilder.New()
-                    .SetQuery("mutation($arg: OffsetTime!) { test(arg: $arg) }")
-                    .SetVariableValue("arg", "18:30:13")
-                    .Create());
->>>>>>> 4f56e592
             Assert.Null(result.ExpectQueryResult().Data);
             Assert.Equal(1, result.ExpectQueryResult().Errors!.Count);
         }
@@ -114,15 +93,9 @@
         public void ParsesLiteral()
         {
             var result = _testExecutor
-<<<<<<< HEAD
                 .Execute(OperationRequestBuilder.Create()
                     .SetDocument("mutation { test(arg: \"18:30:13+02\") }")
                     .Build());
-=======
-                .Execute(QueryRequestBuilder.New()
-                    .SetQuery("mutation { test(arg: \"18:30:13+02\") }")
-                    .Create());
->>>>>>> 4f56e592
             Assert.Equal("18:30:13+02", result.ExpectQueryResult().Data!["test"]);
         }
 
@@ -130,15 +103,9 @@
         public void ParsesLiteralWithMinutes()
         {
             var result = _testExecutor
-<<<<<<< HEAD
                 .Execute(OperationRequestBuilder.Create()
                     .SetDocument("mutation { test(arg: \"18:30:13+02:35\") }")
                     .Build());
-=======
-                .Execute(QueryRequestBuilder.New()
-                    .SetQuery("mutation { test(arg: \"18:30:13+02:35\") }")
-                    .Create());
->>>>>>> 4f56e592
             Assert.Equal("18:30:13+02:35", result.ExpectQueryResult().Data!["test"]);
         }
 
@@ -146,15 +113,9 @@
         public void DoesntParseIncorrectLiteral()
         {
             var result = _testExecutor
-<<<<<<< HEAD
                 .Execute(OperationRequestBuilder.Create()
                     .SetDocument("mutation { test(arg: \"18:30:13\") }")
                     .Build());
-=======
-                .Execute(QueryRequestBuilder.New()
-                    .SetQuery("mutation { test(arg: \"18:30:13\") }")
-                    .Create());
->>>>>>> 4f56e592
 
             Assert.Null(result.ExpectQueryResult().Data);
             Assert.Equal(1, result.ExpectQueryResult().Errors!.Count);
