--- conflicted
+++ resolved
@@ -48,7 +48,7 @@
             }
         }
 
-        private readonly IRequestExecutor _testExecutor = 
+        private readonly IRequestExecutor _testExecutor =
             SchemaBuilder.New()
                 .AddQueryType<Schema.Query>()
                 .AddMutationType<Schema.Mutation>()
@@ -59,11 +59,7 @@
         [Fact]
         public void QueryReturns()
         {
-<<<<<<< HEAD
             var result = _testExecutor.Execute("query { test: hours }");
-=======
-            var result = testExecutor.Execute("query { test: hours }");
->>>>>>> 4f56e592
 
             Assert.Equal("2020-12-31T18:30:13+02", result.ExpectQueryResult().Data!["test"]);
         }
@@ -71,11 +67,7 @@
         [Fact]
         public void QueryReturnsWithMinutes()
         {
-<<<<<<< HEAD
             var result = _testExecutor.Execute("query { test: hoursAndMinutes }");
-=======
-            var result = testExecutor.Execute("query { test: hoursAndMinutes }");
->>>>>>> 4f56e592
 
             Assert.Equal("2020-12-31T18:30:13+02:30", result.ExpectQueryResult().Data!["test"]);
         }
@@ -83,20 +75,12 @@
         [Fact]
         public void ParsesVariable()
         {
-<<<<<<< HEAD
             var result = _testExecutor
                 .Execute(
                     OperationRequestBuilder.Create()
                         .SetDocument("mutation($arg: OffsetDateTime!) { test(arg: $arg) }")
                         .SetVariableValues(new Dictionary<string, object?> { { "arg", "2020-12-31T18:30:13+02" }, })
                         .Build());
-=======
-            var result = testExecutor
-                .Execute(QueryRequestBuilder.New()
-                    .SetQuery("mutation($arg: OffsetDateTime!) { test(arg: $arg) }")
-                    .SetVariableValue("arg", "2020-12-31T18:30:13+02")
-                    .Create());
->>>>>>> 4f56e592
 
             Assert.Equal("2020-12-31T18:40:13+02", result.ExpectQueryResult().Data!["test"]);
         }
@@ -104,20 +88,12 @@
         [Fact]
         public void ParsesVariableWithMinutes()
         {
-<<<<<<< HEAD
             var result = _testExecutor
                 .Execute(
                     OperationRequestBuilder.Create()
                         .SetDocument("mutation($arg: OffsetDateTime!) { test(arg: $arg) }")
                         .SetVariableValues(new Dictionary<string, object?> { { "arg", "2020-12-31T18:30:13+02:35" }, })
                         .Build());
-=======
-            var result = testExecutor
-                .Execute(QueryRequestBuilder.New()
-                    .SetQuery("mutation($arg: OffsetDateTime!) { test(arg: $arg) }")
-                    .SetVariableValue("arg", "2020-12-31T18:30:13+02:35")
-                    .Create());
->>>>>>> 4f56e592
 
             Assert.Equal("2020-12-31T18:40:13+02:35", result.ExpectQueryResult().Data!["test"]);
         }
@@ -125,20 +101,12 @@
         [Fact]
         public void DoesntParseAnIncorrectVariable()
         {
-<<<<<<< HEAD
             var result = _testExecutor
                 .Execute(
                     OperationRequestBuilder.Create()
                         .SetDocument("mutation($arg: OffsetDateTime!) { test(arg: $arg) }")
                         .SetVariableValues(new Dictionary<string, object?> { { "arg", "2020-12-31T18:30:13" }, })
                         .Build());
-=======
-            var result = testExecutor
-                .Execute(QueryRequestBuilder.New()
-                    .SetQuery("mutation($arg: OffsetDateTime!) { test(arg: $arg) }")
-                    .SetVariableValue("arg", "2020-12-31T18:30:13")
-                    .Create());
->>>>>>> 4f56e592
 
             Assert.Null(result.ExpectQueryResult().Data);
             Assert.Equal(1, result.ExpectQueryResult().Errors!.Count);
@@ -147,18 +115,11 @@
         [Fact]
         public void ParsesLiteral()
         {
-<<<<<<< HEAD
             var result = _testExecutor
                 .Execute(
                     OperationRequestBuilder.Create()
                         .SetDocument("mutation { test(arg: \"2020-12-31T18:30:13+02\") }")
                         .Build());
-=======
-            var result = testExecutor
-                .Execute(QueryRequestBuilder.New()
-                    .SetQuery("mutation { test(arg: \"2020-12-31T18:30:13+02\") }")
-                    .Create());
->>>>>>> 4f56e592
 
             Assert.Equal("2020-12-31T18:40:13+02", result.ExpectQueryResult().Data!["test"]);
         }
@@ -166,18 +127,11 @@
         [Fact]
         public void ParsesLiteralWithMinutes()
         {
-<<<<<<< HEAD
             var result = _testExecutor
                 .Execute(
                     OperationRequestBuilder.Create()
                         .SetDocument("mutation { test(arg: \"2020-12-31T18:30:13+02:35\") }")
                         .Build());
-=======
-            var result = testExecutor
-                .Execute(QueryRequestBuilder.New()
-                    .SetQuery("mutation { test(arg: \"2020-12-31T18:30:13+02:35\") }")
-                    .Create());
->>>>>>> 4f56e592
 
             Assert.Equal("2020-12-31T18:40:13+02:35", result.ExpectQueryResult().Data!["test"]);
         }
@@ -185,18 +139,11 @@
         [Fact]
         public void DoesntParseIncorrectLiteral()
         {
-<<<<<<< HEAD
             var result = _testExecutor
                 .Execute(
                     OperationRequestBuilder.Create()
                         .SetDocument("mutation { test(arg: \"2020-12-31T18:30:13\") }")
                         .Build());
-=======
-            var result = testExecutor
-                .Execute(QueryRequestBuilder.New()
-                    .SetQuery("mutation { test(arg: \"2020-12-31T18:30:13\") }")
-                    .Create());
->>>>>>> 4f56e592
 
             Assert.Null(result.ExpectQueryResult().Data);
             Assert.Equal(1, result.ExpectQueryResult().Errors!.Count);
