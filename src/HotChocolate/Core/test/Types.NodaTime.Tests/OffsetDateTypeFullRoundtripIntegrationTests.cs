--- conflicted
+++ resolved
@@ -6,7 +6,7 @@
 {
     public class OffsetDateTypeFullRoundtripIntegrationTests
     {
-        private readonly IRequestExecutor _testExecutor = 
+        private readonly IRequestExecutor _testExecutor =
             SchemaBuilder.New()
                 .AddQueryType<OffsetDateTypeIntegrationTests.Schema.Query>()
                 .AddMutationType<OffsetDateTypeIntegrationTests.Schema.Mutation>()
@@ -18,11 +18,7 @@
         [Fact]
         public void QueryReturns()
         {
-<<<<<<< HEAD
             var result = _testExecutor.Execute("query { test: hours }");
-=======
-            var result = testExecutor.Execute("query { test: hours }");
->>>>>>> 4f56e592
 
             Assert.Equal("2020-12-31+02 (Gregorian)", result.ExpectQueryResult()!.Data!["test"]);
         }
@@ -30,11 +26,7 @@
         [Fact]
         public void QueryReturnsWithMinutes()
         {
-<<<<<<< HEAD
             var result = _testExecutor.Execute("query { test: hoursAndMinutes }");
-=======
-            var result = testExecutor.Execute("query { test: hoursAndMinutes }");
->>>>>>> 4f56e592
 
             Assert.Equal("2020-12-31+02:35 (Gregorian)", result.ExpectQueryResult()!.Data!["test"]);
         }
@@ -42,19 +34,11 @@
         [Fact]
         public void ParsesVariable()
         {
-<<<<<<< HEAD
             var result = _testExecutor
                 .Execute(OperationRequestBuilder.Create()
                     .SetDocument("mutation($arg: OffsetDate!) { test(arg: $arg) }")
                     .SetVariableValues(new Dictionary<string, object?> { {"arg", "2020-12-31+02 (Gregorian)" }, })
                     .Build());
-=======
-            var result = testExecutor
-                .Execute(QueryRequestBuilder.New()
-                    .SetQuery("mutation($arg: OffsetDate!) { test(arg: $arg) }")
-                    .SetVariableValue("arg", "2020-12-31+02 (Gregorian)")
-                    .Create());
->>>>>>> 4f56e592
 
             Assert.Equal("2020-12-31+02 (Gregorian)", result.ExpectQueryResult()!.Data!["test"]);
         }
@@ -62,19 +46,11 @@
         [Fact]
         public void ParsesVariableWithMinutes()
         {
-<<<<<<< HEAD
             var result = _testExecutor
                 .Execute(OperationRequestBuilder.Create()
                     .SetDocument("mutation($arg: OffsetDate!) { test(arg: $arg) }")
                     .SetVariableValues(new Dictionary<string, object?> { {"arg", "2020-12-31+02:35 (Gregorian)" }, })
                     .Build());
-=======
-            var result = testExecutor
-                .Execute(QueryRequestBuilder.New()
-                    .SetQuery("mutation($arg: OffsetDate!) { test(arg: $arg) }")
-                    .SetVariableValue("arg", "2020-12-31+02:35 (Gregorian)")
-                    .Create());
->>>>>>> 4f56e592
 
             Assert.Equal("2020-12-31+02:35 (Gregorian)", result.ExpectQueryResult()!.Data!["test"]);
         }
@@ -82,19 +58,11 @@
         [Fact]
         public void DoesntParseAnIncorrectVariable()
         {
-<<<<<<< HEAD
             var result = _testExecutor
                 .Execute(OperationRequestBuilder.Create()
                     .SetDocument("mutation($arg: OffsetDate!) { test(arg: $arg) }")
                     .SetVariableValues(new Dictionary<string, object?> { {"arg", "2020-12-31 (Gregorian)" }, })
                     .Build());
-=======
-            var result = testExecutor
-                .Execute(QueryRequestBuilder.New()
-                    .SetQuery("mutation($arg: OffsetDate!) { test(arg: $arg) }")
-                    .SetVariableValue("arg", "2020-12-31 (Gregorian)")
-                    .Create());
->>>>>>> 4f56e592
 
             Assert.Null(result.ExpectQueryResult()!.Data);
             Assert.Equal(1, result.ExpectQueryResult()!.Errors!.Count);
@@ -103,17 +71,10 @@
         [Fact]
         public void ParsesLiteral()
         {
-<<<<<<< HEAD
             var result = _testExecutor
                 .Execute(OperationRequestBuilder.Create()
                     .SetDocument("mutation { test(arg: \"2020-12-31+02 (Gregorian)\") }")
                     .Build());
-=======
-            var result = testExecutor
-                .Execute(QueryRequestBuilder.New()
-                    .SetQuery("mutation { test(arg: \"2020-12-31+02 (Gregorian)\") }")
-                    .Create());
->>>>>>> 4f56e592
 
             Assert.Equal("2020-12-31+02 (Gregorian)", result.ExpectQueryResult()!.Data!["test"]);
         }
@@ -121,17 +82,10 @@
         [Fact]
         public void ParsesLiteralWithMinutes()
         {
-<<<<<<< HEAD
             var result = _testExecutor
                 .Execute(OperationRequestBuilder.Create()
                     .SetDocument("mutation { test(arg: \"2020-12-31+02:35 (Gregorian)\") }")
                     .Build());
-=======
-            var result = testExecutor
-                .Execute(QueryRequestBuilder.New()
-                    .SetQuery("mutation { test(arg: \"2020-12-31+02:35 (Gregorian)\") }")
-                    .Create());
->>>>>>> 4f56e592
 
             Assert.Equal("2020-12-31+02:35 (Gregorian)", result.ExpectQueryResult()!.Data!["test"]);
         }
@@ -139,17 +93,10 @@
         [Fact]
         public void DoesntParseIncorrectLiteral()
         {
-<<<<<<< HEAD
             var result = _testExecutor
                 .Execute(OperationRequestBuilder.Create()
                     .SetDocument("mutation { test(arg: \"2020-12-31 (Gregorian)\") }")
                     .Build());
-=======
-            var result = testExecutor
-                .Execute(QueryRequestBuilder.New()
-                    .SetQuery("mutation { test(arg: \"2020-12-31 (Gregorian)\") }")
-                    .Create());
->>>>>>> 4f56e592
 
             Assert.Null(result.ExpectQueryResult()!.Data);
             Assert.Equal(1, result.ExpectQueryResult()!.Errors!.Count);
