--- conflicted
+++ resolved
@@ -3,11 +3,8 @@
   <PropertyGroup>
     <OutputType>Exe</OutputType>
     <TargetFramework>net5.0</TargetFramework>
-<<<<<<< HEAD
     <TargetFrameworks>net5.0</TargetFrameworks>
-=======
     <LangVersion>9.0</LangVersion>
->>>>>>> ad1b38a2
   </PropertyGroup>
 
   <ItemGroup>
