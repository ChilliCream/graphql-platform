--- conflicted
+++ resolved
@@ -21,49 +21,7 @@
     public static IRequestExecutorBuilder AddAuthorization(
         this IRequestExecutorBuilder builder)
     {
-<<<<<<< HEAD
-        builder.ConfigureSchema(sb => sb.AddAuthorizeDirectiveType());
-        builder.Services.TryAddSingleton<IAuthorizationHandler, DefaultAuthorizationHandler>();
-        builder.TryAddTypeInterceptor<MicrosoftAuthorizeAttributeTypeInterceptor>();
-        return builder;
-    }
-
-    /// <summary>
-    /// Adds the authorization support to the schema.
-    /// </summary>
-    /// <param name="builder">
-    /// The <see cref="IRequestExecutorBuilder"/>.
-    /// </param>
-    /// <returns>
-    /// Returns the <see cref="IRequestExecutorBuilder"/> for chaining in more configurations.
-    /// </returns>
-    [Obsolete("Use AddAuthorization()")]
-    public static IRequestExecutorBuilder AddAuthorizeDirectiveType(
-        this IRequestExecutorBuilder builder)
-        => AddAuthorization(builder);
-
-    /// <summary>
-    /// Adds a custom authorization handler.
-    /// </summary>
-    /// <param name="builder">
-    /// The <see cref="IRequestExecutorBuilder"/>.
-    /// </param>
-    /// <typeparam name="T">
-    /// The custom authorization handler.
-    /// </typeparam>
-    /// <returns>
-    /// Returns the <see cref="IRequestExecutorBuilder"/> for chaining in more configurations.
-    /// </returns>
-    public static IRequestExecutorBuilder AddAuthorizationHandler<T>(
-        this IRequestExecutorBuilder builder)
-        where T : class, IAuthorizationHandler
-    {
-        builder.AddAuthorization();
-        builder.Services.RemoveAll<IAuthorizationHandler>();
-        builder.Services.AddSingleton<IAuthorizationHandler, T>();
-=======
         builder.AddAuthorizationHandler<DefaultAuthorizationHandler>();
->>>>>>> 2ce5de51
         return builder;
     }
 }