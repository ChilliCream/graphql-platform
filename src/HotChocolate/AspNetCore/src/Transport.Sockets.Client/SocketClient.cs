using System;
using System.Buffers;
using System.Net.WebSockets;
using System.Threading;
using System.Threading.Tasks;
using HotChocolate.Transport.Sockets.Client.Protocols;
using HotChocolate.Transport.Sockets.Client.Protocols.GraphQLOverWebSocket;
using HotChocolate.Utilities;
using static HotChocolate.Transport.Sockets.SocketDefaults;

namespace HotChocolate.Transport.Sockets.Client;

public sealed class SocketClient : ISocket
{
    private static readonly IProtocolHandler[] _protocolHandlers =
<<<<<<< HEAD
    [
        new GraphQLOverWebSocketProtocolHandler()
    ];
=======
    {
        new GraphQLOverWebSocketProtocolHandler(),
    };
>>>>>>> 8bf15584

    private readonly CancellationTokenSource _cts = new();
    private readonly CancellationToken _ct;
    private readonly WebSocket _socket;
    private readonly IProtocolHandler _protocol;
    private readonly MessagePipeline _pipeline;
    private readonly SocketClientContext _context;
    private bool _disposed;

    private SocketClient(WebSocket socket, IProtocolHandler protocol)
    {
        _socket = socket;
        _protocol = protocol;
        _context = new SocketClientContext(socket);
        _pipeline = new MessagePipeline(this, new MessageHandler(_context, protocol));
        _pipeline.Completed += (_, _) =>
        {
            if (_context.Socket.CloseStatus is not null)
            {
                _context.Messages.OnError(new SocketClosedException(
                    _context.Socket.CloseStatusDescription ?? "Socket was closed.",
                    _context.Socket.CloseStatus.Value));
            }
            _context.Messages.OnCompleted();
        };
        _ct = _cts.Token;
    }

    public bool IsClosed => _socket.IsClosed();

    public static ValueTask<SocketClient> ConnectAsync(
        WebSocket socket,
        CancellationToken cancellationToken = default)
        => ConnectAsync<object>(socket, null, cancellationToken);

    public static async ValueTask<SocketClient> ConnectAsync<T>(
        WebSocket socket,
        T? payload,
        CancellationToken cancellationToken = default)
    {
        var protocolHandler =
            Array.Find(
                _protocolHandlers,
                t => t.Name.EqualsOrdinal(socket.SubProtocol));

        if (protocolHandler is null)
        {
            throw new NotSupportedException(
                $"The sub-protocol `{socket.SubProtocol}` is not supported.");
        }

        var client = new SocketClient(socket, protocolHandler);
        await client.InitializeAsync(payload, cancellationToken);
        return client;
    }

    private ValueTask InitializeAsync<T>(T payload, CancellationToken cancellationToken)
    {
        BeginRunPipeline();
        return _protocol.InitializeAsync(_context, payload, cancellationToken);
    }

    private void BeginRunPipeline()
        => Task.Factory.StartNew(() => _pipeline.RunAsync(_ct), _ct);

    public ValueTask<SocketResult> ExecuteAsync(
        OperationRequest request,
        CancellationToken cancellationToken = default)
        => _protocol.ExecuteAsync(_context, request, cancellationToken);

#if NET5_0_OR_GREATER
    async Task<bool> ISocket.ReadMessageAsync(
        IBufferWriter<byte> writer,
        CancellationToken cancellationToken)
    {
        if (_disposed || _socket.IsClosed())
        {
            return false;
        }

        try
        {
            var read = 0;
            ValueWebSocketReceiveResult socketResult;

            do
            {
                if (_socket.IsClosed())
                {
                    break;
                }

                // get memory from writer
                var memory = writer.GetMemory(BufferSize);

                // read message segment from socket.
                socketResult = await _socket.ReceiveAsync(memory, cancellationToken);

                // advance writer
                writer.Advance(socketResult.Count);
                read += socketResult.Count;
            } while (!socketResult.EndOfMessage);

            return read > 0;
        }
        catch
        {
            // swallow exception, there's nothing we can reasonably do.
            return false;
        }
    }
#else
    async Task<bool> ISocket.ReadMessageAsync(
        IBufferWriter<byte> writer,
        CancellationToken cancellationToken)
    {
        if (_disposed || _socket.IsClosed())
        {
            return false;
        }

        var buffer = ArrayPool<byte>.Shared.Rent(BufferSize);
        var arraySegment = new ArraySegment<byte>(buffer);

        try
        {
            var read = 0;
            WebSocketReceiveResult socketResult;

            do
            {
                if (_socket.IsClosed())
                {
                    break;
                }

                // read message segment from socket.
                socketResult = await _socket.ReceiveAsync(arraySegment, cancellationToken);

                // copy message segment to writer.
                var memory = writer.GetMemory(socketResult.Count);
                buffer.AsSpan().Slice(0, socketResult.Count).CopyTo(memory.Span);
                writer.Advance(socketResult.Count);
                read += socketResult.Count;
            } while (!socketResult.EndOfMessage);

            ArrayPool<byte>.Shared.Return(buffer);

            return read > 0;
        }
        catch
        {
            // swallow exception, there's nothing we can reasonably do.
            return false;
        }
    }
#endif

    public ValueTask DisposeAsync()
    {
        if (_disposed)
        {
            _cts.Cancel();
            _cts.Dispose();
            _socket.Dispose();
            _disposed = true;
        }
        return default;
    }

    private sealed class MessageHandler : IMessageHandler
    {
        private readonly SocketClientContext _context;
        private readonly IProtocolHandler _protocolHandler;

        public MessageHandler(SocketClientContext context, IProtocolHandler protocolHandler)
        {
            _context = context;
            _protocolHandler = protocolHandler;
        }

        public async ValueTask OnReceiveAsync(
            ReadOnlySequence<byte> message,
            CancellationToken cancellationToken = default)
        {
            try
            {
                await _protocolHandler.OnReceiveAsync(_context, message, cancellationToken);
            }
            finally
            {
                if (_context.Socket.IsClosed())
                {
                    _context.Messages.OnCompleted();
                }
            }
        }
    }
}<|MERGE_RESOLUTION|>--- conflicted
+++ resolved
@@ -13,15 +13,9 @@
 public sealed class SocketClient : ISocket
 {
     private static readonly IProtocolHandler[] _protocolHandlers =
-<<<<<<< HEAD
     [
-        new GraphQLOverWebSocketProtocolHandler()
+        new GraphQLOverWebSocketProtocolHandler(),
     ];
-=======
-    {
-        new GraphQLOverWebSocketProtocolHandler(),
-    };
->>>>>>> 8bf15584
 
     private readonly CancellationTokenSource _cts = new();
     private readonly CancellationToken _ct;
