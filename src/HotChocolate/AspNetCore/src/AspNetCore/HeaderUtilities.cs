using System.Collections.Concurrent;
using System.Diagnostics.CodeAnalysis;
using System.Runtime.CompilerServices;
using System.Runtime.InteropServices;
using Microsoft.AspNetCore.Http;
using Microsoft.Extensions.Primitives;
using Microsoft.Net.Http.Headers;

namespace HotChocolate.AspNetCore;

/// <summary>
/// Utilities for handling HTTP headers.
/// </summary>
internal static class HeaderUtilities
{
    private static readonly ConcurrentDictionary<string, CacheEntry> _cache =
        new(StringComparer.Ordinal);

    public static readonly AcceptMediaType[] GraphQLResponseContentTypes =
    [
        new AcceptMediaType(
            ContentType.Types.Application,
            ContentType.SubTypes.GraphQLResponse,
            null,
<<<<<<< HEAD
            StringSegment.Empty)
    ];
=======
            StringSegment.Empty),
    };
>>>>>>> 8bf15584

    /// <summary>
    /// Gets the parsed accept header values from a request.
    /// </summary>
    /// <param name="request">
    /// The HTTP request.
    /// </param>
    public static AcceptHeaderResult GetAcceptHeader(HttpRequest request)
    {
        if (request.Headers.TryGetValue(HeaderNames.Accept, out var value))
        {
            var count = value.Count;

            if (count == 0)
            {
                return new AcceptHeaderResult(Array.Empty<AcceptMediaType>());
            }

            string[] innerArray;

            if (count == 1)
            {
                var headerValue = value[0]!;

                if (TryParseMediaType(headerValue, out var parsedValue))
                {
                    return new AcceptHeaderResult(new[] { parsedValue });
                }

                // note: this is a workaround for now. we need to parse this properly.
                if (headerValue.IndexOf(',', StringComparison.Ordinal) != -1)
                {
                    innerArray = headerValue.Split(',');
                    goto MULTI_VALUES;
                }

                return new AcceptHeaderResult(headerValue);
            }

            innerArray = value!;

MULTI_VALUES:
            ref var searchSpace = ref MemoryMarshal.GetReference(innerArray.AsSpan());
            var parsedValues = new AcceptMediaType[innerArray.Length];
            var p = 0;

            for (var i = 0; i < innerArray.Length; i++)
            {
                var mediaType = Unsafe.Add(ref searchSpace, i);
                if (TryParseMediaType(mediaType, out var parsedValue))
                {
                    parsedValues[p++] = parsedValue;
                }
                else
                {
                    return new AcceptHeaderResult(mediaType);
                }
            }

            if (parsedValues.Length > p)
            {
                Array.Resize(ref parsedValues, p);
            }

            return new AcceptHeaderResult(parsedValues);
        }

        return new AcceptHeaderResult(Array.Empty<AcceptMediaType>());
    }

    private static bool TryParseMediaType(string s, out AcceptMediaType value)
    {
        MakeSpace();

        // first we try to look up the parsed header in the cache.
        // if we find it the string was a valid header value and
        // we return it.
        if (_cache.TryGetValue(s, out var entry))
        {
            value = entry.Value;
            return true;
        }

        // if not we will try to parse it.
        if (MediaTypeHeaderValue.TryParse(s, out var parsedValue))
        {
            entry = _cache.GetOrAdd(s, k => new CacheEntry(k, parsedValue));
            value = entry.Value;
            return true;
        }

        value = default;
        return false;
    }

    private static void MakeSpace()
    {
        // if we reach the maximum available space we will remove around 20% of the cached items.
        if (_cache.Count > 100)
        {
            foreach (var entry in _cache.Values.OrderBy(t => t.CreatedAt).Take(20))
            {
                _cache.TryRemove(entry.Key, out _);
            }
        }
    }

    private readonly struct CacheEntry
    {
        public CacheEntry(string key, MediaTypeHeaderValue value)
        {
            Key = key;
            Value = new AcceptMediaType(value.Type, value.SubType, value.Quality, value.Charset);
            CreatedAt = DateTime.UtcNow;
        }

        public string Key { get; }

        public AcceptMediaType Value { get; }

        public DateTime CreatedAt { get; }
    }

    internal readonly struct AcceptHeaderResult
    {
        public AcceptHeaderResult(AcceptMediaType[] acceptMediaTypes)
        {
            AcceptMediaTypes = acceptMediaTypes;
            ErrorResult = null;
            HasError = false;
        }

        public AcceptHeaderResult(string headerValue)
        {
            AcceptMediaTypes = Array.Empty<AcceptMediaType>();
            ErrorResult = ErrorHelper.InvalidAcceptMediaType(headerValue);
            HasError = true;
        }

        public AcceptMediaType[] AcceptMediaTypes { get; }

        public IQueryResult? ErrorResult { get; }

        [MemberNotNullWhen(true, nameof(ErrorResult))]
        public bool HasError { get; }
    }
}<|MERGE_RESOLUTION|>--- conflicted
+++ resolved
@@ -22,13 +22,8 @@
             ContentType.Types.Application,
             ContentType.SubTypes.GraphQLResponse,
             null,
-<<<<<<< HEAD
-            StringSegment.Empty)
+            StringSegment.Empty),
     ];
-=======
-            StringSegment.Empty),
-    };
->>>>>>> 8bf15584
 
     /// <summary>
     /// Gets the parsed accept header values from a request.
