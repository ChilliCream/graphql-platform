using HotChocolate.AspNetCore.Instrumentation;
using HotChocolate.AspNetCore.Serialization;
using HotChocolate.Utilities;
using Microsoft.AspNetCore.Http;
using static System.Net.HttpStatusCode;
using static HotChocolate.AspNetCore.ErrorHelper;
using static HotChocolate.SchemaPrinter;
using HttpRequestDelegate = Microsoft.AspNetCore.Http.RequestDelegate;

namespace HotChocolate.AspNetCore;

public sealed class HttpGetSchemaMiddleware : MiddlewareBase
{
    private static readonly AcceptMediaType[] _mediaTypes =
    [
        new AcceptMediaType(
            ContentType.Types.Application,
            ContentType.SubTypes.GraphQLResponse,
            null,
<<<<<<< HEAD
            default)
    ];
=======
            default),
    };
>>>>>>> 8bf15584
    private readonly MiddlewareRoutingType _routing;
    private readonly IServerDiagnosticEvents _diagnosticEvents;

    public HttpGetSchemaMiddleware(
        HttpRequestDelegate next,
        IRequestExecutorResolver executorResolver,
        IHttpResponseFormatter responseFormatter,
        IServerDiagnosticEvents diagnosticEvents,
        string schemaName,
        MiddlewareRoutingType routing)
        : base(next, executorResolver, responseFormatter, schemaName)
    {
        _diagnosticEvents = diagnosticEvents ??
            throw new ArgumentNullException(nameof(diagnosticEvents));
        _routing = routing;
    }

    public async Task InvokeAsync(HttpContext context)
    {
        var handle = _routing == MiddlewareRoutingType.Integrated
            ? HttpMethods.IsGet(context.Request.Method) &&
              context.Request.Query.ContainsKey("SDL") &&
                GetOptions(context).EnableSchemaRequests
            : HttpMethods.IsGet(context.Request.Method) &&
                GetOptions(context).EnableSchemaRequests;

        if (handle)
        {
            if (!IsDefaultSchema)
            {
                context.Items[WellKnownContextData.SchemaName] = SchemaName;
            }

            using (_diagnosticEvents.ExecuteHttpRequest(context, HttpRequestKind.HttpGetSchema))
            {
                await HandleRequestAsync(context);
            }
        }
        else
        {
            // if the request is not a get request or if the content type is not correct
            // we will just invoke the next middleware and do nothing.
            await NextAsync(context);
        }
    }

    private async Task HandleRequestAsync(HttpContext context)
    {
        var schema = await GetSchemaAsync(context.RequestAborted);
        context.Items[WellKnownContextData.Schema] = schema;

        var indent =
            !(context.Request.Query.ContainsKey("indentation") &&
                string.Equals(
                    context.Request.Query["indentation"].FirstOrDefault(),
                    "none",
                    StringComparison.OrdinalIgnoreCase));

        if (context.Request.Query.TryGetValue("types", out var typesValue))
        {
            string? s = typesValue;

            if (string.IsNullOrEmpty(s))
            {
                await WriteResultAsync(
                    context,
                    TypeNameIsEmpty(),
                    _mediaTypes,
                    BadRequest);
                return;
            }

            await WriteTypesAsync(context, schema, s, indent);
        }
        else
        {
            await WriteSchemaAsync(context, schema, indent);
        }
    }

    private async Task WriteTypesAsync(
        HttpContext context,
        ISchema schema,
        string typeNames,
        bool indent)
    {
        var types = new List<INamedType>();

        foreach (var typeName in typeNames.Split(','))
        {
            if (!SchemaCoordinate.TryParse(typeName, out var coordinate) ||
                coordinate.Value.MemberName is not null ||
                coordinate.Value.ArgumentName is not null)
            {
                await WriteResultAsync(
                    context,
                    InvalidTypeName(typeName),
                    _mediaTypes,
                    BadRequest);
                return;
            }

            if (!schema.TryGetType<INamedType>(coordinate.Value.Name, out var type))
            {
                await WriteResultAsync(
                    context,
                    TypeNotFound(typeName),
                    _mediaTypes,
                    NotFound);
                return;
            }

            types.Add(type);
        }

        context.Response.ContentType = ContentType.GraphQL;
        context.Response.Headers.SetContentDisposition(GetTypesFileName(types));
        await PrintAsync(types, context.Response.Body, indent, context.RequestAborted);
    }

    private async Task WriteSchemaAsync(HttpContext context, ISchema schema, bool indent)
    {
        context.Response.ContentType = ContentType.GraphQL;
        context.Response.Headers.SetContentDisposition(GetSchemaFileName(schema));
        await PrintAsync(schema, context.Response.Body, indent, context.RequestAborted);
    }

    private string GetTypesFileName(List<INamedType> types)
        => types.Count == 1
            ? $"{types[0].Name}.graphql"
            : "types.graphql";

    private string GetSchemaFileName(ISchema schema)
        => schema.Name is null || schema.Name.EqualsOrdinal(Schema.DefaultName)
            ? "schema.graphql"
            : schema.Name + ".schema.graphql";
}<|MERGE_RESOLUTION|>--- conflicted
+++ resolved
@@ -17,13 +17,8 @@
             ContentType.Types.Application,
             ContentType.SubTypes.GraphQLResponse,
             null,
-<<<<<<< HEAD
-            default)
+            default),
     ];
-=======
-            default),
-    };
->>>>>>> 8bf15584
     private readonly MiddlewareRoutingType _routing;
     private readonly IServerDiagnosticEvents _diagnosticEvents;
 
