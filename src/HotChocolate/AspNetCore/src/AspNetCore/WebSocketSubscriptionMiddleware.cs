--- conflicted
+++ resolved
@@ -10,20 +10,17 @@
 public class WebSocketSubscriptionMiddleware : MiddlewareBase
 {
     private readonly IServerDiagnosticEvents _diagnosticEvents;
-    private readonly IHostApplicationLifetime _hostLifetime;
 
     public WebSocketSubscriptionMiddleware(
         RequestDelegate next,
         IRequestExecutorResolver executorResolver,
         IHttpResultSerializer resultSerializer,
         IServerDiagnosticEvents diagnosticEvents,
-        IHostApplicationLifetime hostLifetime,
         NameString schemaName)
         : base(next, executorResolver, resultSerializer, schemaName)
     {
         _diagnosticEvents = diagnosticEvents ??
             throw new ArgumentNullException(nameof(diagnosticEvents));
-        _hostLifetime = hostLifetime;
     }
 
     public Task InvokeAsync(HttpContext context)
@@ -44,27 +41,10 @@
         {
             try
             {
-<<<<<<< HEAD
-                IRequestExecutor requestExecutor = 
-                    await GetExecutorAsync(context.RequestAborted);
-                IMessagePipeline? messagePipeline = 
-                    requestExecutor.GetRequiredService<IMessagePipeline>();
-                ISocketSessionInterceptor? socketSessionInterceptor = 
-                    requestExecutor.GetRequiredService<ISocketSessionInterceptor>();
-                context.Items[WellKnownContextData.RequestExecutor] = requestExecutor;
-
-                await WebSocketSession
-                    .New(context,
-                        messagePipeline,
-                        socketSessionInterceptor,
-                        _hostLifetime.ApplicationStopping)
-                    .HandleAsync(context.RequestAborted);
-=======
                 var executor = await GetExecutorAsync(context.RequestAborted);
                 var interceptor = executor.GetRequiredService<ISocketSessionInterceptor>();
                 context.Items[WellKnownContextData.RequestExecutor] = executor;
                 await WebSocketSession.AcceptAsync(context, executor, interceptor);
->>>>>>> 651aedac
             }
             catch (Exception ex)
             {
