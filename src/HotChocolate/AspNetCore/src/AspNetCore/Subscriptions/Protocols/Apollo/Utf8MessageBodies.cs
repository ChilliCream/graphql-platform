namespace HotChocolate.AspNetCore.Subscriptions.Protocols.Apollo;

internal static class Utf8MessageBodies
{
    private static readonly byte[] _keepAlive =
    [
        (byte)'{',
        (byte)'"',
        (byte)'t',
        (byte)'y',
        (byte)'p',
        (byte)'e',
        (byte)'"',
        (byte)':',
        (byte)'"',
        (byte)'k',
        (byte)'a',
        (byte)'"',
<<<<<<< HEAD
        (byte)'}'
    ];
=======
        (byte)'}',
    };
>>>>>>> 8bf15584

    public static ReadOnlyMemory<byte> KeepAlive => _keepAlive;
}<|MERGE_RESOLUTION|>--- conflicted
+++ resolved
@@ -16,13 +16,8 @@
         (byte)'k',
         (byte)'a',
         (byte)'"',
-<<<<<<< HEAD
-        (byte)'}'
+        (byte)'}',
     ];
-=======
-        (byte)'}',
-    };
->>>>>>> 8bf15584
 
     public static ReadOnlyMemory<byte> KeepAlive => _keepAlive;
 }