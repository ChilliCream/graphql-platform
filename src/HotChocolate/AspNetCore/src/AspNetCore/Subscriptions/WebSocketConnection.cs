--- conflicted
+++ resolved
@@ -92,23 +92,8 @@
                 {
                     try
                     {
-<<<<<<< HEAD
                         Memory<byte> memory = writer.GetMemory(_maxMessageSize);
                         socketResult = await webSocket.ReceiveAsync(memory, cancellationToken);
-=======
-                        if (webSocket.State != WebSocketState.Open)
-                        {
-                            break;
-                        }
-
-                        try
-                        {
-                            socketResult = await webSocket.ReceiveAsync(buffer, cancellationToken);
-                            if (socketResult.Count == 0)
-                            {
-                                break;
-                            }
->>>>>>> db502868
 
                         if (socketResult.Count == 0)
                         {
