--- conflicted
+++ resolved
@@ -78,107 +78,6 @@
     }
 
     [Fact]
-<<<<<<< HEAD
-=======
-    public void CacheKey_Policy_NoRoles()
-    {
-        // arrange
-        var authorizeDirective = new AuthorizeDirective(policy: "policy");
-
-        // act
-        var cacheKey = authorizeDirective.GetPolicyCacheKey();
-
-        // assert
-        Assert.Equal("policy;", cacheKey);
-    }
-
-    [Fact]
-    public void CacheKey_NoPolicy_Roles()
-    {
-        // arrange
-        var authorizeDirective = new AuthorizeDirective(
-            policy: null,
-            roles: ["a", "b"]);
-
-        // act
-        var cacheKey = authorizeDirective.GetPolicyCacheKey();
-
-        // assert
-        Assert.Equal(";a,b", cacheKey);
-    }
-
-    [Fact]
-    public void CacheKey_Policy_And_Roles()
-    {
-        // arrange
-        var authorizeDirective = new AuthorizeDirective(
-            policy: "policy",
-            roles: ["a", "b"]);
-
-        // act
-        var cacheKey = authorizeDirective.GetPolicyCacheKey();
-
-        // assert
-        Assert.Equal("policy;a,b", cacheKey);
-    }
-
-    [Fact]
-    public void CacheKey_NoPolicy_NoRoles()
-    {
-        // arrange
-        var authorizeDirective = new AuthorizeDirective(
-            policy: null,
-            roles: null);
-
-        // act
-        var cacheKey = authorizeDirective.GetPolicyCacheKey();
-
-        // assert
-        Assert.Equal("", cacheKey);
-    }
-
-    [Fact]
-    public void CacheKey_Policy_And_Role_Naming_Does_Not_Conflict()
-    {
-        // arrange
-        var authorizeDirective1 = new AuthorizeDirective(
-            policy: "policy",
-            roles: null);
-
-        var authorizeDirective2 = new AuthorizeDirective(
-            policy: null,
-            roles: ["policy"]);
-
-        // act
-        var cacheKey1 = authorizeDirective1.GetPolicyCacheKey();
-        var cacheKey2 = authorizeDirective2.GetPolicyCacheKey();
-
-        // assert
-        Assert.NotEqual(cacheKey1, cacheKey2);
-    }
-
-    [Fact]
-    public void CacheKey_Same_Roles_Albeit_Sorted_Differently_Have_Same_Cache_Key()
-    {
-        // arrange
-        var authorizeDirective1 = new AuthorizeDirective(
-            policy: null,
-            roles: ["a", "c", "b"]);
-
-        var authorizeDirective2 = new AuthorizeDirective(
-            policy: null,
-            roles: ["c", "b", "a"]);
-
-        // act
-        var cacheKey1 = authorizeDirective1.GetPolicyCacheKey();
-        var cacheKey2 = authorizeDirective2.GetPolicyCacheKey();
-
-        // assert
-        Assert.Equal(cacheKey1, cacheKey2);
-    }
-
-    [Fact]
->>>>>>> cd6bbc56
     public void TypeAuth_DefaultPolicy()
     {
         // arrange
