using System.Net;
using System.Security.Claims;
using CookieCrumble;
using HotChocolate.AspNetCore.Tests.Utilities;
using HotChocolate.Execution.Configuration;
using HotChocolate.Resolvers;
using Microsoft.AspNetCore.Authorization;
using Microsoft.AspNetCore.Builder;
using Microsoft.AspNetCore.Http;
using Microsoft.AspNetCore.TestHost;
using Microsoft.Extensions.DependencyInjection;

namespace HotChocolate.AspNetCore.Authorization;

public class AuthorizationTests : ServerTestBase
{
    public AuthorizationTests(TestServerFactory serverFactory)
        : base(serverFactory)
    {
    }

    [Theory]
    [ClassData(typeof(AuthorizationTestData))]
    [ClassData(typeof(AuthorizationAttributeTestData))]
    [ClassData(typeof(MicrosoftAuthorizeAttributeTestData))]
    public async Task DefaultPolicy_NotFound(Action<IRequestExecutorBuilder> configure)
    {
        // arrange
        var server = CreateTestServer(
            builder =>
            {
                configure(builder);
                builder.Services.AddAuthorization(options => options.DefaultPolicy = null!);
            },
            context => context.User = new ClaimsPrincipal());

        // act
        var result = await server.PostAsync(new ClientQueryRequest { Query = "{ default }" });

        // assert
        Assert.Equal(HttpStatusCode.OK, result.StatusCode);
        result.MatchSnapshot();
    }

    [Theory]
    [ClassData(typeof(AuthorizationTestData))]
    [ClassData(typeof(AuthorizationAttributeTestData))]
<<<<<<< HEAD
    [ClassData(typeof(MicrosoftAuthorizeAttributeTestData))]
    public async Task NoAuthServices_Authenticated_True(Action<IRequestExecutorBuilder> configure)
=======
    public async Task DefaultPolicy_NotFound_But_Allowed(Action<IRequestExecutorBuilder> configure)
>>>>>>> 2ce5de51
    {
        // arrange
        var server = CreateTestServer(
            builder =>
            {
                configure(builder);
                builder.Services.AddAuthorization(options => options.DefaultPolicy = null!);
            },
            context => context.User = new ClaimsPrincipal(new ClaimsIdentity("abc")));

        // act
        var result = await server.PostAsync(new ClientQueryRequest { Query = "{ default }" });

        // assert
        Assert.Equal(HttpStatusCode.OK, result.StatusCode);
        result.MatchSnapshot();
    }

    [Theory]
    [ClassData(typeof(AuthorizationTestData))]
    [ClassData(typeof(AuthorizationAttributeTestData))]
    public async Task DefaultPolicy_Allow_Anonymous(Action<IRequestExecutorBuilder> configure)
    {
        // arrange
        var policyBuilder = new AuthorizationPolicyBuilder();
        policyBuilder.RequireAssertion(_ => true);

        var server = CreateTestServer(
            builder =>
            {
                configure(builder);
                builder.Services.AddAuthorization(
                    options => options.DefaultPolicy = policyBuilder.Build());
            },
            context => context.User = new ClaimsPrincipal());

        // act
        var result = await server.PostAsync(new ClientQueryRequest { Query = "{ default }" });

        // assert
        Assert.Equal(HttpStatusCode.OK, result.StatusCode);
        result.MatchSnapshot();
    }

    [Theory]
    [ClassData(typeof(AuthorizationTestData))]
    [ClassData(typeof(AuthorizationAttributeTestData))]
<<<<<<< HEAD
    [ClassData(typeof(MicrosoftAuthorizeAttributeTestData))]
    public async Task NoAuthServices_Authenticated_False(Action<IRequestExecutorBuilder> configure)
=======
    public async Task DefaultPolicy_Disallow_Anonymous(Action<IRequestExecutorBuilder> configure)
>>>>>>> 2ce5de51
    {
        // arrange
        var policyBuilder = new AuthorizationPolicyBuilder();
        policyBuilder.RequireAssertion(_ => false);

        var server = CreateTestServer(
            builder =>
            {
                configure(builder);
                builder.Services.AddAuthorization(
                    options => options.DefaultPolicy = policyBuilder.Build());
            },
            context => context.User = new ClaimsPrincipal());

        // act
        var result = await server.PostAsync(new ClientQueryRequest { Query = "{ default }" });

        // assert
        Assert.Equal(HttpStatusCode.OK, result.StatusCode);
        result.MatchSnapshot();
    }

    [Theory]
    [ClassData(typeof(AuthorizationTestData))]
    [ClassData(typeof(AuthorizationAttributeTestData))]
    public async Task NoAuthServices(Action<IRequestExecutorBuilder> configure)
    {
        // arrange
        var server = CreateTestServer(
            configure,
            context =>
            {
                context.User = new ClaimsPrincipal(
                    new ClaimsIdentity());
            });

        // act
        async Task Error ()
            => await server.PostAsync(new ClientQueryRequest { Query = "{ default }" });

        // assert
        await Assert.ThrowsAsync<InvalidOperationException>(Error);
    }

    [Theory]
    [ClassData(typeof(AuthorizationTestData))]
    [ClassData(typeof(AuthorizationAttributeTestData))]
    [ClassData(typeof(MicrosoftAuthorizeAttributeTestData))]
    public async Task Policy_NotFound(Action<IRequestExecutorBuilder> configure)
    {
        // arrange
        var server = CreateTestServer(
            builder =>
            {
                configure(builder);
                builder.Services.AddAuthorization(options =>
                {
                    options.AddPolicy("FooBar", policy =>
                        policy.RequireAssertion(context =>
                            context.User.HasClaim(c =>
                                c.Type == ClaimTypes.DateOfBirth)));
                });
            },
            context =>
            {
                context.User = new ClaimsPrincipal(
                    new ClaimsIdentity("testauth"));
            });

        // ac
        var result =
            await server.PostAsync(new ClientQueryRequest { Query = "{ age }" });

        // assert
        Assert.Equal(HttpStatusCode.OK, result.StatusCode);
        result.MatchSnapshot();
    }

    [Theory]
    [ClassData(typeof(AuthorizationTestData))]
    [ClassData(typeof(AuthorizationAttributeTestData))]
    [ClassData(typeof(MicrosoftAuthorizeAttributeTestData))]
    public async Task Policy_NotAuthorized(Action<IRequestExecutorBuilder> configure)
    {
        // arrange
        var server = CreateTestServer(
           builder =>
            {
                configure(builder);
                builder.Services.AddAuthorization(options =>
                {
                    options.AddPolicy("HasAgeDefined", policy =>
                        policy.RequireAssertion(context =>
                            context.User.HasClaim(c =>
                                c.Type == ClaimTypes.DateOfBirth)));
                });
            },
            context =>
            {
                context.User = new ClaimsPrincipal(
                    new ClaimsIdentity("testauth"));
            });

        // act
        var result =
            await server.PostAsync(new ClientQueryRequest { Query = "{ age }" });

        // assert
        Assert.Equal(HttpStatusCode.OK, result.StatusCode);
        result.MatchSnapshot();
    }

    [Theory]
    [ClassData(typeof(AuthorizationTestData))]
    [ClassData(typeof(AuthorizationAttributeTestData))]
    [ClassData(typeof(MicrosoftAuthorizeAttributeTestData))]
    public async Task Policy_Resources_Is_IResolverContext(Action<IRequestExecutorBuilder> configure)
    {
        // arrange
        var server = CreateTestServer(
            builder =>
            {
                configure(builder);
                builder.Services.AddAuthorization(options =>
                {
                    options.AddPolicy("HasAgeDefined", policy =>
                        policy.RequireAssertion(context =>
                            context.Resource is IResolverContext));
                });
            },
            context =>
            {
                context.User = new ClaimsPrincipal(
                    new ClaimsIdentity("testauth"));
            });

        // act
        var result =
            await server.PostAsync(new ClientQueryRequest { Query = "{ age }" });

        // assert
        Assert.Equal(HttpStatusCode.OK, result.StatusCode);
        result.MatchSnapshot();
    }

    [Theory]
    [ClassData(typeof(AuthorizationTestData))]
    [ClassData(typeof(AuthorizationAttributeTestData))]
    [ClassData(typeof(MicrosoftAuthorizeAttributeTestData))]
    public async Task Policy_Authorized(Action<IRequestExecutorBuilder> configure)
    {
        // arrange
        var server = CreateTestServer(
            builder =>
            {
                configure(builder);
                builder.Services.AddAuthorization(options =>
                {
                    options.AddPolicy("HasAgeDefined", policy =>
                        policy.RequireAssertion(context =>
                            context.User.HasClaim(c =>
                                c.Type == ClaimTypes.DateOfBirth)));
                });
            },
            context =>
            {
                var identity = new ClaimsIdentity("testauth");
                identity.AddClaim(new Claim(
                    ClaimTypes.DateOfBirth,
                    "2013-05-30"));
                context.User = new ClaimsPrincipal(identity);
            });

        // act
        var result =
            await server.PostAsync(new ClientQueryRequest { Query = "{ age }" });

        // assert
        Assert.Equal(HttpStatusCode.OK, result.StatusCode);
        result.MatchSnapshot();
    }

    [Theory]
    [ClassData(typeof(AuthorizationTestData))]
    [ClassData(typeof(AuthorizationAttributeTestData))]
    [ClassData(typeof(MicrosoftAuthorizeAttributeTestData))]
    public async Task Roles_UserHasNoRoles_NotAuthorized(
        Action<IRequestExecutorBuilder> configure)
    {
        // arrange
        var server = CreateTestServer(
            builder =>
            {
                builder.Services.AddAuthorizationCore();
                configure(builder);
            },
            context =>
            {
                context.User = new ClaimsPrincipal(
                    new ClaimsIdentity("testauth"));
            });

        // act
        var result = await server.PostAsync(new ClientQueryRequest { Query = "{ roles }" });

        // assert
        Assert.Equal(HttpStatusCode.OK, result.StatusCode);
        result.MatchSnapshot();
    }

    [Theory]
    [ClassData(typeof(AuthorizationTestData))]
    [ClassData(typeof(AuthorizationAttributeTestData))]
    [ClassData(typeof(MicrosoftAuthorizeAttributeTestData))]
    public async Task Roles_UserHasDifferentRoles_NotAuthorized(Action<IRequestExecutorBuilder> configure)
    {
        // arrange
        var server = CreateTestServer(
            builder =>
            {
                builder.Services.AddAuthorizationCore();
                configure(builder);
            },
            context =>
            {
                var identity = new ClaimsIdentity("testauth");
                identity.AddClaim(new Claim(
                    ClaimTypes.Role,
                    "b"));
                context.User.AddIdentity(identity);
            });

        // act
        var result = await server.PostAsync(new ClientQueryRequest { Query = "{ roles }" });

        // assert
        Assert.Equal(HttpStatusCode.OK, result.StatusCode);
        result.MatchSnapshot();
    }

    [Theory]
    [ClassData(typeof(AuthorizationTestData))]
    [ClassData(typeof(AuthorizationAttributeTestData))]
    [ClassData(typeof(MicrosoftAuthorizeAttributeTestData))]
    public async Task Roles_UserHasNoneOfTheRoles_NotAuthorized(Action<IRequestExecutorBuilder> configure)
    {
        // arrange
        var server = CreateTestServer(
            builder =>
            {
                builder.Services.AddAuthorizationCore();
                configure(builder);
            },
            context =>
            {
                var identity = new ClaimsIdentity("testauth");
                identity.AddClaim(new Claim(
                    ClaimTypes.Role,
                    "c"));
                context.User.AddIdentity(identity);
            });

        // act
        var result = await server.PostAsync(new ClientQueryRequest { Query = "{ roles_ab }" });

        // assert
        Assert.Equal(HttpStatusCode.OK, result.StatusCode);
        result.MatchSnapshot();
    }

    [Theory]
    [ClassData(typeof(AuthorizationTestData))]
    [ClassData(typeof(AuthorizationAttributeTestData))]
    [ClassData(typeof(MicrosoftAuthorizeAttributeTestData))]
    public async Task Roles_UserHasAllOfTheRoles_Authorized(Action<IRequestExecutorBuilder> configure)
    {
        // arrange
        var server = CreateTestServer(
            builder =>
            {
                builder.Services.AddAuthorizationCore();
                configure(builder);
            },
            context =>
            {
                var identity = new ClaimsIdentity("testauth");
                identity.AddClaim(new Claim(
                    ClaimTypes.Role,
                    "a"));
                identity.AddClaim(new Claim(
                    ClaimTypes.Role,
                    "b"));
                context.User = new ClaimsPrincipal(identity);
            });

        // act
        var result = await server.PostAsync(new ClientQueryRequest { Query = "{ roles_ab }" });

        // assert
        Assert.Equal(HttpStatusCode.OK, result.StatusCode);
        result.MatchSnapshot();
    }

    [Theory]
    [ClassData(typeof(AuthorizationTestData))]
    [ClassData(typeof(AuthorizationAttributeTestData))]
    [ClassData(typeof(MicrosoftAuthorizeAttributeTestData))]
    public async Task Roles_UserHasOneOfTheRoles_Authorized(
        Action<IRequestExecutorBuilder> configure)
    {
        // arrange
        var server = CreateTestServer(
            builder =>
            {
                builder.Services.AddAuthorizationCore();
                configure(builder);
            },
            context =>
            {
                var identity = new ClaimsIdentity("testauth");
                identity.AddClaim(new Claim(
                    ClaimTypes.Role,
                    "a"));
                context.User = new ClaimsPrincipal(identity);
            });

        // act
        var result =
            await server.PostAsync(new ClientQueryRequest { Query = "{ roles_ab }" });

        // assert
        Assert.Equal(HttpStatusCode.OK, result.StatusCode);
        result.MatchSnapshot();
    }

    [Theory]
    [ClassData(typeof(AuthorizationTestData))]
    [ClassData(typeof(AuthorizationAttributeTestData))]
    [ClassData(typeof(MicrosoftAuthorizeAttributeTestData))]
    public async Task Roles_Authorized(Action<IRequestExecutorBuilder> configure)
    {
        // arrange
        var server = CreateTestServer(
            builder =>
            {
                builder.Services.AddAuthorizationCore();
                configure(builder);
            },
            context =>
            {
                var identity = new ClaimsIdentity("testauth");
                identity.AddClaim(new Claim(ClaimTypes.Role, "a"));
                context.User = new ClaimsPrincipal(identity);
            });

        // act
        var result = await server.PostAsync(new ClientQueryRequest { Query = "{ roles }" });

        // assert
        Assert.Equal(HttpStatusCode.OK, result.StatusCode);
        result.MatchSnapshot();
    }

    [Theory]
    [ClassData(typeof(AuthorizationTestData))]
    [ClassData(typeof(AuthorizationAttributeTestData))]
    [ClassData(typeof(MicrosoftAuthorizeAttributeTestData))]
    public async Task PipedAuthorizeDirectives_Authorized(
        Action<IRequestExecutorBuilder> configure)
    {
        // arrange
        var server = CreateTestServer(
            builder =>
            {
                configure(builder);
                builder.Services.AddAuthorization(options =>
                {
                    options.AddPolicy("a", policy =>
                        policy.RequireAssertion(context =>
                            context.User.HasClaim(c =>
                                c.Type == ClaimTypes.DateOfBirth)));

                    options.AddPolicy("b", policy =>
                        policy.RequireAssertion(context =>
                            context.User.HasClaim(c =>
                                c.Type == ClaimTypes.Country)));
                });
            },
            context =>
            {
                var identity = new ClaimsIdentity("testAuth");
                identity.AddClaim(new Claim(
                    ClaimTypes.DateOfBirth,
                    "2013-05-30"));
                identity.AddClaim(new Claim(
                    ClaimTypes.Country,
                    "US"));
                context.User = new ClaimsPrincipal(identity);
            });

        // act
        var result = await server.PostAsync(new ClientQueryRequest { Query = "{ piped }" });

        // assert
        Assert.Equal(HttpStatusCode.OK, result.StatusCode);
        result.MatchSnapshot();
    }

    [Theory]
    [ClassData(typeof(AuthorizationTestData))]
    [ClassData(typeof(AuthorizationAttributeTestData))]
    [ClassData(typeof(MicrosoftAuthorizeAttributeTestData))]
    public async Task PipedAuthorizeDirectives_SecondFails_NotAuthorized(
        Action<IRequestExecutorBuilder> configure)
    {
        // arrange
        var server = CreateTestServer(
            builder =>
            {
                configure(builder);
                builder.Services.AddAuthorization(options =>
                {
                    options.AddPolicy("a", policy =>
                        policy.RequireAssertion(context =>
                            context.User.HasClaim(c =>
                                c.Type == ClaimTypes.DateOfBirth)));

                    options.AddPolicy("b", policy =>
                        policy.RequireAssertion(context =>
                            context.User.HasClaim(c =>
                                c.Type == ClaimTypes.Country)));
                });
            },
            context =>
            {
                var identity = new ClaimsIdentity("testauth");
                identity.AddClaim(new Claim(
                    ClaimTypes.DateOfBirth,
                    "2013-05-30"));
                context.User.AddIdentity(identity);
            });

        // act
        var result =
            await server.PostAsync(new ClientQueryRequest { Query = "{ piped }" });

        // assert
        Assert.Equal(HttpStatusCode.OK, result.StatusCode);
        result.MatchSnapshot();
    }

    [Theory]
    [ClassData(typeof(AuthorizationTestData))]
    [ClassData(typeof(AuthorizationAttributeTestData))]
    public async Task Policy_Is_Executed_After_Resolver_User_Is_Allowed(Action<IRequestExecutorBuilder> configure)
    {
        // arrange
        var server = CreateTestServer(
            builder =>
            {
                configure(builder);
                builder.Services.AddAuthorization(options =>
                {
                    options.AddPolicy("a", policy =>
                        policy.RequireAssertion(context =>
                        {
                            if (context.Resource is IMiddlewareContext m
                                && m.Result is string s
                                && s == "foo")
                            {
                                return true;
                            }
                            return false;
                        }));
                });
            },
            context =>
            {
                var identity = new ClaimsIdentity("testauth");
                identity.AddClaim(new Claim(
                    ClaimTypes.DateOfBirth,
                    "2013-05-30"));
                context.User.AddIdentity(identity);
            });

        // act
        var result =
            await server.PostAsync(new ClientQueryRequest { Query = "{ afterResolver }" });

        // assert
        Assert.Equal(HttpStatusCode.OK, result.StatusCode);
        result.MatchSnapshot();
    }

    [Theory]
    [ClassData(typeof(AuthorizationTestData))]
    [ClassData(typeof(AuthorizationAttributeTestData))]
    public async Task Policy_Is_Executed_After_Resolver_User_Is_Denied(Action<IRequestExecutorBuilder> configure)
    {
        // arrange
        var server = CreateTestServer(
            builder =>
            {
                configure(builder);
                builder.Services.AddAuthorization(options =>
                {
                    options.AddPolicy("a", policy =>
                        policy.RequireAssertion(context =>
                        {
                            if (context.Resource is IMiddlewareContext m
                                && m.Result is string s
                                && s == "bar")
                            {
                                return true;
                            }
                            return false;
                        }));
                });
            },
            context =>
            {
                var identity = new ClaimsIdentity("testauth");
                identity.AddClaim(new Claim(
                    ClaimTypes.DateOfBirth,
                    "2013-05-30"));
                context.User.AddIdentity(identity);
            });

        // act
        var result =
            await server.PostAsync(new ClientQueryRequest { Query = "{ afterResolver }" });

        // assert
        Assert.Equal(HttpStatusCode.OK, result.StatusCode);
        result.MatchSnapshot();
    }

    [Fact]
    public void AddAuthorizeDirectiveType_SchemaBuilderIsNull_ArgNullExec()
    {
        // arrange
        // act
        static void action() =>
            AuthorizeSchemaBuilderExtensions
                .AddAuthorizeDirectiveType(null!);

        // assert
        Assert.Throws<ArgumentNullException>(action);
    }

    private TestServer CreateTestServer(
        Action<IRequestExecutorBuilder> build,
        Action<HttpContext> configureUser)
    {
        return ServerFactory.Create(
            services =>
            {
                build(services
                    .AddRouting()
                    .AddGraphQLServer()
                    .AddHttpRequestInterceptor(
                        (context, requestExecutor, requestBuilder, cancellationToken) =>
                        {
                            configureUser(context);
                            return default;
                        }));
            },
            app =>
            {
                app.UseRouting();
                app.UseEndpoints(b => b.MapGraphQL());
            });
    }
}<|MERGE_RESOLUTION|>--- conflicted
+++ resolved
@@ -45,12 +45,7 @@
     [Theory]
     [ClassData(typeof(AuthorizationTestData))]
     [ClassData(typeof(AuthorizationAttributeTestData))]
-<<<<<<< HEAD
-    [ClassData(typeof(MicrosoftAuthorizeAttributeTestData))]
-    public async Task NoAuthServices_Authenticated_True(Action<IRequestExecutorBuilder> configure)
-=======
     public async Task DefaultPolicy_NotFound_But_Allowed(Action<IRequestExecutorBuilder> configure)
->>>>>>> 2ce5de51
     {
         // arrange
         var server = CreateTestServer(
@@ -98,12 +93,7 @@
     [Theory]
     [ClassData(typeof(AuthorizationTestData))]
     [ClassData(typeof(AuthorizationAttributeTestData))]
-<<<<<<< HEAD
-    [ClassData(typeof(MicrosoftAuthorizeAttributeTestData))]
-    public async Task NoAuthServices_Authenticated_False(Action<IRequestExecutorBuilder> configure)
-=======
     public async Task DefaultPolicy_Disallow_Anonymous(Action<IRequestExecutorBuilder> configure)
->>>>>>> 2ce5de51
     {
         // arrange
         var policyBuilder = new AuthorizationPolicyBuilder();
