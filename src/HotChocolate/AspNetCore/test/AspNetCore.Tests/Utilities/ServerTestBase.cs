using Microsoft.AspNetCore.Builder;
using Microsoft.AspNetCore.TestHost;
using Microsoft.Extensions.DependencyInjection;
using HotChocolate.StarWars;
using HotChocolate.Types;
using Xunit;
using System;
using HotChocolate.AspNetCore.Extensions;
using HotChocolate.AspNetCore.Serialization;

namespace HotChocolate.AspNetCore.Utilities
{
    public class ServerTestBase : IClassFixture<TestServerFactory>
    {
        public ServerTestBase(TestServerFactory serverFactory)
        {
            ServerFactory = serverFactory;
        }

        protected TestServerFactory ServerFactory { get; }

        protected virtual TestServer CreateStarWarsServer(
            string pattern = "/graphql",
<<<<<<< HEAD
            Action<IGraphQLEndpointConventionBuilder> configureConventions = default)
=======
            Action<GraphQLEndpointConventionBuilder> configureConventions = default)
>>>>>>> b2877e35
        {
            return ServerFactory.Create(
                services => services
                    .AddRouting()
                    .AddHttpResultSerializer(HttpResultSerialization.JsonArray)
                    .AddGraphQLServer()
                        .AddStarWarsTypes()
                        .AddTypeExtension<QueryExtension>()
                        .AddExportDirectiveType()
                        .AddStarWarsRepositories()
                        .AddInMemorySubscriptions()
                    .AddGraphQLServer("evict")
                        .AddQueryType(d => d.Name("Query"))
                        .AddTypeExtension<QueryExtension>()
                    .AddGraphQLServer("arguments")
                        .AddQueryType(d =>
                        {
                            d
                                .Name("QueryRoot");

                            d
                                .Field("double_arg")
                                .Argument("d", t => t.Type<FloatType>())
                                .Type<FloatType>()
                                .Resolve(c => c.ArgumentValue<double?>("d"));

                            d
                                .Field("decimal_arg")
                                .Argument("d", t => t.Type<DecimalType>())
                                .Type<DecimalType>()
                                .Resolve(c => c.ArgumentValue<decimal?>("d"));
                        }),
                app => app
                    .UseWebSockets()
                    .UseRouting()
                    .UseEndpoints(endpoints =>
                    {
<<<<<<< HEAD
                        IGraphQLEndpointConventionBuilder builder = endpoints.MapGraphQL(pattern);

                        if (configureConventions is { })
                        {
                            configureConventions(builder);
                        }
=======
                        GraphQLEndpointConventionBuilder builder = endpoints.MapGraphQL(pattern);
                        configureConventions?.Invoke(builder);
>>>>>>> b2877e35

                        endpoints.MapGraphQL("/evict", "evict");
                        endpoints.MapGraphQL("/arguments", "arguments");
                    }));
        }
    }
}<|MERGE_RESOLUTION|>--- conflicted
+++ resolved
@@ -21,11 +21,7 @@
 
         protected virtual TestServer CreateStarWarsServer(
             string pattern = "/graphql",
-<<<<<<< HEAD
-            Action<IGraphQLEndpointConventionBuilder> configureConventions = default)
-=======
             Action<GraphQLEndpointConventionBuilder> configureConventions = default)
->>>>>>> b2877e35
         {
             return ServerFactory.Create(
                 services => services
@@ -63,17 +59,8 @@
                     .UseRouting()
                     .UseEndpoints(endpoints =>
                     {
-<<<<<<< HEAD
-                        IGraphQLEndpointConventionBuilder builder = endpoints.MapGraphQL(pattern);
-
-                        if (configureConventions is { })
-                        {
-                            configureConventions(builder);
-                        }
-=======
                         GraphQLEndpointConventionBuilder builder = endpoints.MapGraphQL(pattern);
                         configureConventions?.Invoke(builder);
->>>>>>> b2877e35
 
                         endpoints.MapGraphQL("/evict", "evict");
                         endpoints.MapGraphQL("/arguments", "arguments");
