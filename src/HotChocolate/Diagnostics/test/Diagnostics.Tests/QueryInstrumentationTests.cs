using System.Diagnostics;
using CookieCrumble;
using Microsoft.Extensions.DependencyInjection;
using HotChocolate.Execution;
using static HotChocolate.Diagnostics.ActivityTestHelper;

namespace HotChocolate.Diagnostics;

[Collection("Instrumentation")]
public partial class QueryInstrumentationTests
{
    [Fact]
    public async Task Track_events_of_a_simple_query_default()
    {
        using (CaptureActivities(out var activities))
        {
            // arrange & act
            await new ServiceCollection()
                .AddGraphQL()
                .AddInstrumentation()
                .AddQueryType<SimpleQuery>()
                .ExecuteRequestAsync("{ sayHello }");

            // assert
<<<<<<< HEAD
#if NET7_0_OR_GREATER
            activities.MatchSnapshot(postFix: "_NET7");
#else
=======
>>>>>>> 2c380340
            activities.MatchSnapshot();
        }
    }

    [Fact]
    public async Task Track_data_loader_events()
    {
        using (CaptureActivities(out var activities))
        {
            // arrange & act
            await new ServiceCollection()
                .AddGraphQL()
                .AddInstrumentation()
                .AddQueryType<SimpleQuery>()
                .ExecuteRequestAsync("{ dataLoader(key: \"abc\") }");

            // assert
<<<<<<< HEAD
#if NET7_0_OR_GREATER
            activities.MatchSnapshot(postFix: "_NET7");
#else
=======
>>>>>>> 2c380340
            activities.MatchSnapshot();
        }
    }

    [Fact]
    public async Task Track_data_loader_events_with_keys()
    {
        using (CaptureActivities(out var activities))
        {
            // arrange & act
            await new ServiceCollection()
                .AddGraphQL()
                .AddInstrumentation(o => o.IncludeDataLoaderKeys = true)
                .AddQueryType<SimpleQuery>()
                .ExecuteRequestAsync("{ dataLoader(key: \"abc\") }");

            // assert
<<<<<<< HEAD
#if NET7_0_OR_GREATER
            activities.MatchSnapshot(postFix: "_NET7");
#else
=======
>>>>>>> 2c380340
            activities.MatchSnapshot();
        }
    }

    [Fact]
    public async Task Track_events_of_a_simple_query_default_rename_root()
    {
        using (CaptureActivities(out var activities))
        {
            // arrange & act
            await new ServiceCollection()
                .AddGraphQL()
                .AddInstrumentation(o =>
                {
                    o.RenameRootActivity = true;
                    o.Scopes = ActivityScopes.All;
                })
                .AddQueryType<SimpleQuery>()
                .ExecuteRequestAsync("{ sayHello }");

            // assert
            Assert.Equal("CaptureActivities: query { sayHello }", Activity.Current!.DisplayName);
        }
    }

    [Fact]
    public async Task Parsing_error_when_rename_root_is_activated()
    {
        using (CaptureActivities(out var activities))
        {
            // arrange & act
            await new ServiceCollection()
                .AddGraphQL()
                .AddInstrumentation(o =>
                {
                    o.RenameRootActivity = true;
                    o.Scopes = ActivityScopes.All;
                })
                .AddQueryType<SimpleQuery>()
                .ExecuteRequestAsync("{ sayHello");

            // assert
            Assert.Equal("CaptureActivities: Begin Parse Document", Activity.Current!.DisplayName);
        }
    }

    [Fact]
    public async Task Validation_error_when_rename_root_is_activated()
    {
        using (CaptureActivities(out var activities))
        {
            // arrange & act
            await new ServiceCollection()
                .AddGraphQL()
                .AddInstrumentation(o =>
                {
                    o.RenameRootActivity = true;
                    o.Scopes = ActivityScopes.All;
                })
                .AddQueryType<SimpleQuery>()
                .ExecuteRequestAsync("{ abc123 }");

            // assert
            Assert.Equal("CaptureActivities: Begin Validate Document",
                Activity.Current!.DisplayName);
        }
    }

    [Fact]
    public async Task Create_operation_display_name_with_1_field()
    {
        using (CaptureActivities(out var activities))
        {
            // arrange & act
            await new ServiceCollection()
                .AddGraphQL()
                .AddInstrumentation(o =>
                {
                    o.RenameRootActivity = true;
                    o.Scopes = ActivityScopes.All;
                })
                .AddQueryType<SimpleQuery>()
                .ExecuteRequestAsync("{ a: sayHello }");

            // assert
<<<<<<< HEAD
#if NET7_0_OR_GREATER
            activities.MatchSnapshot(postFix: "_NET7");
#else
=======
>>>>>>> 2c380340
            activities.MatchSnapshot();
        }
    }

    [Fact]
    public async Task Create_operation_display_name_with_1_field_and_op()
    {
        using (CaptureActivities(out var activities))
        {
            // arrange & act
            await new ServiceCollection()
                .AddGraphQL()
                .AddInstrumentation(o =>
                {
                    o.RenameRootActivity = true;
                    o.Scopes = ActivityScopes.All;
                })
                .AddQueryType<SimpleQuery>()
                .ExecuteRequestAsync("query GetA { a: sayHello }");

            // assert
<<<<<<< HEAD
#if NET7_0_OR_GREATER
            activities.MatchSnapshot(postFix: "_NET7");
#else
=======
>>>>>>> 2c380340
            activities.MatchSnapshot();
        }
    }

    [Fact]
    public async Task Create_operation_display_name_with_3_field()
    {
        using (CaptureActivities(out var activities))
        {
            // arrange & act
            await new ServiceCollection()
                .AddGraphQL()
                .AddInstrumentation(o =>
                {
                    o.RenameRootActivity = true;
                    o.Scopes = ActivityScopes.All;
                })
                .AddQueryType<SimpleQuery>()
                .ExecuteRequestAsync("{ a: sayHello b: sayHello c: sayHello }");

            // assert
<<<<<<< HEAD
#if NET7_0_OR_GREATER
            activities.MatchSnapshot(postFix: "_NET7");
#else
=======
>>>>>>> 2c380340
            activities.MatchSnapshot();
        }
    }

    [Fact]
    public async Task Create_operation_display_name_with_4_field()
    {
        using (CaptureActivities(out var activities))
        {
            // arrange & act
            await new ServiceCollection()
                .AddGraphQL()
                .AddInstrumentation(o =>
                {
                    o.RenameRootActivity = true;
                    o.Scopes = ActivityScopes.All;
                })
                .AddQueryType<SimpleQuery>()
                .ExecuteRequestAsync("{ a: sayHello b: sayHello c: sayHello d: sayHello }");

            // assert
<<<<<<< HEAD
#if NET7_0_OR_GREATER
            activities.MatchSnapshot(postFix: "_NET7");
#else
=======
>>>>>>> 2c380340
            activities.MatchSnapshot();
        }
    }

    [Fact]
    public async Task Track_events_of_a_simple_query_detailed()
    {
        using (CaptureActivities(out var activities))
        {
            // arrange & act
            await new ServiceCollection()
                .AddGraphQL()
                .AddInstrumentation(o => o.Scopes = ActivityScopes.All)
                .AddQueryType<SimpleQuery>()
                .ExecuteRequestAsync("{ sayHello }");

            // assert
<<<<<<< HEAD
#if NET7_0_OR_GREATER
            activities.MatchSnapshot(postFix: "_NET7");
#else
=======
>>>>>>> 2c380340
            activities.MatchSnapshot();
        }
    }

    [Fact]
    public async Task Ensure_operation_name_is_used_as_request_name()
    {
        using (CaptureActivities(out var activities))
        {
            // arrange & act
            await new ServiceCollection()
                .AddGraphQL()
                .AddInstrumentation(o => o.Scopes = ActivityScopes.All)
                .AddQueryType<SimpleQuery>()
                .ExecuteRequestAsync("query SayHelloOperation { sayHello }");

            // assert
<<<<<<< HEAD
#if NET7_0_OR_GREATER
            activities.MatchSnapshot(postFix: "_NET7");
#else
=======
>>>>>>> 2c380340
            activities.MatchSnapshot();
        }
    }

    [Fact]
    public async Task Allow_document_to_be_captured()
    {
        using (CaptureActivities(out var activities))
        {
            // arrange & act
            await new ServiceCollection()
                .AddGraphQL()
                .AddInstrumentation(o =>
                {
                    o.Scopes = ActivityScopes.All;
                    o.IncludeDocument = true;
                })
                .AddQueryType<SimpleQuery>()
                .ExecuteRequestAsync("query SayHelloOperation { sayHello }");

            // assert
<<<<<<< HEAD
#if NET7_0_OR_GREATER
            activities.MatchSnapshot(postFix: "_NET7");
#else
=======
>>>>>>> 2c380340
            activities.MatchSnapshot();
        }
    }

    [Fact]
    public async Task Ensure_that_the_validation_activity_has_an_error_status()
    {
        using (CaptureActivities(out var activities))
        {
            // arrange & act
            await new ServiceCollection()
                .AddGraphQL()
                .AddInstrumentation(o =>
                {
                    o.Scopes = ActivityScopes.All;
                    o.IncludeDocument = true;
                })
                .AddQueryType<SimpleQuery>()
                .ExecuteRequestAsync("query SayHelloOperation { sayHello_ }");

            // assert
<<<<<<< HEAD
#if NET7_0_OR_GREATER
            activities.MatchSnapshot(postFix: "_NET7");
#else
=======
>>>>>>> 2c380340
            activities.MatchSnapshot();
        }
    }

    [Fact]
    public async Task Cause_a_resolver_error_that_deletes_the_whole_result()
    {
        using (CaptureActivities(out var activities))
        {
            // arrange & act
            await new ServiceCollection()
                .AddGraphQL()
                .AddInstrumentation(o =>
                {
                    o.Scopes = ActivityScopes.All;
                    o.IncludeDocument = true;
                })
                .AddQueryType<SimpleQuery>()
                .ExecuteRequestAsync("query SayHelloOperation { causeFatalError }");

            // assert
<<<<<<< HEAD
#if NET7_0_OR_GREATER
            activities.MatchSnapshot(postFix: "_NET7");
#else
=======
>>>>>>> 2c380340
            activities.MatchSnapshot();
        }
    }

    [Fact]
    public async Task Cause_a_resolver_error_that_deletes_the_whole_result_deep()
    {
        using (CaptureActivities(out var activities))
        {
            // arrange & act
            await new ServiceCollection()
                .AddGraphQL()
                .AddInstrumentation(o =>
                {
                    o.Scopes = ActivityScopes.All;
                    o.IncludeDocument = true;
                })
                .AddQueryType<SimpleQuery>()
                .ExecuteRequestAsync(
                    """
                    query SayHelloOperation {
                        deep {
                            deeper {
                                deeps {
                                    deeper {
                                        causeFatalError
                                    }
                                }
                            }
                        }
                    }
                    """);

            // assert
<<<<<<< HEAD
#if NET7_0_OR_GREATER
            activities.MatchSnapshot(postFix: "_NET7");
#else
=======
>>>>>>> 2c380340
            activities.MatchSnapshot();
        }
    }

    public class SimpleQuery
    {
        public string SayHello() => "hello";

        public string CauseFatalError() => throw new GraphQLException("fail");

        public Deep Deep() => new();

        public Task<string?> DataLoader(CustomDataLoader dataLoader, string key)
            => dataLoader.LoadAsync(key);
    }

    public class Deep
    {
        public Deeper Deeper() => new();

        public string CauseFatalError() => throw new GraphQLException("fail");
    }

    public class Deeper
    {
        public Deep[] Deeps() => [new Deep()];
    }
}<|MERGE_RESOLUTION|>--- conflicted
+++ resolved
@@ -22,12 +22,6 @@
                 .ExecuteRequestAsync("{ sayHello }");
 
             // assert
-<<<<<<< HEAD
-#if NET7_0_OR_GREATER
-            activities.MatchSnapshot(postFix: "_NET7");
-#else
-=======
->>>>>>> 2c380340
             activities.MatchSnapshot();
         }
     }
@@ -45,12 +39,6 @@
                 .ExecuteRequestAsync("{ dataLoader(key: \"abc\") }");
 
             // assert
-<<<<<<< HEAD
-#if NET7_0_OR_GREATER
-            activities.MatchSnapshot(postFix: "_NET7");
-#else
-=======
->>>>>>> 2c380340
             activities.MatchSnapshot();
         }
     }
@@ -68,12 +56,6 @@
                 .ExecuteRequestAsync("{ dataLoader(key: \"abc\") }");
 
             // assert
-<<<<<<< HEAD
-#if NET7_0_OR_GREATER
-            activities.MatchSnapshot(postFix: "_NET7");
-#else
-=======
->>>>>>> 2c380340
             activities.MatchSnapshot();
         }
     }
@@ -159,12 +141,6 @@
                 .ExecuteRequestAsync("{ a: sayHello }");
 
             // assert
-<<<<<<< HEAD
-#if NET7_0_OR_GREATER
-            activities.MatchSnapshot(postFix: "_NET7");
-#else
-=======
->>>>>>> 2c380340
             activities.MatchSnapshot();
         }
     }
@@ -186,12 +162,6 @@
                 .ExecuteRequestAsync("query GetA { a: sayHello }");
 
             // assert
-<<<<<<< HEAD
-#if NET7_0_OR_GREATER
-            activities.MatchSnapshot(postFix: "_NET7");
-#else
-=======
->>>>>>> 2c380340
             activities.MatchSnapshot();
         }
     }
@@ -213,12 +183,6 @@
                 .ExecuteRequestAsync("{ a: sayHello b: sayHello c: sayHello }");
 
             // assert
-<<<<<<< HEAD
-#if NET7_0_OR_GREATER
-            activities.MatchSnapshot(postFix: "_NET7");
-#else
-=======
->>>>>>> 2c380340
             activities.MatchSnapshot();
         }
     }
@@ -240,12 +204,6 @@
                 .ExecuteRequestAsync("{ a: sayHello b: sayHello c: sayHello d: sayHello }");
 
             // assert
-<<<<<<< HEAD
-#if NET7_0_OR_GREATER
-            activities.MatchSnapshot(postFix: "_NET7");
-#else
-=======
->>>>>>> 2c380340
             activities.MatchSnapshot();
         }
     }
@@ -263,12 +221,6 @@
                 .ExecuteRequestAsync("{ sayHello }");
 
             // assert
-<<<<<<< HEAD
-#if NET7_0_OR_GREATER
-            activities.MatchSnapshot(postFix: "_NET7");
-#else
-=======
->>>>>>> 2c380340
             activities.MatchSnapshot();
         }
     }
@@ -286,12 +238,6 @@
                 .ExecuteRequestAsync("query SayHelloOperation { sayHello }");
 
             // assert
-<<<<<<< HEAD
-#if NET7_0_OR_GREATER
-            activities.MatchSnapshot(postFix: "_NET7");
-#else
-=======
->>>>>>> 2c380340
             activities.MatchSnapshot();
         }
     }
@@ -313,12 +259,6 @@
                 .ExecuteRequestAsync("query SayHelloOperation { sayHello }");
 
             // assert
-<<<<<<< HEAD
-#if NET7_0_OR_GREATER
-            activities.MatchSnapshot(postFix: "_NET7");
-#else
-=======
->>>>>>> 2c380340
             activities.MatchSnapshot();
         }
     }
@@ -340,12 +280,6 @@
                 .ExecuteRequestAsync("query SayHelloOperation { sayHello_ }");
 
             // assert
-<<<<<<< HEAD
-#if NET7_0_OR_GREATER
-            activities.MatchSnapshot(postFix: "_NET7");
-#else
-=======
->>>>>>> 2c380340
             activities.MatchSnapshot();
         }
     }
@@ -367,12 +301,6 @@
                 .ExecuteRequestAsync("query SayHelloOperation { causeFatalError }");
 
             // assert
-<<<<<<< HEAD
-#if NET7_0_OR_GREATER
-            activities.MatchSnapshot(postFix: "_NET7");
-#else
-=======
->>>>>>> 2c380340
             activities.MatchSnapshot();
         }
     }
@@ -407,12 +335,6 @@
                     """);
 
             // assert
-<<<<<<< HEAD
-#if NET7_0_OR_GREATER
-            activities.MatchSnapshot(postFix: "_NET7");
-#else
-=======
->>>>>>> 2c380340
             activities.MatchSnapshot();
         }
     }
