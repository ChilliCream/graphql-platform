namespace HotChocolate.Types;

/// <summary>
/// Provides well-known directive names.
/// </summary>
public static class DirectiveNames
{
    /// <summary>
    /// The name constants of the @skip directive.
    /// </summary>
    public static class Skip
    {
        /// <summary>
        /// The name of the @skip directive.
        /// </summary>
        public const string Name = "skip";

        /// <summary>
        /// The argument names of the @skip directive.
        /// </summary>
        public static class Arguments
        {
            /// <summary>
            /// The name of the @skip if argument.
            /// </summary>
            public const string If = "if";
        }
    }

    /// <summary>
    /// The name constants of the @include directive.
    /// </summary>
    public static class Include
    {
        /// <summary>
        /// The name of the @include directive.
        /// </summary>
        public const string Name = "include";

        /// <summary>
        /// The argument names of the @include directive.
        /// </summary>
        public static class Arguments
        {
            /// <summary>
            /// The name of the @include if argument.
            /// </summary>
            public const string If = "if";
        }
    }

    /// <summary>
    /// The name constants of the @defer directive.
    /// </summary>
    public static class Defer
    {
        /// <summary>
        /// The name of the @defer directive.
        /// </summary>
        public const string Name = "defer";

        /// <summary>
        /// The argument names of the @defer directive.
        /// </summary>
        public static class Arguments
        {
            /// <summary>
            /// The name of the @defer label argument.
            /// </summary>
            public const string Label = "label";

            /// <summary>
            /// The name of the @defer if argument.
            /// </summary>
            public const string If = "if";
        }
    }

    /// <summary>
    /// The name constants of the @stream directive.
    /// </summary>
    public static class Stream
    {
        /// <summary>
        /// The name of the @stream directive.
        /// </summary>
        public const string Name = "stream";

        /// <summary>
        /// The argument names of the @stream directive.
        /// </summary>
        public static class Arguments
        {
            /// <summary>
            /// The name of the @stream label argument.
            /// </summary>
            public const string Label = "label";

            /// <summary>
            /// The name of the @stream initialCount argument.
            /// </summary>
            public const string InitialCount = "initialCount";

            /// <summary>
            /// The name of the @stream if argument.
            /// </summary>
            public const string If = "if";
        }
    }

    /// <summary>
    /// The name constants of the @oneOf directive.
    /// </summary>
    public static class OneOf
    {
        /// <summary>
        /// The name of the @oneOf directive.
        /// </summary>
        public const string Name = "oneOf";
    }

    public static class Deprecated
    {
        /// <summary>
        /// The name of the @deprecated directive.
        /// </summary>
        public const string Name = "deprecated";

        /// <summary>
        /// The argument names of the @deprecated directive.
        /// </summary>
        public static class Arguments
        {
            /// <summary>
            /// The name of the @deprecated reason argument.
            /// </summary>
            public const string Reason = "reason";

            /// <summary>
            /// The default reason of the @deprecated directive.
            /// </summary>
            public const string DefaultReason = "No longer supported.";
        }
    }

    /// <summary>
    /// The name constants of the @tag directive.
    /// </summary>
    public static class Tag
    {
        /// <summary>
        /// The name of the @tag directive.
        /// </summary>
        public const string Name = "tag";

        /// <summary>
        /// The argument names of the @tag directive.
        /// </summary>
        public static class Arguments
        {
            /// <summary>
            /// The name of the @tag name argument.
            /// </summary>
            public const string Name = "name";
        }
    }

    /// <summary>
    /// The name constants of the @semanticNonNull directive.
    /// </summary>
    public static class SemanticNonNull
    {
        /// <summary>
        /// The name of the @semanticNonNull directive.
        /// </summary>
        public const string Name = "semanticNonNull";

        /// <summary>
        /// The name of the @semanticNonNull argument levels.
        /// </summary>
        public static class Arguments
        {
            /// <summary>
            /// The name of the @semanticNonNull argument levels.
            /// </summary>
            public const string Levels = "levels";
        }
    }

    /// <summary>
    /// The name constants of the @specifiedBy directive.
    /// </summary>
    public static class SpecifiedBy
    {
        /// <summary>
        /// The name of the @specifiedBy directive.
        /// </summary>
        public const string Name = "specifiedBy";

        /// <summary>
        /// The argument names of the @specifiedBy directive.
        /// </summary>
        public static class Arguments
        {
            /// <summary>
            /// The name of the @specifiedBy url argument.
            /// </summary>
            public const string Url = "url";
        }
    }

    /// <summary>
    /// The name constants of the @lookup directive.
    /// <see href="https://graphql.github.io/composite-schemas-spec/draft/#sec--lookup"/>
    /// </summary>
    public static class Lookup
    {
        /// <summary>
        /// The name of the @lookup directive.
        /// </summary>
        public const string Name = "lookup";
    }

    /// <summary>
    /// The name constants of the @is directive.
    /// <see href="https://graphql.github.io/composite-schemas-spec/draft/#sec--is"/>
    /// </summary>
    public static class Is
    {
        /// <summary>
        /// The name of the @is directive.
        /// </summary>
        public const string Name = "is";
    }

    /// <summary>
    /// The name constants of the @internal directive.
    /// <see href="https://graphql.github.io/composite-schemas-spec/draft/#sec--internal"/>
    /// </summary>
    public static class Internal
    {
        /// <summary>
        /// The name of the @internal directive.
        /// </summary>
        public const string Name = "internal";
    }

    /// <summary>
<<<<<<< HEAD
    /// The name constants of the @requiresOptIn directive.
    /// </summary>
    public static class RequiresOptIn
    {
        /// <summary>
        /// The name of the @requiresOptIn directive.
        /// </summary>
        public const string Name = "requiresOptIn";

        /// <summary>
        /// The argument names of the @requiresOptIn directive.
=======
    /// The name constants of the @inaccessible directive.
    /// <see href="https://graphql.github.io/composite-schemas-spec/draft/#sec--inaccessible"/>
    /// </summary>
    public static class Inaccessible
    {
        /// <summary>
        /// The name of the @inaccessible directive.
        /// </summary>
        public const string Name = "inaccessible";
    }

    /// <summary>
    /// The name constants of the @key directive.
    /// <see href="https://graphql.github.io/composite-schemas-spec/draft/#sec--key"/>
    /// </summary>
    public static class Key
    {
        /// <summary>
        /// The name of the @key directive.
        /// </summary>
        public const string Name = "key";

        /// <summary>
        /// The argument names of the @key directive.
>>>>>>> 697d028c
        /// </summary>
        public static class Arguments
        {
            /// <summary>
<<<<<<< HEAD
            /// The name of the @requiresOptIn feature argument.
            /// </summary>
            public const string Feature = "feature";
=======
            /// The name of the @key fields argument.
            /// </summary>
            public const string Fields = "fields";
>>>>>>> 697d028c
        }
    }

    /// <summary>
<<<<<<< HEAD
    /// The name constants of the @optInFeatureStability directive.
    /// </summary>
    public static class OptInFeatureStability
    {
        /// <summary>
        /// The name of the @optInFeatureStability directive.
        /// </summary>
        public const string Name = "optInFeatureStability";

        /// <summary>
        /// The argument names of the @optInFeatureStability directive.
=======
    /// The name constants of the @shareable directive.
    /// <see href="https://graphql.github.io/composite-schemas-spec/draft/#sec--shareable"/>
    /// </summary>
    public static class Shareable
    {
        /// <summary>
        /// The name of the @shareable directive.
        /// </summary>
        public const string Name = "shareable";
    }

    /// <summary>
    /// The name constants of the @provides directive.
    /// <see href="https://graphql.github.io/composite-schemas-spec/draft/#sec--provides"/>
    /// </summary>
    public static class Provides
    {
        /// <summary>
        /// The name of the @provides directive.
        /// </summary>
        public const string Name = "provides";
    }

    /// <summary>
    /// The name constants of the @require directive.
    /// <see href="https://graphql.github.io/composite-schemas-spec/draft/#sec--require"/>
    /// </summary>
    public static class Require
    {
        /// <summary>
        /// The name of the @require directive.
        /// </summary>
        public const string Name = "require";

        /// <summary>
        /// The argument names of the @require directive.
>>>>>>> 697d028c
        /// </summary>
        public static class Arguments
        {
            /// <summary>
<<<<<<< HEAD
            /// The name of the @optInFeatureStability feature argument.
            /// </summary>
            public const string Feature = "feature";

            /// <summary>
            /// The name of the @optInFeatureStability stability argument.
            /// </summary>
            public const string Stability = "stability";
=======
            /// The name of the @require field argument.
            /// </summary>
            public const string Field = "field";
>>>>>>> 697d028c
        }
    }
}<|MERGE_RESOLUTION|>--- conflicted
+++ resolved
@@ -246,19 +246,6 @@
     }
 
     /// <summary>
-<<<<<<< HEAD
-    /// The name constants of the @requiresOptIn directive.
-    /// </summary>
-    public static class RequiresOptIn
-    {
-        /// <summary>
-        /// The name of the @requiresOptIn directive.
-        /// </summary>
-        public const string Name = "requiresOptIn";
-
-        /// <summary>
-        /// The argument names of the @requiresOptIn directive.
-=======
     /// The name constants of the @inaccessible directive.
     /// <see href="https://graphql.github.io/composite-schemas-spec/draft/#sec--inaccessible"/>
     /// </summary>
@@ -283,37 +270,17 @@
 
         /// <summary>
         /// The argument names of the @key directive.
->>>>>>> 697d028c
-        /// </summary>
-        public static class Arguments
-        {
-            /// <summary>
-<<<<<<< HEAD
-            /// The name of the @requiresOptIn feature argument.
-            /// </summary>
-            public const string Feature = "feature";
-=======
+        /// </summary>
+        public static class Arguments
+        {
+            /// <summary>
             /// The name of the @key fields argument.
             /// </summary>
             public const string Fields = "fields";
->>>>>>> 697d028c
-        }
-    }
-
-    /// <summary>
-<<<<<<< HEAD
-    /// The name constants of the @optInFeatureStability directive.
-    /// </summary>
-    public static class OptInFeatureStability
-    {
-        /// <summary>
-        /// The name of the @optInFeatureStability directive.
-        /// </summary>
-        public const string Name = "optInFeatureStability";
-
-        /// <summary>
-        /// The argument names of the @optInFeatureStability directive.
-=======
+        }
+    }
+
+    /// <summary>
     /// The name constants of the @shareable directive.
     /// <see href="https://graphql.github.io/composite-schemas-spec/draft/#sec--shareable"/>
     /// </summary>
@@ -350,12 +317,54 @@
 
         /// <summary>
         /// The argument names of the @require directive.
->>>>>>> 697d028c
-        /// </summary>
-        public static class Arguments
-        {
-            /// <summary>
-<<<<<<< HEAD
+        /// </summary>
+        public static class Arguments
+        {
+            /// <summary>
+            /// The name of the @require field argument.
+            /// </summary>
+            public const string Field = "field";
+        }
+    }
+
+    /// <summary>
+    /// The name constants of the @requiresOptIn directive.
+    /// </summary>
+    public static class RequiresOptIn
+    {
+        /// <summary>
+        /// The name of the @requiresOptIn directive.
+        /// </summary>
+        public const string Name = "requiresOptIn";
+
+        /// <summary>
+        /// The argument names of the @requiresOptIn directive.
+        /// </summary>
+        public static class Arguments
+        {
+            /// <summary>
+            /// The name of the @requiresOptIn feature argument.
+            /// </summary>
+            public const string Feature = "feature";
+        }
+    }
+
+    /// <summary>
+    /// The name constants of the @optInFeatureStability directive.
+    /// </summary>
+    public static class OptInFeatureStability
+    {
+        /// <summary>
+        /// The name of the @optInFeatureStability directive.
+        /// </summary>
+        public const string Name = "optInFeatureStability";
+
+        /// <summary>
+        /// The argument names of the @optInFeatureStability directive.
+        /// </summary>
+        public static class Arguments
+        {
+            /// <summary>
             /// The name of the @optInFeatureStability feature argument.
             /// </summary>
             public const string Feature = "feature";
@@ -364,11 +373,6 @@
             /// The name of the @optInFeatureStability stability argument.
             /// </summary>
             public const string Stability = "stability";
-=======
-            /// The name of the @require field argument.
-            /// </summary>
-            public const string Field = "field";
->>>>>>> 697d028c
         }
     }
 }