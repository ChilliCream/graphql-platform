--- conflicted
+++ resolved
@@ -1,14 +1,7 @@
 using System;
 using HotChocolate.Analyzers.Configuration;
 using HotChocolate.Analyzers.Diagnostics;
-<<<<<<< HEAD
-using HotChocolate.Analyzers.Types;
-using HotChocolate.Analyzers.Types.Neo4J;
-using HotChocolate.Types;
-using HotChocolate.Types.Introspection;
-=======
 using HotChocolate.CodeGeneration;
->>>>>>> acb415ce
 using Microsoft.CodeAnalysis;
 
 namespace HotChocolate.Analyzers
@@ -35,14 +28,6 @@
 
                 foreach (GraphQLConfig config in context.GetConfigurations())
                 {
-<<<<<<< HEAD
-                    if (config.Extensions.Neo4J is not null &&
-                        context.GetSchemaDocuments(config) is { Count: > 0 } schemaDocuments)
-                    {
-                        ISchema schema = SchemaHelper.CreateNeo4JSchema(schemaDocuments);
-                        DataGeneratorContext dataContext = DataGeneratorContext.FromSchema(schema);
-                        GenerateTypes(context, dataContext, config.Extensions.Neo4J, schema);
-=======
 
                     if (config.Extensions.Neo4J is { } settings &&
                         context.GetSchemaDocuments(config) is { Count: > 0 } schemaDocuments)
@@ -58,7 +43,6 @@
                         {
                             context.AddSource(sourceFile.Name, sourceFile.Source);
                         }
->>>>>>> acb415ce
                     }
                 }
             }
@@ -67,306 +51,5 @@
                 context.ReportError(ex);
             }
         }
-<<<<<<< HEAD
-
-        private static void GenerateTypes(
-            GeneratorExecutionContext context,
-            DataGeneratorContext dataContext,
-            Neo4JSettings settings,
-            ISchema schema)
-        {
-            GenerateQueryType(
-                context,
-                dataContext,
-                settings,
-                schema.Types
-                    .OfType<ObjectType>()
-                    .Where(type => !IntrospectionTypes.IsIntrospectionType(type))
-                    .ToList());
-
-            GenerateDependencyInjectionCode(
-                context,
-                dataContext,
-                settings);
-        }
-
-        private static void GenerateQueryType(
-            GeneratorExecutionContext context,
-            DataGeneratorContext dataContext,
-            Neo4JSettings settings,
-            IReadOnlyList<IObjectType> objectTypes)
-        {
-            ClassDeclarationSyntax queryDeclaration =
-                ClassDeclaration("Query") // todo : we need to read the name from the config
-                    .AddModifiers(
-                        Token(SyntaxKind.PublicKeyword),
-                        Token(SyntaxKind.PartialKeyword))
-                    .AddGeneratedAttribute()
-                    .AddExtendObjectTypeAttribute("Query");
-
-            foreach (IObjectType objectType in objectTypes)
-            {
-                queryDeclaration = queryDeclaration.AddMembers(
-                    CreateQueryResolver(dataContext, settings, objectType));
-
-                GenerateObjectType(context, settings.Namespace!, objectType);
-            }
-
-            NamespaceDeclarationSyntax namespaceDeclaration =
-                NamespaceDeclaration(IdentifierName(settings.Namespace!))
-                    .AddMembers(queryDeclaration);
-
-            CompilationUnitSyntax compilationUnit =
-                CompilationUnit()
-                    .AddMembers(namespaceDeclaration);
-
-            compilationUnit = compilationUnit.NormalizeWhitespace(elasticTrivia: true);
-
-            context.AddSource(settings.Namespace! + ".Query.cs", compilationUnit.ToFullString());
-        }
-
-        private static void GenerateObjectType(
-            GeneratorExecutionContext context,
-            string @namespace,
-            IObjectType objectType)
-        {
-            TypeNameDirective? typeNameDirective =
-                objectType.GetFirstDirective<TypeNameDirective>("typeName");
-            string typeName = typeNameDirective?.Name ?? objectType.Name.Value;
-
-            ClassDeclarationSyntax modelDeclaration =
-                ClassDeclaration(typeName)
-                    .AddModifiers(
-                        Token(SyntaxKind.PublicKeyword),
-                        Token(SyntaxKind.PartialKeyword))
-                    .AddGeneratedAttribute();
-
-            foreach (IObjectField field in objectType.Fields.Where(t => !t.IsIntrospectionField))
-            {
-                RelationshipDirective? relationship =
-                    field.GetFirstDirective<RelationshipDirective>("relationship");
-
-                modelDeclaration =
-                    modelDeclaration.AddProperty(
-                        field.GetPropertyName(),
-                        IdentifierName(field.GetTypeName(@namespace)),
-                        field.Description,
-                        setable: true,
-                        configure: p =>
-                        {
-                            if (relationship is not null)
-                            {
-                                p = p.AddNeo4JRelationshipAttribute(
-                                    relationship.Name,
-                                    relationship.Direction);
-                            }
-
-                            return p;
-                        });
-            }
-
-            NamespaceDeclarationSyntax namespaceDeclaration =
-                NamespaceDeclaration(IdentifierName(@namespace))
-                    .AddMembers(modelDeclaration);
-
-            CompilationUnitSyntax compilationUnit =
-                CompilationUnit()
-                    .AddMembers(namespaceDeclaration);
-
-            compilationUnit = compilationUnit.NormalizeWhitespace(elasticTrivia: true);
-
-            context.AddSource(@namespace + $".{typeName}.cs", compilationUnit.ToFullString());
-        }
-
-        private static MethodDeclarationSyntax CreateQueryResolver(
-            DataGeneratorContext dataContext,
-            Neo4JSettings settings,
-            IObjectType objectType)
-        {
-            const string session = nameof(session);
-
-            dataContext = DataGeneratorContext.FromMember(objectType, dataContext);
-
-            TypeNameDirective? typeNameDirective =
-                objectType.GetFirstDirective<TypeNameDirective>("typeName");
-            string typeName = typeNameDirective?.Name ?? objectType.Name.Value;
-            string pluralTypeName = typeNameDirective?.PluralName ?? typeName + "s"; // TODO: Humanizer too?
-
-            MethodDeclarationSyntax resolverSyntax =
-                MethodDeclaration(
-                    GenericName(Identifier(Global(Neo4JExecutable)))
-                        .WithTypeArgumentList(
-                            TypeArgumentList(
-                                SingletonSeparatedList<TypeSyntax>(
-                                    IdentifierName(typeName)))),
-                    Identifier("Get" + pluralTypeName))
-                .WithModifiers(TokenList(Token(SyntaxKind.PublicKeyword)))
-                .WithParameterList(
-                    ParameterList(
-                        SingletonSeparatedList(
-                            Parameter(Identifier(session))
-                                .AddScopedServiceAttribute()
-                                .WithType(IdentifierName(Global(IAsyncSession))))))
-                .WithExpressionBody(
-                    ArrowExpressionClause(
-                        ImplicitObjectCreationExpression()
-                            .WithArgumentList(
-                                ArgumentList(SingletonSeparatedList(
-                                    Argument(IdentifierName("session")))))))
-                .WithSemicolonToken(Token(SyntaxKind.SemicolonToken))
-                .AddGraphQLNameAttribute(GraphQLFieldName(pluralTypeName))
-                .AddNeo4JDatabaseAttribute(settings.DatabaseName)
-                .AddPagingAttribute(dataContext.Paging)
-                .AddProjectionAttribute();
-
-            if (dataContext.Filtering)
-            {
-                resolverSyntax = resolverSyntax.AddFilteringAttribute();
-            }
-
-            if (dataContext.Sorting)
-            {
-                resolverSyntax = resolverSyntax.AddSortingAttribute();
-            }
-
-            return resolverSyntax;
-        }
-
-        private static void GenerateDependencyInjectionCode(
-            GeneratorExecutionContext context,
-            DataGeneratorContext dataContext,
-            Neo4JSettings settings)
-        {
-            string typeName = settings.Name + "RequestExecutorBuilderExtensions";
-
-            ClassDeclarationSyntax dependencyInjectionCode =
-                ClassDeclaration(typeName)
-                    .AddModifiers(
-                        Token(SyntaxKind.PublicKeyword),
-                        Token(SyntaxKind.StaticKeyword),
-                        Token(SyntaxKind.PartialKeyword))
-                    .AddGeneratedAttribute();
-
-            var statements = new List<StatementSyntax>();
-            statements.Add(AddTypeExtension(Global(settings.Namespace + ".Query")));
-            statements.Add(AddNeo4JFiltering());
-            statements.Add(AddNeo4JSorting());
-            statements.Add(AddNeo4JProjections());
-            statements.Add(ReturnStatement(IdentifierName("builder")));
-
-            MethodDeclarationSyntax addTypes =
-                MethodDeclaration(
-                    IdentifierName(Global(IRequestExecutorBuilder)),
-                    Identifier("Add" + settings.Name + "Types"))
-                .WithModifiers(
-                    TokenList(
-                        Token(SyntaxKind.PublicKeyword),
-                        Token(SyntaxKind.StaticKeyword)))
-                .WithParameterList(
-                    ParameterList(
-                        SingletonSeparatedList(
-                            Parameter(Identifier("builder"))
-                                .WithModifiers(TokenList(Token(SyntaxKind.ThisKeyword)))
-                                .WithType(IdentifierName(Global(IRequestExecutorBuilder))))))
-                .WithBody(Block(statements));
-
-            dependencyInjectionCode =
-                dependencyInjectionCode.AddMembers(addTypes);
-
-            NamespaceDeclarationSyntax namespaceDeclaration =
-                NamespaceDeclaration(IdentifierName(DependencyInjection))
-                    .AddMembers(dependencyInjectionCode);
-
-            CompilationUnitSyntax compilationUnit =
-                CompilationUnit()
-                    .AddMembers(namespaceDeclaration);
-
-            compilationUnit = compilationUnit.NormalizeWhitespace(elasticTrivia: true);
-
-            context.AddSource(DependencyInjection + $".{typeName}.cs", compilationUnit.ToFullString());
-        }
-
-        private static ExpressionStatementSyntax AddTypeExtension(string typeExtensions)
-        {
-            return ExpressionStatement(
-                InvocationExpression(
-                    MemberAccessExpression(
-                        SyntaxKind.SimpleMemberAccessExpression,
-                        IdentifierName(Global(SchemaRequestExecutorBuilderExtensions)),
-                        GenericName(Identifier("AddTypeExtension"))
-                        .WithTypeArgumentList(
-                            TypeArgumentList(
-                                SingletonSeparatedList<TypeSyntax>(
-                                    IdentifierName(typeExtensions))))))
-                .WithArgumentList(
-                    ArgumentList(
-                        SingletonSeparatedList<ArgumentSyntax>(
-                            Argument(IdentifierName("builder"))))));
-        }
-
-        private static ExpressionStatementSyntax AddNeo4JFiltering()
-        {
-            return ExpressionStatement(
-                InvocationExpression(
-                    MemberAccessExpression(
-                        SyntaxKind.SimpleMemberAccessExpression,
-                        IdentifierName(Global(Neo4JDataRequestBuilderExtensions)),
-                        IdentifierName("AddNeo4JFiltering")))
-                .WithArgumentList(
-                    ArgumentList(
-                        SingletonSeparatedList<ArgumentSyntax>(
-                            Argument(IdentifierName("builder"))))));
-        }
-
-        private static ExpressionStatementSyntax AddNeo4JSorting()
-        {
-            return ExpressionStatement(
-                InvocationExpression(
-                    MemberAccessExpression(
-                        SyntaxKind.SimpleMemberAccessExpression,
-                        IdentifierName(Global(Neo4JDataRequestBuilderExtensions)),
-                        IdentifierName("AddNeo4JSorting")))
-                .WithArgumentList(
-                    ArgumentList(
-                        SingletonSeparatedList<ArgumentSyntax>(
-                            Argument(IdentifierName("builder"))))));
-        }
-
-        private static ExpressionStatementSyntax AddNeo4JProjections()
-        {
-            return ExpressionStatement(
-                InvocationExpression(
-                    MemberAccessExpression(
-                        SyntaxKind.SimpleMemberAccessExpression,
-                        IdentifierName(Global(Neo4JDataRequestBuilderExtensions)),
-                        IdentifierName("AddNeo4JProjections")))
-                .WithArgumentList(
-                    ArgumentList(
-                        SingletonSeparatedList<ArgumentSyntax>(
-                            Argument(IdentifierName("builder"))))));
-        }
-
-        private static string GraphQLFieldName(string s)
-        {
-            var buffer = new char[s.Length];
-            var lower = true;
-
-            for (var i = 0; i < s.Length; i++)
-            {
-                if (lower && char.IsUpper(s[i]))
-                {
-                    buffer[i] = char.ToLowerInvariant(s[i]);
-                }
-                else
-                {
-                    lower = false;
-                    buffer[i] = s[i];
-                }
-            }
-
-            return new string(buffer);
-        }
-=======
->>>>>>> acb415ce
     }
 }