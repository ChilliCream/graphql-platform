--- conflicted
+++ resolved
@@ -29,11 +29,8 @@
         GraphQLClientFactory clientFactory,
         IIdSerializer idSerializer,
         NodeIdParser nodeIdParser,
-<<<<<<< HEAD
-        IFusionOptionsAccessor fusionOptionsAccessor)
-=======
+        IFusionOptionsAccessor fusionOptionsAccessor,
         IFusionDiagnosticEvents diagnosticEvents)
->>>>>>> b4683498
     {
         Configuration = configuration ??
             throw new ArgumentNullException(nameof(configuration));
@@ -183,9 +180,6 @@
             context._clientFactory,
             context._idSerializer,
             context._nodeIdParser,
-<<<<<<< HEAD
-            context._fusionOptionsAccessor);
-=======
+            context._fusionOptionsAccessor,
             context.DiagnosticEvents);
->>>>>>> b4683498
 }