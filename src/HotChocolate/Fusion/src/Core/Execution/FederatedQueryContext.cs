--- conflicted
+++ resolved
@@ -25,15 +25,10 @@
         QueryPlan queryPlan,
         OperationContextOwner operationContextOwner,
         GraphQLClientFactory clientFactory,
-<<<<<<< HEAD
         INodeIdSerializer idSerializer,
-        NodeIdParser nodeIdParser)
-=======
-        IIdSerializer idSerializer,
         NodeIdParser nodeIdParser,
         FusionOptions options,
         IFusionDiagnosticEvents diagnosticEvents)
->>>>>>> 8fbfa99d
     {
         Configuration = configuration ??
             throw new ArgumentNullException(nameof(configuration));
@@ -49,12 +44,8 @@
             throw new ArgumentNullException(nameof(idSerializer));
         _nodeIdParser = nodeIdParser ??
             throw new ArgumentNullException(nameof(nodeIdParser));
-<<<<<<< HEAD
-=======
         _options = options ??
             throw new ArgumentNullException(nameof(options));
-        _schemaName = Schema.Name;
->>>>>>> 8fbfa99d
     }
 
     /// <summary>
