--- conflicted
+++ resolved
@@ -75,20 +75,15 @@
                             sc.TryAddSingleton(fusionGraphConfig);
                             sc.TryAddSingleton<QueryPlanner>();
                             sc.TryAddSingleton<NodeIdParser, DefaultNodeIdParser>();
-<<<<<<< HEAD
 
                             sc.TryAddSingleton<IFusionOptionsAccessor>(GetFusionOptions);
-=======
                             sc.TryAddFusionDiagnosticEvents();
->>>>>>> b4683498
                         });
                 });
 
         return new FusionGatewayBuilder(builder);
     }
 
-<<<<<<< HEAD
-=======
     public static FusionGatewayBuilder AddDiagnosticEventListener<T>(
         this FusionGatewayBuilder builder)
         where T : class, IFusionDiagnosticEventListener
@@ -122,7 +117,6 @@
         return services;
     }
 
->>>>>>> b4683498
     /// <summary>
     /// Adds a custom ID parser to the gateway.
     /// </summary>
