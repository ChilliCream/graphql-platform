using HotChocolate.Language;
using HotChocolate.Types;
using Microsoft.AspNetCore.Http;
using Microsoft.AspNetCore.Routing;
using Microsoft.AspNetCore.Routing.Patterns;
using RequestDelegate = Microsoft.AspNetCore.Http.RequestDelegate;

namespace HotChocolate.Adapters.OpenApi;

internal static class OpenApiEndpointFactory
{
    public static Endpoint Create(
        OpenApiEndpointDefinition endpoints,
        IDictionary<string, OpenApiModelDefinition> modelsByName,
        ISchemaDefinition schema)
    {
        var endpointDescriptor = CreateEndpointDescriptor(endpoints, modelsByName, schema);

        return CreateEndpoint(schema.Name, endpointDescriptor);
    }

    private static Endpoint CreateEndpoint(string schemaName, OpenApiEndpointDescriptor endpointDescriptor)
    {
        var requestDelegate = CreateRequestDelegate(schemaName, endpointDescriptor);

        var builder = new RouteEndpointBuilder(
            requestDelegate: requestDelegate,
            routePattern: endpointDescriptor.Route,
            order: 0)
        {
            DisplayName = endpointDescriptor.Route.RawText
        };

        builder.Metadata.Add(new HttpMethodMetadata([endpointDescriptor.HttpMethod]));

        return builder.Build();
    }

    private static RequestDelegate CreateRequestDelegate(
        string schemaName,
        OpenApiEndpointDescriptor endpointDescriptor)
    {
        var middleware = new DynamicEndpointMiddleware(schemaName, endpointDescriptor);
        return middleware.InvokeAsync;
    }

    private static OpenApiEndpointDescriptor CreateEndpointDescriptor(
        OpenApiEndpointDefinition endpointDefinition,
        IDictionary<string, OpenApiModelDefinition> modelsByName,
        ISchemaDefinition schema)
    {
        List<IExecutableDefinitionNode> definitions = [
            ..endpointDefinition.Document.Definitions.OfType<IExecutableDefinitionNode>()
        ];

<<<<<<< HEAD
        var externalFragmentReferencesQueue = new Queue<string>(operationDocument.ExternalFragmentReferences);
=======
        var externalFragmentReferencesQueue = new Queue<string>(endpointDefinition.ExternalFragmentReferences);
>>>>>>> ddca7258
        var processedFragmentReferences = new HashSet<string>();

        while (externalFragmentReferencesQueue.TryDequeue(out var referencedFragmentName))
        {
            if (!processedFragmentReferences.Add(referencedFragmentName))
            {
                continue;
            }

<<<<<<< HEAD
            var fragmentDocument = fragmentsByName[referencedFragmentName];
            definitions.Add(fragmentDocument.FragmentDefinition);
=======
            var model = modelsByName[referencedFragmentName];
            foreach (var definition in model.Document.Definitions.OfType<IExecutableDefinitionNode>())
            {
                definitions.Add(definition);
            }
>>>>>>> ddca7258

            foreach (var externalFragmentReference in model.ExternalFragmentReferences)
            {
                externalFragmentReferencesQueue.Enqueue(externalFragmentReference);
            }
        }

        var document = new DocumentNode(definitions);

        var rootField = endpointDefinition.OperationDefinition.SelectionSet.Selections
            .OfType<FieldNode>()
            .First();

        var responseNameToExtract = rootField.Alias?.Value ?? rootField.Name.Value;

        var route = CreateRoutePattern(endpointDefinition.Route);

        var parameterTrie = new VariableValueInsertionTrie();

        InsertParametersIntoTrie(endpointDefinition.RouteParameters, OpenApiEndpointParameterType.Route);
        InsertParametersIntoTrie(endpointDefinition.QueryParameters, OpenApiEndpointParameterType.Query);

        return new OpenApiEndpointDescriptor(
            document,
            endpointDefinition.HttpMethod,
            route,
            parameterTrie,
            endpointDefinition.BodyVariableName,
            responseNameToExtract);

        void InsertParametersIntoTrie(
            IEnumerable<OpenApiEndpointDefinitionParameter> parameters,
            OpenApiEndpointParameterType parameterType)
        {
            foreach (var parameter in parameters)
            {
                var (inputType, hasDefaultValue) = GetParameterDetails(
                    parameter,
                    endpointDefinition.OperationDefinition,
                    schema);

                var leaf = new VariableValueInsertionTrieLeaf(
                    parameter.Key,
                    inputType,
                    parameterType,
                    hasDefaultValue);

                var inputObjectPath = parameter.InputObjectPath;

                if (!inputObjectPath.HasValue)
                {
                    parameterTrie[parameter.VariableName] = leaf;
                }
                else
                {
                    VariableValueInsertionTrie variableTrie;
                    if (!parameterTrie.TryGetValue(parameter.VariableName, out var existingVariableSegment))
                    {
                        variableTrie = [];
                        parameterTrie[parameter.VariableName] = variableTrie;
                    }
                    else if (existingVariableSegment is VariableValueInsertionTrie existingVariableTrie)
                    {
                        variableTrie = existingVariableTrie;
                    }
                    else
                    {
                        throw new InvalidOperationException();
                    }

                    var currentTrie = variableTrie;
                    var path = inputObjectPath.Value;

                    for (var i = 0; i < path.Length - 1; i++)
                    {
                        var fieldName = path[i];
                        if (!currentTrie.TryGetValue(fieldName, out var existingSegment))
                        {
                            var newTrie = new VariableValueInsertionTrie();
                            currentTrie[fieldName] = newTrie;
                            currentTrie = newTrie;
                        }
                        else if (existingSegment is VariableValueInsertionTrie existingTrie)
                        {
                            currentTrie = existingTrie;
                        }
                        else
                        {
                            throw new InvalidOperationException();
                        }
                    }

                    currentTrie[path[^1]] = leaf;
                }
            }
        }
    }

    private static (ITypeDefinition Type, bool HasDefaultValue) GetParameterDetails(
        OpenApiEndpointDefinitionParameter parameter,
        OperationDefinitionNode operation,
        ISchemaDefinition schema)
    {
        var variable = operation.VariableDefinitions
            .First(v => v.Variable.Name.Value == parameter.VariableName);

        var currentType = schema.Types[variable.Type.NamedType().Name.Value];
        var hasDefaultValue = variable.DefaultValue is not null;

        if (parameter.InputObjectPath is { Length: > 0 })
        {
            foreach (var fieldName in parameter.InputObjectPath)
            {
                if (currentType is not IInputObjectTypeDefinition inputObjectType
                    || !inputObjectType.Fields.TryGetField(fieldName, out var field))
                {
                    throw new InvalidOperationException(
                        $"Expected type '{currentType.Name}' to have a field named '{fieldName}'.");
                }

                currentType = field.Type.NamedType();
                hasDefaultValue = field.DefaultValue is not null;
            }
        }

        return (currentType, hasDefaultValue);
    }

    private static RoutePattern CreateRoutePattern(string route)
    {
        return RoutePatternFactory.Parse(route);
        // var segments = new List<RoutePatternPathSegment>();
        //
        // foreach (var segment in route.Segments)
        // {
        //     if (segment is OpenApiRouteSegmentLiteral stringSegment)
        //     {
        //         segments.Add(
        //             RoutePatternFactory.Segment(
        //                 RoutePatternFactory.LiteralPart(stringSegment.Value)));
        //     }
        //     else if (segment is OpenApiRouteSegmentParameter mapSegment)
        //     {
        //         // We do not apply route constraints here, as they are not meant for validation but to disambiguate routes:
        //         // https://learn.microsoft.com/en-us/aspnet/core/fundamentals/routing#route-constraints
        //         segments.Add(
        //             RoutePatternFactory.Segment(
        //                 RoutePatternFactory.ParameterPart(mapSegment.Key)));
        //     }
        // }
        //
        // return RoutePatternFactory.Pattern(segments);
    }
}<|MERGE_RESOLUTION|>--- conflicted
+++ resolved
@@ -53,11 +53,7 @@
             ..endpointDefinition.Document.Definitions.OfType<IExecutableDefinitionNode>()
         ];
 
-<<<<<<< HEAD
-        var externalFragmentReferencesQueue = new Queue<string>(operationDocument.ExternalFragmentReferences);
-=======
         var externalFragmentReferencesQueue = new Queue<string>(endpointDefinition.ExternalFragmentReferences);
->>>>>>> ddca7258
         var processedFragmentReferences = new HashSet<string>();
 
         while (externalFragmentReferencesQueue.TryDequeue(out var referencedFragmentName))
@@ -67,16 +63,11 @@
                 continue;
             }
 
-<<<<<<< HEAD
-            var fragmentDocument = fragmentsByName[referencedFragmentName];
-            definitions.Add(fragmentDocument.FragmentDefinition);
-=======
             var model = modelsByName[referencedFragmentName];
             foreach (var definition in model.Document.Definitions.OfType<IExecutableDefinitionNode>())
             {
                 definitions.Add(definition);
             }
->>>>>>> ddca7258
 
             foreach (var externalFragmentReference in model.ExternalFragmentReferences)
             {
