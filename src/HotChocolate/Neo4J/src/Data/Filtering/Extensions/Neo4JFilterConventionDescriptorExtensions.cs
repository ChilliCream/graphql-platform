using System;
using HotChocolate.Data.Filters;

namespace HotChocolate.Data.Neo4J.Filtering;

public static class Neo4JFilterConventionDescriptorExtensions
{
    /// <summary>
    /// Initializes the default configuration for Neo4j on the convention by adding operations
    /// </summary>
    /// <param name="descriptor">The descriptor where the handlers are registered</param>
    /// <returns>The <paramref name="descriptor"/></returns>
    public static IFilterConventionDescriptor AddNeo4JDefaults(
        this IFilterConventionDescriptor descriptor) =>
        descriptor.AddDefaultNeo4JOperations().BindDefaultNeo4JTypes().UseNeo4JProvider();

    /// <summary>
    /// Adds default operations for Neo4j to the descriptor
    /// </summary>
    /// <param name="descriptor">The descriptor where the handlers are registered</param>
    /// <returns>The <paramref name="descriptor"/></returns>
    /// <exception cref="ArgumentNullException">
    /// Throws in case the argument <paramref name="descriptor"/> is null
    /// </exception>
    public static IFilterConventionDescriptor AddDefaultNeo4JOperations(
        this IFilterConventionDescriptor descriptor)
    {
<<<<<<< HEAD
        /// <summary>
        /// Initializes the default configuration for Neo4j on the convention by adding operations
        /// </summary>
        /// <param name="descriptor">The descriptor where the handlers are registered</param>
        /// <returns>The <paramref name="descriptor"/></returns>
        public static IFilterConventionDescriptor AddNeo4JDefaults(
            this IFilterConventionDescriptor descriptor) =>
            descriptor.AddDefaultNeo4JOperations().BindDefaultNeo4JTypes().UseNeo4JProvider();

        /// <summary>
        /// Initializes the default configuration for Neo4j on the convention by adding operations
        /// </summary>
        /// <param name="descriptor">The descriptor where the handlers are registered</param>
        /// <returns>The descriptor that was passed in as a parameter</returns>
        public static IFilterConventionDescriptor AddNeo4JDefaults(
            this IFilterConventionDescriptor descriptor,
            bool compatabilityMode) =>
            descriptor
                .AddDefaultNeo4JOperations()
                .BindDefaultNeo4JTypes(compatabilityMode)
                .UseNeo4JProvider();

        /// <summary>
        /// Adds default operations for Neo4j to the descriptor
        /// </summary>
        /// <param name="descriptor">The descriptor where the handlers are registered</param>
        /// <returns>The <paramref name="descriptor"/></returns>
        /// <exception cref="ArgumentNullException">
        /// Throws in case the argument <paramref name="descriptor"/> is null
        /// </exception>
        public static IFilterConventionDescriptor AddDefaultNeo4JOperations(
            this IFilterConventionDescriptor descriptor)
=======
        if (descriptor is null)
>>>>>>> c6cf60cb
        {
            throw new ArgumentNullException(nameof(descriptor));
        }

<<<<<<< HEAD
        /// <summary>
        /// Binds common runtime types to the according <see cref="FilterInputType"/> that are
        /// supported by Neo4j
        /// </summary>
        /// <param name="descriptor">The descriptor where the handlers are registered</param>
        /// <returns>The descriptor that was passed in as a parameter</returns>
        /// <exception cref="ArgumentNullException">
        /// Throws in case the argument <paramref name="descriptor"/> is null
        /// </exception>
        public static IFilterConventionDescriptor BindDefaultNeo4JTypes(
            this IFilterConventionDescriptor descriptor,
            bool compatabilityMode = false)
        {
            if (descriptor is null)
            {
                throw new ArgumentNullException(nameof(descriptor));
            }

            if (compatabilityMode)
            {
                return descriptor
                    .BindRuntimeType<string, StringOperationFilterInputType>()
                    .BindRuntimeType<bool, BooleanOperationFilterInputType>()
                    .BindRuntimeType<bool?, BooleanOperationFilterInputType>()
                    .BindComparableType<byte>()
                    .BindComparableType<short>()
                    .BindComparableType<int>()
                    .BindComparableType<long>()
                    .BindComparableType<float>()
                    .BindComparableType<double>()
                    .BindComparableType<decimal>()
                    .BindComparableType<sbyte>()
                    .BindComparableType<ushort>()
                    .BindComparableType<uint>()
                    .BindComparableType<ulong>()
                    .BindComparableType<Guid>()
                    .BindComparableType<DateTime>()
                    .BindComparableType<DateTimeOffset>()
#if NET6_0_OR_GREATER
                    .BindComparableType<DateOnly>()
                    .BindComparableType<TimeOnly>()
#endif
                    .BindComparableType<TimeSpan>()
                    .BindRuntimeType<Uri, ComparableOperationFilterInputType<Uri>>()
                    .BindRuntimeType<Uri?, ComparableOperationFilterInputType<Uri?>>();
            }
            else
            {
                return descriptor
                    .BindRuntimeType<string, StringOperationFilterInputType>()
                    .BindRuntimeType<bool, BooleanOperationFilterInputType>()
                    .BindRuntimeType<bool?, BooleanOperationFilterInputType>()
                    .BindRuntimeType<byte, ByteOperationFilterInputType>()
                    .BindRuntimeType<byte?, ByteOperationFilterInputType>()
                    .BindRuntimeType<sbyte, ByteOperationFilterInputType>()
                    .BindRuntimeType<sbyte?, ByteOperationFilterInputType>()
                    .BindRuntimeType<short, ShortOperationFilterInputType>()
                    .BindRuntimeType<short?, ShortOperationFilterInputType>()
                    .BindRuntimeType<int, IntOperationFilterInputType>()
                    .BindRuntimeType<int?, IntOperationFilterInputType>()
                    .BindRuntimeType<long, LongOperationFilterInputType>()
                    .BindRuntimeType<long?, LongOperationFilterInputType>()
                    .BindRuntimeType<float, FloatOperationFilterInputType>()
                    .BindRuntimeType<float?, FloatOperationFilterInputType>()
                    .BindRuntimeType<double, FloatOperationFilterInputType>()
                    .BindRuntimeType<double?, FloatOperationFilterInputType>()
                    .BindRuntimeType<decimal, DecimalOperationFilterInputType>()
                    .BindRuntimeType<decimal?, DecimalOperationFilterInputType>()
                    .BindRuntimeType<Guid, UuidOperationFilterInputType>()
                    .BindRuntimeType<Guid?, UuidOperationFilterInputType>()
                    .BindRuntimeType<DateTime, DateTimeOperationFilterInputType>()
                    .BindRuntimeType<DateTime?, DateTimeOperationFilterInputType>()
                    .BindRuntimeType<DateTimeOffset, DateTimeOperationFilterInputType>()
                    .BindRuntimeType<DateTimeOffset?, DateTimeOperationFilterInputType>()
#if NET6_0_OR_GREATER
                    .BindRuntimeType<DateOnly, DateOperationFilterInputType>()
                    .BindRuntimeType<DateOnly?, DateOperationFilterInputType>()
                    .BindRuntimeType<TimeOnly, TimeSpanOperationFilterInputType>()
                    .BindRuntimeType<TimeOnly?, TimeSpanOperationFilterInputType>()
#endif
                    .BindRuntimeType<TimeSpan, TimeSpanOperationFilterInputType>()
                    .BindRuntimeType<TimeSpan?, TimeSpanOperationFilterInputType>()
                    .BindRuntimeType<Uri, UrlOperationFilterInputType>()
                    .BindRuntimeType<Uri?, UrlOperationFilterInputType>();
            }
        }
=======
        descriptor.Operation(DefaultFilterOperations.Equals).Name("eq");
        descriptor.Operation(DefaultFilterOperations.NotEquals).Name("neq");
        descriptor.Operation(DefaultFilterOperations.GreaterThan).Name("gt");
        descriptor.Operation(DefaultFilterOperations.NotGreaterThan).Name("ngt");
        descriptor.Operation(DefaultFilterOperations.GreaterThanOrEquals).Name("gte");
        descriptor.Operation(DefaultFilterOperations.NotGreaterThanOrEquals).Name("ngte");
        descriptor.Operation(DefaultFilterOperations.LowerThan).Name("lt");
        descriptor.Operation(DefaultFilterOperations.NotLowerThan).Name("nlt");
        descriptor.Operation(DefaultFilterOperations.LowerThanOrEquals).Name("lte");
        descriptor.Operation(DefaultFilterOperations.NotLowerThanOrEquals).Name("nlte");
        descriptor.Operation(DefaultFilterOperations.Contains).Name("contains");
        descriptor.Operation(DefaultFilterOperations.NotContains).Name("ncontains");
        descriptor.Operation(DefaultFilterOperations.In).Name("in");
        descriptor.Operation(DefaultFilterOperations.NotIn).Name("nin");
        descriptor.Operation(DefaultFilterOperations.StartsWith).Name("startsWith");
        descriptor.Operation(DefaultFilterOperations.NotStartsWith).Name("nstartsWith");
        descriptor.Operation(DefaultFilterOperations.EndsWith).Name("endsWith");
        descriptor.Operation(DefaultFilterOperations.NotEndsWith).Name("nendsWith");
        descriptor.Operation(DefaultFilterOperations.All).Name("all");
        descriptor.Operation(DefaultFilterOperations.None).Name("none");
        descriptor.Operation(DefaultFilterOperations.Some).Name("some");
        descriptor.Operation(DefaultFilterOperations.Any).Name("any");
        descriptor.Operation(DefaultFilterOperations.And).Name("and");
        descriptor.Operation(DefaultFilterOperations.Or).Name("or");

        return descriptor;
    }
>>>>>>> c6cf60cb

    /// <summary>
    /// Binds common runtime types to the according <see cref="FilterInputType"/> that are
    /// supported by Neo4j
    /// </summary>
    /// <param name="descriptor">The descriptor where the handlers are registered</param>
    /// <returns>The descriptor that was passed in as a parameter</returns>
    /// <exception cref="ArgumentNullException">
    /// Throws in case the argument <paramref name="descriptor"/> is null
    /// </exception>
    public static IFilterConventionDescriptor BindDefaultNeo4JTypes(
        this IFilterConventionDescriptor descriptor)
    {
        if (descriptor is null)
        {
            throw new ArgumentNullException(nameof(descriptor));
        }

<<<<<<< HEAD
        private static IFilterConventionDescriptor BindComparableType<T>(
           this IFilterConventionDescriptor descriptor)
           where T : struct
        {
            return descriptor
                .BindRuntimeType<T, ComparableOperationFilterInputType<T>>()
                .BindRuntimeType<T?, ComparableOperationFilterInputType<T?>>();
        }
=======
        descriptor
            .BindRuntimeType<string, StringOperationFilterInputType>()
            .BindRuntimeType<bool, BooleanOperationFilterInputType>()
            .BindRuntimeType<byte, ComparableOperationFilterInputType<byte>>()
            .BindRuntimeType<short, ComparableOperationFilterInputType<short>>()
            .BindRuntimeType<int, ComparableOperationFilterInputType<int>>()
            .BindRuntimeType<long, ComparableOperationFilterInputType<long>>()
            .BindRuntimeType<float, ComparableOperationFilterInputType<float>>()
            .BindRuntimeType<double, ComparableOperationFilterInputType<double>>()
            .BindRuntimeType<decimal, ComparableOperationFilterInputType<decimal>>()
            .BindRuntimeType<Guid, ComparableOperationFilterInputType<Guid>>()
            .BindRuntimeType<DateTime, ComparableOperationFilterInputType<DateTime>>()
            .BindRuntimeType<DateTimeOffset, ComparableOperationFilterInputType<DateTimeOffset>
            >()
            .BindRuntimeType<TimeSpan, ComparableOperationFilterInputType<TimeSpan>>()
            .BindRuntimeType<bool?, BooleanOperationFilterInputType>()
            .BindRuntimeType<byte?, ComparableOperationFilterInputType<byte?>>()
            .BindRuntimeType<short?, ComparableOperationFilterInputType<short?>>()
            .BindRuntimeType<int?, ComparableOperationFilterInputType<int?>>()
            .BindRuntimeType<long?, ComparableOperationFilterInputType<long?>>()
            .BindRuntimeType<float?, ComparableOperationFilterInputType<float?>>()
            .BindRuntimeType<double?, ComparableOperationFilterInputType<double?>>()
            .BindRuntimeType<decimal?, ComparableOperationFilterInputType<decimal?>>()
            .BindRuntimeType<Guid?, ComparableOperationFilterInputType<Guid?>>()
            .BindRuntimeType<DateTime?, ComparableOperationFilterInputType<DateTime?>>()
            .BindRuntimeType<DateTimeOffset?,
                ComparableOperationFilterInputType<DateTimeOffset?>>()
            .BindRuntimeType<TimeSpan?, ComparableOperationFilterInputType<TimeSpan?>>();

        return descriptor;
    }

    /// <summary>
    /// Adds a <see cref="Neo4JFilterProvider"/> with default configuration
    /// </summary>
    /// <param name="descriptor">The descriptor where the provider is registered</param>
    /// <returns>The descriptor that was passed in as a parameter</returns>
    public static IFilterConventionDescriptor UseNeo4JProvider(
        this IFilterConventionDescriptor descriptor) =>
        descriptor.Provider(new Neo4JFilterProvider(x => x.AddDefaultNeo4JFieldHandlers()));

    /// <summary>
    /// Initializes the default configuration of the provider by registering handlers
    /// </summary>
    /// <param name="descriptor">The descriptor where the handlers are registered</param>
    /// <returns>The <paramref name="descriptor"/> that was passed in as a parameter</returns>
    public static IFilterProviderDescriptor<Neo4JFilterVisitorContext>
        AddDefaultNeo4JFieldHandlers(
            this IFilterProviderDescriptor<Neo4JFilterVisitorContext> descriptor)
    {
        descriptor.AddFieldHandler<Neo4JEqualsOperationHandler>();
        descriptor.AddFieldHandler<Neo4JNotEqualsOperationHandler>();

        descriptor.AddFieldHandler<Neo4JInOperationHandler>();
        descriptor.AddFieldHandler<Neo4JNotInOperationHandler>();

        descriptor.AddFieldHandler<Neo4JComparableGreaterThanHandler>();
        descriptor.AddFieldHandler<Neo4JComparableNotGreaterThanHandler>();
        descriptor.AddFieldHandler<Neo4JComparableGreaterThanOrEqualsHandler>();
        descriptor.AddFieldHandler<Neo4JComparableNotGreaterThanOrEqualsHandler>();
        descriptor.AddFieldHandler<Neo4JComparableLowerThanHandler>();
        descriptor.AddFieldHandler<Neo4JComparableNotLowerThanHandler>();
        descriptor.AddFieldHandler<Neo4JComparableLowerThanOrEqualsHandler>();
        descriptor.AddFieldHandler<Neo4JComparableNotLowerThanOrEqualsHandler>();

        descriptor.AddFieldHandler<Neo4JStringStartsWithHandler>();
        descriptor.AddFieldHandler<Neo4JStringNotStartsWithHandler>();
        descriptor.AddFieldHandler<Neo4JStringEndsWithHandler>();
        descriptor.AddFieldHandler<Neo4JStringNotEndsWithHandler>();
        descriptor.AddFieldHandler<Neo4JStringContainsHandler>();
        descriptor.AddFieldHandler<Neo4JStringNotContainsHandler>();

        descriptor.AddFieldHandler<Neo4JListAllOperationHandler>();
        descriptor.AddFieldHandler<Neo4JListAnyOperationHandler>();
        descriptor.AddFieldHandler<Neo4JListNoneOperationHandler>();
        descriptor.AddFieldHandler<Neo4JListSomeOperationHandler>();

        descriptor.AddFieldHandler<Neo4JDefaultFieldHandler>();

        return descriptor;
>>>>>>> c6cf60cb
    }
}<|MERGE_RESOLUTION|>--- conflicted
+++ resolved
@@ -13,6 +13,19 @@
     public static IFilterConventionDescriptor AddNeo4JDefaults(
         this IFilterConventionDescriptor descriptor) =>
         descriptor.AddDefaultNeo4JOperations().BindDefaultNeo4JTypes().UseNeo4JProvider();
+
+    /// <summary>
+    /// Initializes the default configuration for Neo4j on the convention by adding operations
+    /// </summary>
+    /// <param name="descriptor">The descriptor where the handlers are registered</param>
+    /// <returns>The descriptor that was passed in as a parameter</returns>
+    public static IFilterConventionDescriptor AddNeo4JDefaults(
+        this IFilterConventionDescriptor descriptor,
+        bool compatabilityMode) =>
+        descriptor
+            .AddDefaultNeo4JOperations()
+            .BindDefaultNeo4JTypes(compatabilityMode)
+            .UseNeo4JProvider();
 
     /// <summary>
     /// Adds default operations for Neo4j to the descriptor
@@ -25,134 +38,11 @@
     public static IFilterConventionDescriptor AddDefaultNeo4JOperations(
         this IFilterConventionDescriptor descriptor)
     {
-<<<<<<< HEAD
-        /// <summary>
-        /// Initializes the default configuration for Neo4j on the convention by adding operations
-        /// </summary>
-        /// <param name="descriptor">The descriptor where the handlers are registered</param>
-        /// <returns>The <paramref name="descriptor"/></returns>
-        public static IFilterConventionDescriptor AddNeo4JDefaults(
-            this IFilterConventionDescriptor descriptor) =>
-            descriptor.AddDefaultNeo4JOperations().BindDefaultNeo4JTypes().UseNeo4JProvider();
-
-        /// <summary>
-        /// Initializes the default configuration for Neo4j on the convention by adding operations
-        /// </summary>
-        /// <param name="descriptor">The descriptor where the handlers are registered</param>
-        /// <returns>The descriptor that was passed in as a parameter</returns>
-        public static IFilterConventionDescriptor AddNeo4JDefaults(
-            this IFilterConventionDescriptor descriptor,
-            bool compatabilityMode) =>
-            descriptor
-                .AddDefaultNeo4JOperations()
-                .BindDefaultNeo4JTypes(compatabilityMode)
-                .UseNeo4JProvider();
-
-        /// <summary>
-        /// Adds default operations for Neo4j to the descriptor
-        /// </summary>
-        /// <param name="descriptor">The descriptor where the handlers are registered</param>
-        /// <returns>The <paramref name="descriptor"/></returns>
-        /// <exception cref="ArgumentNullException">
-        /// Throws in case the argument <paramref name="descriptor"/> is null
-        /// </exception>
-        public static IFilterConventionDescriptor AddDefaultNeo4JOperations(
-            this IFilterConventionDescriptor descriptor)
-=======
         if (descriptor is null)
->>>>>>> c6cf60cb
         {
             throw new ArgumentNullException(nameof(descriptor));
         }
 
-<<<<<<< HEAD
-        /// <summary>
-        /// Binds common runtime types to the according <see cref="FilterInputType"/> that are
-        /// supported by Neo4j
-        /// </summary>
-        /// <param name="descriptor">The descriptor where the handlers are registered</param>
-        /// <returns>The descriptor that was passed in as a parameter</returns>
-        /// <exception cref="ArgumentNullException">
-        /// Throws in case the argument <paramref name="descriptor"/> is null
-        /// </exception>
-        public static IFilterConventionDescriptor BindDefaultNeo4JTypes(
-            this IFilterConventionDescriptor descriptor,
-            bool compatabilityMode = false)
-        {
-            if (descriptor is null)
-            {
-                throw new ArgumentNullException(nameof(descriptor));
-            }
-
-            if (compatabilityMode)
-            {
-                return descriptor
-                    .BindRuntimeType<string, StringOperationFilterInputType>()
-                    .BindRuntimeType<bool, BooleanOperationFilterInputType>()
-                    .BindRuntimeType<bool?, BooleanOperationFilterInputType>()
-                    .BindComparableType<byte>()
-                    .BindComparableType<short>()
-                    .BindComparableType<int>()
-                    .BindComparableType<long>()
-                    .BindComparableType<float>()
-                    .BindComparableType<double>()
-                    .BindComparableType<decimal>()
-                    .BindComparableType<sbyte>()
-                    .BindComparableType<ushort>()
-                    .BindComparableType<uint>()
-                    .BindComparableType<ulong>()
-                    .BindComparableType<Guid>()
-                    .BindComparableType<DateTime>()
-                    .BindComparableType<DateTimeOffset>()
-#if NET6_0_OR_GREATER
-                    .BindComparableType<DateOnly>()
-                    .BindComparableType<TimeOnly>()
-#endif
-                    .BindComparableType<TimeSpan>()
-                    .BindRuntimeType<Uri, ComparableOperationFilterInputType<Uri>>()
-                    .BindRuntimeType<Uri?, ComparableOperationFilterInputType<Uri?>>();
-            }
-            else
-            {
-                return descriptor
-                    .BindRuntimeType<string, StringOperationFilterInputType>()
-                    .BindRuntimeType<bool, BooleanOperationFilterInputType>()
-                    .BindRuntimeType<bool?, BooleanOperationFilterInputType>()
-                    .BindRuntimeType<byte, ByteOperationFilterInputType>()
-                    .BindRuntimeType<byte?, ByteOperationFilterInputType>()
-                    .BindRuntimeType<sbyte, ByteOperationFilterInputType>()
-                    .BindRuntimeType<sbyte?, ByteOperationFilterInputType>()
-                    .BindRuntimeType<short, ShortOperationFilterInputType>()
-                    .BindRuntimeType<short?, ShortOperationFilterInputType>()
-                    .BindRuntimeType<int, IntOperationFilterInputType>()
-                    .BindRuntimeType<int?, IntOperationFilterInputType>()
-                    .BindRuntimeType<long, LongOperationFilterInputType>()
-                    .BindRuntimeType<long?, LongOperationFilterInputType>()
-                    .BindRuntimeType<float, FloatOperationFilterInputType>()
-                    .BindRuntimeType<float?, FloatOperationFilterInputType>()
-                    .BindRuntimeType<double, FloatOperationFilterInputType>()
-                    .BindRuntimeType<double?, FloatOperationFilterInputType>()
-                    .BindRuntimeType<decimal, DecimalOperationFilterInputType>()
-                    .BindRuntimeType<decimal?, DecimalOperationFilterInputType>()
-                    .BindRuntimeType<Guid, UuidOperationFilterInputType>()
-                    .BindRuntimeType<Guid?, UuidOperationFilterInputType>()
-                    .BindRuntimeType<DateTime, DateTimeOperationFilterInputType>()
-                    .BindRuntimeType<DateTime?, DateTimeOperationFilterInputType>()
-                    .BindRuntimeType<DateTimeOffset, DateTimeOperationFilterInputType>()
-                    .BindRuntimeType<DateTimeOffset?, DateTimeOperationFilterInputType>()
-#if NET6_0_OR_GREATER
-                    .BindRuntimeType<DateOnly, DateOperationFilterInputType>()
-                    .BindRuntimeType<DateOnly?, DateOperationFilterInputType>()
-                    .BindRuntimeType<TimeOnly, TimeSpanOperationFilterInputType>()
-                    .BindRuntimeType<TimeOnly?, TimeSpanOperationFilterInputType>()
-#endif
-                    .BindRuntimeType<TimeSpan, TimeSpanOperationFilterInputType>()
-                    .BindRuntimeType<TimeSpan?, TimeSpanOperationFilterInputType>()
-                    .BindRuntimeType<Uri, UrlOperationFilterInputType>()
-                    .BindRuntimeType<Uri?, UrlOperationFilterInputType>();
-            }
-        }
-=======
         descriptor.Operation(DefaultFilterOperations.Equals).Name("eq");
         descriptor.Operation(DefaultFilterOperations.NotEquals).Name("neq");
         descriptor.Operation(DefaultFilterOperations.GreaterThan).Name("gt");
@@ -180,7 +70,6 @@
 
         return descriptor;
     }
->>>>>>> c6cf60cb
 
     /// <summary>
     /// Binds common runtime types to the according <see cref="FilterInputType"/> that are
@@ -192,53 +81,81 @@
     /// Throws in case the argument <paramref name="descriptor"/> is null
     /// </exception>
     public static IFilterConventionDescriptor BindDefaultNeo4JTypes(
-        this IFilterConventionDescriptor descriptor)
+        this IFilterConventionDescriptor descriptor,
+        bool compatabilityMode = false)
     {
         if (descriptor is null)
         {
             throw new ArgumentNullException(nameof(descriptor));
         }
 
-<<<<<<< HEAD
-        private static IFilterConventionDescriptor BindComparableType<T>(
-           this IFilterConventionDescriptor descriptor)
-           where T : struct
+        if (compatabilityMode)
         {
             return descriptor
-                .BindRuntimeType<T, ComparableOperationFilterInputType<T>>()
-                .BindRuntimeType<T?, ComparableOperationFilterInputType<T?>>();
-        }
-=======
-        descriptor
-            .BindRuntimeType<string, StringOperationFilterInputType>()
-            .BindRuntimeType<bool, BooleanOperationFilterInputType>()
-            .BindRuntimeType<byte, ComparableOperationFilterInputType<byte>>()
-            .BindRuntimeType<short, ComparableOperationFilterInputType<short>>()
-            .BindRuntimeType<int, ComparableOperationFilterInputType<int>>()
-            .BindRuntimeType<long, ComparableOperationFilterInputType<long>>()
-            .BindRuntimeType<float, ComparableOperationFilterInputType<float>>()
-            .BindRuntimeType<double, ComparableOperationFilterInputType<double>>()
-            .BindRuntimeType<decimal, ComparableOperationFilterInputType<decimal>>()
-            .BindRuntimeType<Guid, ComparableOperationFilterInputType<Guid>>()
-            .BindRuntimeType<DateTime, ComparableOperationFilterInputType<DateTime>>()
-            .BindRuntimeType<DateTimeOffset, ComparableOperationFilterInputType<DateTimeOffset>
-            >()
-            .BindRuntimeType<TimeSpan, ComparableOperationFilterInputType<TimeSpan>>()
-            .BindRuntimeType<bool?, BooleanOperationFilterInputType>()
-            .BindRuntimeType<byte?, ComparableOperationFilterInputType<byte?>>()
-            .BindRuntimeType<short?, ComparableOperationFilterInputType<short?>>()
-            .BindRuntimeType<int?, ComparableOperationFilterInputType<int?>>()
-            .BindRuntimeType<long?, ComparableOperationFilterInputType<long?>>()
-            .BindRuntimeType<float?, ComparableOperationFilterInputType<float?>>()
-            .BindRuntimeType<double?, ComparableOperationFilterInputType<double?>>()
-            .BindRuntimeType<decimal?, ComparableOperationFilterInputType<decimal?>>()
-            .BindRuntimeType<Guid?, ComparableOperationFilterInputType<Guid?>>()
-            .BindRuntimeType<DateTime?, ComparableOperationFilterInputType<DateTime?>>()
-            .BindRuntimeType<DateTimeOffset?,
-                ComparableOperationFilterInputType<DateTimeOffset?>>()
-            .BindRuntimeType<TimeSpan?, ComparableOperationFilterInputType<TimeSpan?>>();
-
-        return descriptor;
+                .BindRuntimeType<string, StringOperationFilterInputType>()
+                .BindRuntimeType<bool, BooleanOperationFilterInputType>()
+                .BindRuntimeType<bool?, BooleanOperationFilterInputType>()
+                .BindComparableType<byte>()
+                .BindComparableType<short>()
+                .BindComparableType<int>()
+                .BindComparableType<long>()
+                .BindComparableType<float>()
+                .BindComparableType<double>()
+                .BindComparableType<decimal>()
+                .BindComparableType<sbyte>()
+                .BindComparableType<ushort>()
+                .BindComparableType<uint>()
+                .BindComparableType<ulong>()
+                .BindComparableType<Guid>()
+                .BindComparableType<DateTime>()
+                .BindComparableType<DateTimeOffset>()
+#if NET6_0_OR_GREATER
+                .BindComparableType<DateOnly>()
+                .BindComparableType<TimeOnly>()
+#endif
+                .BindComparableType<TimeSpan>()
+                .BindRuntimeType<Uri, ComparableOperationFilterInputType<Uri>>()
+                .BindRuntimeType<Uri?, ComparableOperationFilterInputType<Uri?>>();
+        }
+        else
+        {
+            return descriptor
+                .BindRuntimeType<string, StringOperationFilterInputType>()
+                .BindRuntimeType<bool, BooleanOperationFilterInputType>()
+                .BindRuntimeType<bool?, BooleanOperationFilterInputType>()
+                .BindRuntimeType<byte, ByteOperationFilterInputType>()
+                .BindRuntimeType<byte?, ByteOperationFilterInputType>()
+                .BindRuntimeType<sbyte, ByteOperationFilterInputType>()
+                .BindRuntimeType<sbyte?, ByteOperationFilterInputType>()
+                .BindRuntimeType<short, ShortOperationFilterInputType>()
+                .BindRuntimeType<short?, ShortOperationFilterInputType>()
+                .BindRuntimeType<int, IntOperationFilterInputType>()
+                .BindRuntimeType<int?, IntOperationFilterInputType>()
+                .BindRuntimeType<long, LongOperationFilterInputType>()
+                .BindRuntimeType<long?, LongOperationFilterInputType>()
+                .BindRuntimeType<float, FloatOperationFilterInputType>()
+                .BindRuntimeType<float?, FloatOperationFilterInputType>()
+                .BindRuntimeType<double, FloatOperationFilterInputType>()
+                .BindRuntimeType<double?, FloatOperationFilterInputType>()
+                .BindRuntimeType<decimal, DecimalOperationFilterInputType>()
+                .BindRuntimeType<decimal?, DecimalOperationFilterInputType>()
+                .BindRuntimeType<Guid, UuidOperationFilterInputType>()
+                .BindRuntimeType<Guid?, UuidOperationFilterInputType>()
+                .BindRuntimeType<DateTime, DateTimeOperationFilterInputType>()
+                .BindRuntimeType<DateTime?, DateTimeOperationFilterInputType>()
+                .BindRuntimeType<DateTimeOffset, DateTimeOperationFilterInputType>()
+                .BindRuntimeType<DateTimeOffset?, DateTimeOperationFilterInputType>()
+#if NET6_0_OR_GREATER
+                .BindRuntimeType<DateOnly, DateOperationFilterInputType>()
+                .BindRuntimeType<DateOnly?, DateOperationFilterInputType>()
+                .BindRuntimeType<TimeOnly, TimeSpanOperationFilterInputType>()
+                .BindRuntimeType<TimeOnly?, TimeSpanOperationFilterInputType>()
+#endif
+                .BindRuntimeType<TimeSpan, TimeSpanOperationFilterInputType>()
+                .BindRuntimeType<TimeSpan?, TimeSpanOperationFilterInputType>()
+                .BindRuntimeType<Uri, UrlOperationFilterInputType>()
+                .BindRuntimeType<Uri?, UrlOperationFilterInputType>();
+        }
     }
 
     /// <summary>
@@ -289,6 +206,14 @@
         descriptor.AddFieldHandler<Neo4JDefaultFieldHandler>();
 
         return descriptor;
->>>>>>> c6cf60cb
+    }
+
+    private static IFilterConventionDescriptor BindComparableType<T>(
+        this IFilterConventionDescriptor descriptor)
+        where T : struct
+    {
+        return descriptor
+            .BindRuntimeType<T, ComparableOperationFilterInputType<T>>()
+            .BindRuntimeType<T?, ComparableOperationFilterInputType<T?>>();
     }
 }