--- conflicted
+++ resolved
@@ -1,8 +1,4 @@
-<<<<<<< HEAD
 ﻿using System.Collections.Generic;
-=======
-using System.Collections.Generic;
->>>>>>> b98611ad
 using Newtonsoft.Json;
 using Newtonsoft.Json.Linq;
 
@@ -18,16 +14,8 @@
 
         [JsonProperty("query")]
         public string Query { get; set; }
-<<<<<<< HEAD
-        public JObject Variables { get; set; }
-
-        [JsonIgnore]
-        public Dictionary<string, ICollection<ClientQueryRequestFile>>
-            Files { get; set; } // dictionary key is variable name
-=======
 
         [JsonProperty("variables")]
         public Dictionary<string, object> Variables { get; set; }
->>>>>>> b98611ad
     }
 }