using System;
using Microsoft.Extensions.DependencyInjection;
using HotChocolate.Execution.Configuration;
using HotChocolate.Execution;

namespace HotChocolate
{
    public delegate IQueryExecutor BuildExecutor(
        IServiceProvider services,
        IQueryExecutionBuilder builder);

    public static class ServiceCollectionExtensions
    {
        public static IServiceCollection AddGraphQL(
            this IServiceCollection serviceCollection,
            ISchema schema)
        {
            if (serviceCollection == null)
            {
                throw new ArgumentNullException(nameof(serviceCollection));
            }

            if (schema == null)
            {
                throw new ArgumentNullException(nameof(schema));
            }

            return serviceCollection
                .AddSingleton(schema)
                .AddSingleton(schema.MakeExecutable())
                .AddJsonSerializer();
        }

        public static IServiceCollection AddGraphQL(
            this IServiceCollection serviceCollection,
            ISchema schema,
            Func<IQueryExecutionBuilder, IQueryExecutionBuilder> configure)
        {
            if (serviceCollection == null)
            {
                throw new ArgumentNullException(nameof(serviceCollection));
            }

            if (schema == null)
            {
                throw new ArgumentNullException(nameof(schema));
            }

            if (configure == null)
            {
                throw new ArgumentNullException(nameof(configure));
            }

            return serviceCollection
                .AddSingleton(schema)
                .AddSingleton(schema.MakeExecutable(configure))
                .AddJsonSerializer();
        }

        public static IServiceCollection AddGraphQL(
            this IServiceCollection serviceCollection,
            Func<IServiceProvider, ISchema> schemaFactory)
        {
            if (serviceCollection == null)
            {
                throw new ArgumentNullException(nameof(serviceCollection));
            }

            if (schemaFactory == null)
            {
                throw new ArgumentNullException(nameof(schemaFactory));
            }

            return serviceCollection
                .AddSingleton(schemaFactory)
                .AddSingleton(sp => sp.GetRequiredService<ISchema>()
                    .MakeExecutable())
                .AddJsonSerializer();
        }

        public static IServiceCollection AddGraphQL(
            this IServiceCollection serviceCollection,
            Func<IServiceProvider, ISchema> schemaFactory,
            Func<IQueryExecutionBuilder, IQueryExecutionBuilder> configure)
        {
            if (serviceCollection == null)
            {
                throw new ArgumentNullException(nameof(serviceCollection));
            }

            if (schemaFactory == null)
            {
                throw new ArgumentNullException(nameof(schemaFactory));
            }

            if (configure == null)
            {
                throw new ArgumentNullException(nameof(configure));
            }

            return serviceCollection
                .AddSingleton(schemaFactory)
                .AddSingleton(sp => sp.GetRequiredService<ISchema>()
                    .MakeExecutable(configure))
                .AddJsonSerializer();
        }

        public static IServiceCollection AddGraphQL(
            this IServiceCollection serviceCollection,
            Action<ISchemaConfiguration> configure)
        {
            if (serviceCollection == null)
            {
                throw new ArgumentNullException(nameof(serviceCollection));
            }

            if (configure == null)
            {
                throw new ArgumentNullException(nameof(configure));
            }

            return serviceCollection
                .AddSingleton<ISchema>(s => Schema.Create(c =>
                {
                    c.RegisterServiceProvider(s);
                    configure(c);
                }))
                .AddSingleton(sp => sp.GetRequiredService<ISchema>()
                    .MakeExecutable())
                .AddJsonSerializer();
        }

        public static IServiceCollection AddGraphQL(
            this IServiceCollection serviceCollection,
            Action<ISchemaConfiguration> configure,
            Func<IQueryExecutionBuilder, IQueryExecutionBuilder>
                configureBuilder)
        {
            if (serviceCollection == null)
            {
                throw new ArgumentNullException(nameof(serviceCollection));
            }

            if (configure == null)
            {
                throw new ArgumentNullException(nameof(configure));
            }

            if (configureBuilder == null)
            {
                throw new ArgumentNullException(nameof(configureBuilder));
            }

            return serviceCollection
                .AddSingleton<ISchema>(s => Schema.Create(c =>
                {
                    c.RegisterServiceProvider(s);
                    configure(c);
                }))
                .AddSingleton(sp => sp.GetRequiredService<ISchema>()
                    .MakeExecutable(configureBuilder))
                .AddJsonSerializer();
        }

        public static IServiceCollection AddGraphQL(
            this IServiceCollection serviceCollection,
            string schemaSource,
            Action<ISchemaConfiguration> configure)
        {
            if (serviceCollection == null)
            {
                throw new ArgumentNullException(nameof(serviceCollection));
            }

            if (string.IsNullOrEmpty(schemaSource))
            {
                throw new ArgumentNullException(nameof(schemaSource));
            }

            if (configure == null)
            {
                throw new ArgumentNullException(nameof(configure));
            }

            return serviceCollection
                .AddSingleton<ISchema>(s => Schema.Create(
                    schemaSource, c =>
                    {
                        c.RegisterServiceProvider(s);
                        configure(c);
                    }))
                .AddSingleton(sp => sp.GetRequiredService<ISchema>()
                    .MakeExecutable())
                .AddJsonSerializer();
        }

        public static IServiceCollection AddGraphQL(
            this IServiceCollection serviceCollection,
            string schemaSource,
            Action<ISchemaConfiguration> configure,
            Func<IQueryExecutionBuilder, IQueryExecutionBuilder>
                configureBuilder)
        {
            if (serviceCollection == null)
            {
                throw new ArgumentNullException(nameof(serviceCollection));
            }

            if (string.IsNullOrEmpty(schemaSource))
            {
                throw new ArgumentNullException(nameof(schemaSource));
            }

            if (configure == null)
            {
                throw new ArgumentNullException(nameof(configure));
            }

            if (configureBuilder == null)
            {
                throw new ArgumentNullException(nameof(configureBuilder));
            }

            return serviceCollection
                .AddSingleton<ISchema>(s => Schema.Create(
                    schemaSource, c =>
                    {
                        c.RegisterServiceProvider(s);
                        configure(c);
                    }))
                .AddSingleton(sp => sp.GetRequiredService<ISchema>()
                    .MakeExecutable(configureBuilder))
                .AddJsonSerializer();
        }

        public static IServiceCollection AddGraphQL(
            this IServiceCollection serviceCollection,
            ISchema schema,
            IQueryExecutionOptionsAccessor options)
        {
            if (serviceCollection == null)
            {
                throw new ArgumentNullException(nameof(serviceCollection));
            }

            if (schema == null)
            {
                throw new ArgumentNullException(nameof(schema));
            }

            if (options == null)
            {
                throw new ArgumentNullException(nameof(options));
            }

            return serviceCollection
                .AddSingleton(schema)
                .AddSingleton(schema.MakeExecutable(options))
                .AddJsonSerializer();
        }

        public static IServiceCollection AddGraphQL(
            this IServiceCollection serviceCollection,
            Func<IServiceProvider, ISchema> schemaFactory,
            IQueryExecutionOptionsAccessor options)
        {
            if (serviceCollection == null)
            {
                throw new ArgumentNullException(nameof(serviceCollection));
            }

            if (schemaFactory == null)
            {
                throw new ArgumentNullException(nameof(schemaFactory));
            }

            if (options == null)
            {
                throw new ArgumentNullException(nameof(options));
            }

            return serviceCollection
                .AddSingleton(schemaFactory)
                .AddSingleton(sp => sp.GetRequiredService<ISchema>()
                    .MakeExecutable(options))
                .AddJsonSerializer();
        }

        public static IServiceCollection AddGraphQL(
            this IServiceCollection serviceCollection,
            Action<ISchemaConfiguration> configure,
            IQueryExecutionOptionsAccessor options)
        {
            if (serviceCollection == null)
            {
                throw new ArgumentNullException(nameof(serviceCollection));
            }

            if (configure == null)
            {
                throw new ArgumentNullException(nameof(configure));
            }

            if (options == null)
            {
                throw new ArgumentNullException(nameof(options));
            }

            return serviceCollection
                .AddSingleton<ISchema>(s => Schema.Create(c =>
                {
                    c.RegisterServiceProvider(s);
                    configure(c);
                }))
                .AddSingleton(sp => sp.GetRequiredService<ISchema>()
                    .MakeExecutable(options))
                .AddJsonSerializer();
        }

        public static IServiceCollection AddGraphQL(
            this IServiceCollection serviceCollection,
            string schemaSource,
            Action<ISchemaConfiguration> configure,
            IQueryExecutionOptionsAccessor options)
        {
            if (serviceCollection == null)
            {
                throw new ArgumentNullException(nameof(serviceCollection));
            }

            if (string.IsNullOrEmpty(schemaSource))
            {
                throw new ArgumentNullException(nameof(schemaSource));
            }

            if (configure == null)
            {
                throw new ArgumentNullException(nameof(configure));
            }

            if (options == null)
            {
                throw new ArgumentNullException(nameof(options));
            }

            return serviceCollection
                .AddSingleton<ISchema>(s => Schema.Create(
                    schemaSource, c =>
                    {
                        c.RegisterServiceProvider(s);
                        configure(c);
                    }))
                .AddSingleton(sp => sp.GetRequiredService<ISchema>()
                    .MakeExecutable(options))
                .AddJsonSerializer();
        }

        public static IServiceCollection AddGraphQL(
            this IServiceCollection serviceCollection,
            IQueryExecutor executor)
        {
<<<<<<< HEAD
            if (serviceCollection == null)
            {
                throw new ArgumentNullException(nameof(serviceCollection));
            }

            if (executer == null)
=======
            if (executor == null)
>>>>>>> 5593ab32
            {
                throw new ArgumentNullException(nameof(executor));
            }

            return serviceCollection
                .AddSingleton(executor)
                .AddSingleton<ISchema>(s =>
                    s.GetRequiredService<IQueryExecutor>().Schema)
                .AddJsonSerializer();
        }

        public static IServiceCollection AddGraphQL(
            this IServiceCollection serviceCollection,
            BuildExecutor buildExecutor)
        {
<<<<<<< HEAD
            if (serviceCollection == null)
            {
                throw new ArgumentNullException(nameof(serviceCollection));
            }

            if (buildExecuter == null)
=======
            if (buildExecutor == null)
>>>>>>> 5593ab32
            {
                throw new ArgumentNullException(nameof(buildExecutor));
            }

            return serviceCollection
                .AddSingleton<IQueryExecutor>(s =>
                    buildExecutor(s, QueryExecutionBuilder.New()))
                .AddSingleton(s =>
                    s.GetRequiredService<IQueryExecutor>().Schema)
                .AddJsonSerializer();
        }

        private static IServiceCollection AddJsonSerializer(
            this IServiceCollection serviceCollection)
        {
            return serviceCollection.AddSingleton<IQueryResultSerializer>(
                new JsonQueryResultSerializer());
        }
    }
}<|MERGE_RESOLUTION|>--- conflicted
+++ resolved
@@ -359,16 +359,12 @@
             this IServiceCollection serviceCollection,
             IQueryExecutor executor)
         {
-<<<<<<< HEAD
             if (serviceCollection == null)
             {
                 throw new ArgumentNullException(nameof(serviceCollection));
             }
 
             if (executer == null)
-=======
-            if (executor == null)
->>>>>>> 5593ab32
             {
                 throw new ArgumentNullException(nameof(executor));
             }
@@ -384,16 +380,12 @@
             this IServiceCollection serviceCollection,
             BuildExecutor buildExecutor)
         {
-<<<<<<< HEAD
             if (serviceCollection == null)
             {
                 throw new ArgumentNullException(nameof(serviceCollection));
             }
 
             if (buildExecuter == null)
-=======
-            if (buildExecutor == null)
->>>>>>> 5593ab32
             {
                 throw new ArgumentNullException(nameof(buildExecutor));
             }
