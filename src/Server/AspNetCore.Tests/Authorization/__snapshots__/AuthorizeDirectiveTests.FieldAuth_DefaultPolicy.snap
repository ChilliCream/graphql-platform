--- conflicted
+++ resolved
@@ -1,9 +1,8 @@
-﻿schema {
+schema {
   query: Query
 }
 
 type Query {
-<<<<<<< HEAD
   foo: String @authorize(apply: AFTER_RESOLVER)
 }
 
@@ -13,17 +12,6 @@
 }
 
 directive @authorize("Defines when when the resolver shall be executed.By default the resolver is executed after the policy has determined that the current user is allowed to access the field." apply: ApplyPolicy! = BEFORE_RESOLVER "The name of the authorization policy that determines access to the annotated resource." policy: String "Roles that are allowed to access the annotated resource." roles: [String!]) repeatable on SCHEMA | OBJECT | FIELD_DEFINITION
-=======
-  foo: String @authorize(executeResolver: AFTER_POLICY, roles: [  ])
-}
-
-enum ExecuteResolver {
-  AFTER_POLICY
-  BEFORE_POLICY
-}
-
-directive @authorize("Defines when when the resolver shall be executed.By default the resolver is executed after the policy has determined that the current user is allowed to access the field." executeResolver: ExecuteResolver! = AFTER_POLICY "The name of the authorization policy that determines access to the annotated resource." policy: String "Roles that are allowed to access the annotated resource." roles: [String!]) repeatable on SCHEMA | OBJECT | FIELD_DEFINITION
->>>>>>> 39606507
 
 "The `String` scalar type represents textual data, represented as UTF-8 character sequences. The String type is most often used by GraphQL to represent free-form human-readable text."
 scalar String