using System;
using System.Collections.Generic;
using System.Diagnostics.CodeAnalysis;
using System.Globalization;
using System.Linq;
using System.Security.Claims;
using System.Security.Principal;
using System.Threading.Tasks;
using Microsoft.AspNetCore.Authorization;
using Microsoft.Extensions.DependencyInjection;
using HotChocolate.AspNetCore.Authorization.Properties;
using HotChocolate.Resolvers;

namespace HotChocolate.AspNetCore.Authorization
{
    internal sealed class AuthorizeMiddleware
    {
        private readonly FieldDelegate _next;

        public AuthorizeMiddleware(FieldDelegate next)
        {
            _next = next ?? throw new ArgumentNullException(nameof(next));
        }

        public async Task InvokeAsync(IDirectiveContext context)
        {
            AuthorizeDirective directive = context.Directive
                .ToObject<AuthorizeDirective>();

<<<<<<< HEAD
            if (directive.Apply == ApplyPolicy.AfterResolver)
=======
            if (directive.ExecuteResolver == ExecuteResolver.BeforePolicy)
>>>>>>> 39606507
            {
                await _next(context).ConfigureAwait(false);

                AuthState state = await CheckPermissionsAsync(
                    context, directive)
                    .ConfigureAwait(false);

                if (state != AuthState.Allowed && !IsErrorResult(context))
                {
                    SetError(context, directive, state);
                }
            }
            else
            {
                AuthState state = await CheckPermissionsAsync(
                    context, directive)
                    .ConfigureAwait(false);

                if (state == AuthState.Allowed)
                {
                    await _next(context).ConfigureAwait(false);
                }
                else
                {
                    SetError(context, directive, state);
                }
            }
        }

        private bool IsErrorResult(IDirectiveContext context) =>
            context.Result is IError || context.Result is IEnumerable<IError>;

        private void SetError(
            IDirectiveContext context,
            AuthorizeDirective directive,
            AuthState state)
        {
            switch (state)
            {
                case AuthState.NoDefaultPolicy:
                    context.Result = context.Result = ErrorBuilder.New()
                        .SetMessage(AuthResources.AuthorizeMiddleware_NoDefaultPolicy)
                        .SetCode(ErrorCodes.Authentication.NoDefaultPolicy)
                        .SetPath(context.Path)
                        .AddLocation(context.FieldSelection)
                        .Build();
                    break;

                case AuthState.PolicyNotFound:
                    context.Result = ErrorBuilder.New()
                        .SetMessage(string.Format(
                            CultureInfo.InvariantCulture,
                            AuthResources.AuthorizeMiddleware_PolicyNotFound,
                            directive.Policy))
                        .SetCode(ErrorCodes.Authentication.PolicyNotFound)
                        .SetPath(context.Path)
                        .AddLocation(context.FieldSelection)
                        .Build();
                    break;

                default:
                    context.Result = ErrorBuilder.New()
                        .SetMessage(AuthResources.AuthorizeMiddleware_NotAuthorized)
                        .SetCode(state == AuthState.NotAllowed
                            ? ErrorCodes.Authentication.NotAuthorized
                            : ErrorCodes.Authentication.NotAuthenticated)
                        .SetPath(context.Path)
                        .AddLocation(context.FieldSelection)
                        .Build();
                    break;
            }
        }

        private static async Task<AuthState> CheckPermissionsAsync(
            IDirectiveContext context,
            AuthorizeDirective directive)
        {
            if (!TryGetAuthenticatedPrincipal(context, out ClaimsPrincipal? principal))
            {
                return AuthState.NotAuthenticated;
            }

            if (IsInAnyRole(principal!, directive.Roles))
            {
                if (NeedsPolicyValidation(directive))
                {
                    return await AuthorizeWithPolicyAsync(
                        context, directive, principal!)
                        .ConfigureAwait(false);
                }
                else
                {
                    return AuthState.Allowed;
                }
<<<<<<< HEAD
            }

            return AuthState.NotAllowed;
        }

#if NETCOREAPP2_2 || NETCOREAPP2_1 || NETSTANDARD2_0 ||  NET462
        private static bool TryGetAuthenticatedPrincipal(
            IDirectiveContext context,
            out ClaimsPrincipal? principal)
#else
        private static bool TryGetAuthenticatedPrincipal(
            IDirectiveContext context,
            [NotNullWhen(true)]out ClaimsPrincipal? principal)
#endif
        {
            if (context.ContextData.TryGetValue(nameof(ClaimsPrincipal), out var o)
                && o is ClaimsPrincipal p
                && p.Identities.Any(t => t.IsAuthenticated))
            {
                principal = p;
                return true;
            }

=======
            }

            return AuthState.NotAllowed;
        }

#if NETCOREAPP2_2 || NETCOREAPP2_1 || NETSTANDARD2_0 ||  NET462
        private static bool TryGetAuthenticatedPrincipal(
            IDirectiveContext context,
            out ClaimsPrincipal? principal)
#else
        private static bool TryGetAuthenticatedPrincipal(
            IDirectiveContext context,
            [NotNullWhen(true)]out ClaimsPrincipal? principal)
#endif
        {
            if (context.ContextData.TryGetValue(nameof(ClaimsPrincipal), out var o)
                && o is ClaimsPrincipal p
                && p.Identities.Any(t => t.IsAuthenticated))
            {
                principal = p;
                return true;
            }

>>>>>>> 39606507
            principal = null;
            return false;
        }

        private static bool IsInAnyRole(
            IPrincipal principal,
            IReadOnlyList<string>? roles)
        {
            if (roles == null || roles.Count == 0)
            {
                return true;
            }

            for (int i = 0; i < roles.Count; i++)
            {
                if (principal.IsInRole(roles[i]))
                {
                    return true;
                }
            }

            return false;
        }

        private static bool NeedsPolicyValidation(AuthorizeDirective directive)
        {
            return directive.Roles == null
                || directive.Roles.Count == 0
                || !string.IsNullOrEmpty(directive.Policy);
        }

        private static async Task<AuthState> AuthorizeWithPolicyAsync(
            IDirectiveContext context,
            AuthorizeDirective directive,
            ClaimsPrincipal principal)
        {
            IServiceProvider services = context.Service<IServiceProvider>();
            IAuthorizationService authorizeService =
                services.GetService<IAuthorizationService>();
            IAuthorizationPolicyProvider policyProvider =
                services.GetService<IAuthorizationPolicyProvider>();

            if (authorizeService == null || policyProvider == null)
            {
                // authorization service is not configured so the user is
                // authorized with the previous checks.
                return string.IsNullOrWhiteSpace(directive.Policy)
                    ? AuthState.Allowed
                    : AuthState.NotAllowed;
            }

            AuthorizationPolicy? policy = null;

<<<<<<< HEAD
            if ((directive.Roles is null || directive.Roles.Count == 0)
                && string.IsNullOrWhiteSpace(directive.Policy))
=======
            if (directive.Roles.Count == 0 && string.IsNullOrWhiteSpace(directive.Policy))
>>>>>>> 39606507
            {
                policy = await policyProvider.GetDefaultPolicyAsync()
                    .ConfigureAwait(false);

                if (policy == null)
                {
                    return AuthState.NoDefaultPolicy;
                }
            }
            else if (!string.IsNullOrWhiteSpace(directive.Policy))
            {
                policy = await policyProvider.GetPolicyAsync(directive.Policy)
                    .ConfigureAwait(false);

                if (policy == null)
                {
                    return AuthState.PolicyNotFound;
                }
            }

            if (policy is { })
            {
                AuthorizationResult result =
                    await authorizeService.AuthorizeAsync(
                        principal, context, policy)
                        .ConfigureAwait(false);
                return result.Succeeded ? AuthState.Allowed : AuthState.NotAllowed;
            }

            return AuthState.NotAllowed;
        }

        private enum AuthState
        {
            Allowed,
            NotAllowed,
            NotAuthenticated,
            NoDefaultPolicy,
            PolicyNotFound
        }
    }
}<|MERGE_RESOLUTION|>--- conflicted
+++ resolved
@@ -27,11 +27,7 @@
             AuthorizeDirective directive = context.Directive
                 .ToObject<AuthorizeDirective>();
 
-<<<<<<< HEAD
             if (directive.Apply == ApplyPolicy.AfterResolver)
-=======
-            if (directive.ExecuteResolver == ExecuteResolver.BeforePolicy)
->>>>>>> 39606507
             {
                 await _next(context).ConfigureAwait(false);
 
@@ -126,7 +122,6 @@
                 {
                     return AuthState.Allowed;
                 }
-<<<<<<< HEAD
             }
 
             return AuthState.NotAllowed;
@@ -149,32 +144,7 @@
                 principal = p;
                 return true;
             }
-
-=======
-            }
-
-            return AuthState.NotAllowed;
-        }
-
-#if NETCOREAPP2_2 || NETCOREAPP2_1 || NETSTANDARD2_0 ||  NET462
-        private static bool TryGetAuthenticatedPrincipal(
-            IDirectiveContext context,
-            out ClaimsPrincipal? principal)
-#else
-        private static bool TryGetAuthenticatedPrincipal(
-            IDirectiveContext context,
-            [NotNullWhen(true)]out ClaimsPrincipal? principal)
-#endif
-        {
-            if (context.ContextData.TryGetValue(nameof(ClaimsPrincipal), out var o)
-                && o is ClaimsPrincipal p
-                && p.Identities.Any(t => t.IsAuthenticated))
-            {
-                principal = p;
-                return true;
-            }
-
->>>>>>> 39606507
+  
             principal = null;
             return false;
         }
@@ -228,12 +198,8 @@
 
             AuthorizationPolicy? policy = null;
 
-<<<<<<< HEAD
             if ((directive.Roles is null || directive.Roles.Count == 0)
                 && string.IsNullOrWhiteSpace(directive.Policy))
-=======
-            if (directive.Roles.Count == 0 && string.IsNullOrWhiteSpace(directive.Policy))
->>>>>>> 39606507
             {
                 policy = await policyProvider.GetDefaultPolicyAsync()
                     .ConfigureAwait(false);
