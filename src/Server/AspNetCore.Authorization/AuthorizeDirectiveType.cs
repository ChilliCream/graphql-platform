--- conflicted
+++ resolved
@@ -27,24 +27,14 @@
                     "annotated resource.")
                 .Type<ListType<NonNullType<StringType>>>();
 
-<<<<<<< HEAD
             descriptor.Argument(t => t.Apply)
-=======
-            descriptor.Argument(t => t.ExecuteResolver)
->>>>>>> 39606507
                 .Description(
                     "Defines when when the resolver shall be executed." +
                     "By default the resolver is executed after the policy " +
                     "has determined that the current user is allowed to access " +
                     "the field.")
-<<<<<<< HEAD
                 .Type<NonNullType<ApplyPolicyType>>()
                 .DefaultValue(ApplyPolicy.BeforeResolver);
-=======
-                .Type<NonNullType<ExecuteResolverType>>()
-                .DefaultValue(ExecuteResolver.AfterPolicy);
->>>>>>> 39606507
-
 
             descriptor.Use<AuthorizeMiddleware>();
         }
