using System;
using System.Collections.Generic;
using System.IO;
using System.Linq;
using System.Threading.Tasks;
using Microsoft.Extensions.DependencyInjection;
using HotChocolate;
using HotChocolate.Execution.Configuration;
using HotChocolate.Language;
using HotChocolate.Stitching.Merge;
using HotChocolate.Validation;
using HotChocolate.Types;
using HotChocolate.Stitching;
using StrawberryShake.Generators.Descriptors;
using StrawberryShake.Generators.CSharp;
using StrawberryShake.Generators.Types;
using IOPath = System.IO.Path;
using HCError = HotChocolate.IError;
using HCErrorBuilder = HotChocolate.ErrorBuilder;

namespace StrawberryShake.Generators
{
    public class ClientGenerator
    {
        private readonly Dictionary<string, DocumentNode> _schemas =
            new Dictionary<string, DocumentNode>();
        private readonly List<DocumentNode> _extensions =
            new List<DocumentNode>();
        private readonly Dictionary<string, DocumentInfo> _queries =
            new Dictionary<string, DocumentInfo>();
        private readonly Dictionary<string, LeafTypeInfo> _leafTypes =
            new[]
            {
<<<<<<< HEAD
                new LeafTypeInfo(ScalarNames.String, typeof(string)),
                new LeafTypeInfo(ScalarNames.Int, typeof(int)),
                new LeafTypeInfo(ScalarNames.Float, typeof(double)),
                new LeafTypeInfo(ScalarNames.Boolean, typeof(bool)),
                new LeafTypeInfo(ScalarNames.ID, typeof(string)),
                new LeafTypeInfo(ScalarNames.Date, typeof(DateTime), typeof(string)),
                new LeafTypeInfo(ScalarNames.DateTime, typeof(DateTimeOffset), typeof(string)),
                new LeafTypeInfo(ScalarNames.Byte, typeof(byte) , typeof(byte)),
                new LeafTypeInfo(ScalarNames.Short, typeof(short)),
                new LeafTypeInfo(ScalarNames.Long, typeof(long)),
                new LeafTypeInfo(ScalarNames.Decimal, typeof(Decimal), typeof(Decimal)),
                new LeafTypeInfo(ScalarNames.Uuid, typeof(Guid), typeof(string)),
=======
                new LeafTypeInfo("String", typeof(string)),
                new LeafTypeInfo("Int", typeof(int)),
                new LeafTypeInfo("Float", typeof(double)),
                new LeafTypeInfo("Boolean", typeof(bool)),
                new LeafTypeInfo("ID", typeof(string)),
                new LeafTypeInfo("Date", typeof(DateTime), typeof(string)),
                new LeafTypeInfo("DateTime", typeof(DateTimeOffset), typeof(string)),
                new LeafTypeInfo("Byte", typeof(byte) , typeof(byte)),
                new LeafTypeInfo("Short", typeof(short)),
                new LeafTypeInfo("Long", typeof(long)),
                new LeafTypeInfo("Decimal", typeof(decimal), typeof(decimal)),
                new LeafTypeInfo("Uuid", typeof(Guid), typeof(string)),
>>>>>>> 6adff778
                new LeafTypeInfo("Guid", typeof(Guid), typeof(string)),
                new LeafTypeInfo(ScalarNames.Url, typeof(Uri), typeof(string))
            }.ToDictionary(t => t.TypeName);

        private readonly ClientGeneratorOptions _options = new ClientGeneratorOptions();
        private IDocumentHashProvider? _hashProvider;
        private IFileHandler? _output;
        private string? _clientName;
        private string? _namespace;

        private ClientGenerator()
        {
        }

        public static ClientGenerator New() => new ClientGenerator();

        public ClientGenerator SetOutput(string directoryName)
        {
            if (directoryName is null)
            {
                throw new ArgumentNullException(nameof(directoryName));
            }

            return SetOutput(new DirectoryFileHandler(directoryName));
        }

        public ClientGenerator SetOutput(IFileHandler output)
        {
            if (output is null)
            {
                throw new ArgumentNullException(nameof(output));
            }

            _output = output;
            return this;
        }

        public ClientGenerator ModifyOptions(
            Action<ClientGeneratorOptions> modify)
        {
            if (modify is null)
            {
                throw new ArgumentNullException(nameof(modify));
            }

            modify(_options);
            return this;
        }

        public ClientGenerator SetHashProvider(
            IDocumentHashProvider hashProvider)
        {
            _hashProvider = hashProvider;
            return this;
        }

        public ClientGenerator SetScalarType(LeafTypeInfo typeInfo)
        {
            if (typeInfo is null)
            {
                throw new ArgumentNullException(nameof(typeInfo));
            }

            _leafTypes[typeInfo.TypeName] = typeInfo;
            return this;
        }

        public ClientGenerator AddSchemaDocumentFromFile(string fileName)
        {
            if (fileName is null)
            {
                throw new ArgumentNullException(nameof(fileName));
            }

            return AddSchemaDocument(
                IOPath.GetFileNameWithoutExtension(fileName),
                Utf8GraphQLParser.Parse(
                    File.ReadAllBytes(fileName)));
        }

        public ClientGenerator AddSchemaDocumentFromString(
            string name, string schema)
        {
            if (name is null)
            {
                throw new ArgumentNullException(nameof(name));
            }

            if (schema is null)
            {
                throw new ArgumentNullException(nameof(schema));
            }

            return AddSchemaDocument(
                name,
                Utf8GraphQLParser.Parse(schema));
        }

        public ClientGenerator AddSchemaDocument(
            string name,
            DocumentNode document)
        {
            if (name is null)
            {
                throw new ArgumentNullException(nameof(name));
            }

            if (document is null)
            {
                throw new ArgumentNullException(nameof(document));
            }

            if (_clientName is null)
            {
                _clientName = name + "Client";
            }

            var extensions = new HashSet<IDefinitionNode>(
                document.Definitions.OfType<ITypeExtensionNode>());

            if (extensions.Count == 0)
            {
                _schemas.Add(name, document);
                return this;
            }

            var types = extensions.Except(document.Definitions).ToList();

            if (types.Count > 0)
            {
                _schemas.Add(name, document.WithDefinitions(types));
            }

            _extensions.Add(document.WithDefinitions(extensions.ToList()));

            return this;
        }

        public ClientGenerator AddQueryDocumentFromFile(string fileName)
        {
            if (fileName is null)
            {
                throw new ArgumentNullException(nameof(fileName));
            }

            string name = IOPath.GetFileNameWithoutExtension(fileName);
            DocumentNode document = Utf8GraphQLParser.Parse(File.ReadAllBytes(fileName));
            _queries.Add(name, new DocumentInfo(name, fileName, document));
            return this;
        }

        public ClientGenerator AddQueryDocumentFromString(
            string name, string query)
        {
            if (name is null)
            {
                throw new ArgumentNullException(nameof(name));
            }

            if (query is null)
            {
                throw new ArgumentNullException(nameof(query));
            }

            return AddQueryDocument(
                name,
                Utf8GraphQLParser.Parse(query));
        }

        public ClientGenerator AddQueryDocument(
            string name,
            DocumentNode document) =>
            AddQueryDocument(name, name, document);

        public ClientGenerator AddQueryDocument(
            string name,
            string fileName,
            DocumentNode document)
        {
            if (name is null)
            {
                throw new ArgumentNullException(nameof(name));
            }

            if (fileName is null)
            {
                throw new ArgumentNullException(nameof(fileName));
            }

            if (document is null)
            {
                throw new ArgumentNullException(nameof(document));
            }

            _queries.Add(name, new DocumentInfo(name, fileName, document));
            return this;
        }

        public ClientGenerator SetClientName(string clientName)
        {
            _clientName = clientName
                ?? throw new ArgumentNullException(nameof(clientName));
            return this;
        }

        public ClientGenerator SetNamespace(string ns)
        {
            _namespace = ns
                ?? throw new ArgumentNullException(nameof(ns));
            return this;
        }

        public IReadOnlyList<HCError> Validate()
        {
            if (_output is null)
            {
                throw new InvalidOperationException(
                    "You have to specify a field output handler before you " +
                    "can generate any client APIs.");
            }

            if (_schemas.Count == 0)
            {
                throw new InvalidOperationException(
                    "You have to specify at least one schema file before you " +
                    "can generate any client APIs.");
            }

            if (_queries.Count == 0)
            {
                throw new InvalidOperationException(
                    "You have to specify at least one query file before you " +
                    "can generate any client APIs.");
            }

            IDocumentHashProvider hashProvider = _hashProvider
                ?? new MD5DocumentHashProvider();

            // create schema
            DocumentNode mergedSchema = MergeSchema();
            mergedSchema = MergeSchemaExtensions(mergedSchema);
            ISchema schema = CreateSchema(mergedSchema);

            // parse queries
            return ValidateQueryDocuments(schema);
        }

        public async Task BuildAsync()
        {
            if (_output is null)
            {
                throw new InvalidOperationException(
                    "You have to specify a field output handler before you " +
                    "can generate any client APIs.");
            }

            if (_schemas.Count == 0)
            {
                throw new InvalidOperationException(
                    "You have to specify at least one schema file before you " +
                    "can generate any client APIs.");
            }

            if (_queries.Count == 0)
            {
                throw new InvalidOperationException(
                    "You have to specify at least one query file before you " +
                    "can generate any client APIs.");
            }

            IDocumentHashProvider hashProvider = _hashProvider
                ?? new MD5DocumentHashProvider();
            _namespace = _namespace ?? "StrawberryShake.Client";

            // create schema
            DocumentNode mergedSchema = MergeSchema();
            mergedSchema = MergeSchemaExtensions(mergedSchema);
            ISchema schema = CreateSchema(mergedSchema);
            InitializeScalarTypes(schema);

            // parse queries
            IReadOnlyList<HCError> errors = ValidateQueryDocuments(schema);
            if (errors.Count > 0)
            {
                throw new GeneratorException(errors);
            }

            IReadOnlyList<IQueryDescriptor> queries =
                await ParseQueriesAsync(schema, hashProvider);

            // generate abstarct client models
            var usedNames = new HashSet<string>();
            var descriptors = new List<ICodeDescriptor>();
            var fieldTypes = new Dictionary<FieldNode, string>();

            GenerateModels(schema, queries, usedNames, descriptors, fieldTypes);

            var typeLookup = new TypeLookup(
                _options.LanguageVersion,
                _leafTypes.Values,
                fieldTypes);

            // generate code from models
            foreach (ICodeGenerator generator in CreateGenerators(_options))
            {
                foreach (ICodeDescriptor descriptor in descriptors)
                {
                    if (generator.CanHandle(descriptor))
                    {
                        _output.Register(descriptor, generator);
                    }
                }
            }

            await _output.WriteAllAsync(typeLookup);
        }

        private DocumentNode MergeSchema()
        {
            if (_schemas.Count == 1)
            {
                return _schemas.First().Value;
            }

            SchemaMerger merger = SchemaMerger.New();

            foreach (KeyValuePair<string, DocumentNode> schema in _schemas)
            {
                merger.AddSchema(schema.Key, schema.Value);
            }

            return merger.Merge();
        }

        private DocumentNode MergeSchemaExtensions(DocumentNode schema)
        {
            if (_extensions.Count == 0)
            {
                return schema;
            }

            var rewriter = new AddSchemaExtensionRewriter(new[]
            {
                new DirectiveDefinitionNode
                (
                    null,
                    new NameNode(GeneratorDirectives.ClrType),
                    null,
                    false,
                    new[]
                    {
                        new InputValueDefinitionNode(
                            null,
                            new NameNode(GeneratorDirectives.NameArgument),
                            null,
                            new NonNullTypeNode(new NamedTypeNode(ScalarNames.String)),
                            null,
                            Array.Empty<DirectiveNode>()
                        )
                    },
                    new []
                    {
                        new NameNode(HotChocolate.Language.DirectiveLocation.Scalar.ToString())
                    }
                ),
                new DirectiveDefinitionNode
                (
                    null,
                    new NameNode(GeneratorDirectives.SerializationType),
                    null,
                    false,
                    new[]
                    {
                        new InputValueDefinitionNode(
                            null,
                            new NameNode(GeneratorDirectives.NameArgument),
                            null,
                            new NonNullTypeNode(new NamedTypeNode(ScalarNames.String)),
                            null,
                            Array.Empty<DirectiveNode>()
                        )
                    },
                    new []
                    {
                        new NameNode(HotChocolate.Language.DirectiveLocation.Scalar.ToString())
                    }
                ),
                new DirectiveDefinitionNode
                (
                    null,
                    new NameNode(GeneratorDirectives.Name),
                    null,
                    false,
                    new[]
                    {
                        new InputValueDefinitionNode(
                            null,
                            new NameNode(GeneratorDirectives.NameArgument),
                            null,
                            new NonNullTypeNode(new NamedTypeNode(ScalarNames.String)),
                            null,
                            Array.Empty<DirectiveNode>()
                        )
                    },
                    new []
                    {
                        new NameNode(HotChocolate.Language.DirectiveLocation.Scalar.ToString())
                    }
                )
            });

            DocumentNode currentSchema = schema;
            foreach (DocumentNode extension in _extensions)
            {
                currentSchema = rewriter.AddExtensions(
                    currentSchema, extension);
            }

            return currentSchema;
        }

        private static ISchema CreateSchema(DocumentNode schema)
        {
            var builder = SchemaBuilder.New();

            foreach (CustomScalarType type in schema.Definitions
                .OfType<ScalarTypeDefinitionNode>()
                .Where(t => !Scalars.IsBuiltIn(t.Name.Value))
                .Select(t => new CustomScalarType(t)))
            {
                builder.AddType(type);
            }

            return builder.Use(next => context => Task.CompletedTask)
                .AddDocument(schema)
                .AddDirectiveType<NameDirectiveType>()
                .AddDirectiveType<TypeDirectiveType>()
                .AddDirectiveType<SerializationDirectiveType>()
                .AddDirectiveType<DelegateDirectiveType>()
                .ModifyOptions(t => t.StrictValidation = false)
                .Create();
        }

        private async Task<IReadOnlyList<IQueryDescriptor>> ParseQueriesAsync(
            ISchema schema, IDocumentHashProvider hashProvider)
        {
            var queryCollection = new QueryCollection(hashProvider, _namespace!);

            foreach (DocumentInfo documentInfo in _queries.Values)
            {
                await queryCollection.LoadFromDocumentAsync(
                    documentInfo.Name,
                    documentInfo.FileName,
                    documentInfo.Document);
            }

            return queryCollection.ToList();
        }

        private void GenerateModels(
            ISchema schema,
            IEnumerable<IQueryDescriptor> queries,
            ISet<string> usedNames,
            List<ICodeDescriptor> descriptors,
            Dictionary<FieldNode, string> fieldTypes)
        {
            foreach (IQueryDescriptor query in queries)
            {
                var modelGenerator = new CodeModelGenerator(
                    schema, query, usedNames, _clientName!, _namespace!);
                modelGenerator.Generate();

                descriptors.AddRange(modelGenerator.Descriptors);

                foreach (KeyValuePair<FieldNode, string> fieldType in
                    modelGenerator.FieldTypes)
                {
                    fieldTypes[fieldType.Key] = fieldType.Value;
                }
            }
        }
        // new LeafTypeInfo("DateTime", typeof(DateTimeOffset), typeof(string)),

        private void InitializeScalarTypes(ISchema schema)
        {
            foreach (CustomScalarType scalarType in schema.Types.OfType<CustomScalarType>())
            {
                if (!_leafTypes.TryGetValue(scalarType.Name, out LeafTypeInfo? typeInfo))
                {
                    Type? clrType = GetTypeFromDirective(
                        scalarType,
                        GeneratorDirectives.ClrType);

                    if (clrType is null)
                    {
                        clrType = typeof(string);
                    }

                    Type serializationType = GetTypeFromDirective(
                        scalarType,
                        GeneratorDirectives.ClrType) ??
                        clrType;

                    _leafTypes[scalarType.Name] =
                        new LeafTypeInfo(scalarType.Name, clrType, serializationType);
                }
            }
        }

        private static Type? GetTypeFromDirective(
            CustomScalarType scalarType,
            string directiveName)
        {
            DirectiveNode typeDirective = scalarType.SyntaxNode.Directives
                .FirstOrDefault(t => t.Name.Value.Equals(directiveName));

            if (typeDirective is null)
            {
                return null;
            }

            ArgumentNode name = typeDirective.Arguments.First(t =>
                t.Name.Value.Equals(GeneratorDirectives.Name));

            return Type.GetType(((StringValueNode)name.Value).Value);
        }

        private IReadOnlyList<HCError> ValidateQueryDocuments(ISchema schema)
        {
            var errors = new List<HCError>();

            try
            {
                var serviceCollection = new ServiceCollection();
                serviceCollection.AddQueryValidation();
                serviceCollection.AddDefaultValidationRules();
                serviceCollection.AddSingleton<IValidateQueryOptionsAccessor, ValidationOptions>();
                IQueryValidator validator = serviceCollection.BuildServiceProvider()
                    .GetService<IQueryValidator>();

                foreach (DocumentInfo documentInfo in _queries.Values)
                {
                    QueryValidationResult validationResult =
                        validator.Validate(schema, documentInfo.Document);

                    if (validationResult.HasErrors)
                    {
                        foreach (HCError error in validationResult.Errors)
                        {
                            errors.Add(HCErrorBuilder.FromError(error)
                                .SetExtension("fileName", documentInfo.FileName)
                                .SetExtension("document", documentInfo.Document)
                                .Build());
                        }
                    }
                }
            }
            catch (GeneratorException ex)
            {
                errors.AddRange(ex.Errors);
            }

            return errors;
        }

        private static IEnumerable<ICodeGenerator> CreateGenerators(
            ClientGeneratorOptions options)
        {
            yield return new ClassGenerator();
            yield return new InputClassGenerator();
            yield return new InputClassSerializerGenerator();
            yield return new InterfaceGenerator();
            yield return new ResultParserGenerator(options);
            yield return new OperationGenerator();
            yield return new ClientInterfaceGenerator();
            yield return new ClientClassGenerator();
            yield return new QueryGenerator();
            yield return new EnumGenerator();
            yield return new EnumValueSerializerGenerator(options.LanguageVersion);

            if (options.EnableDISupport)
            {
                yield return new ServicesGenerator();
            }
        }

        private class DocumentInfo
        {
            public DocumentInfo(
                string name,
                string fileName,
                DocumentNode document)
            {
                Name = name;
                FileName = fileName;
                Document = document;
            }

            public string Name { get; }

            public string FileName { get; }

            public DocumentNode Document { get; }
        }

        private class ValidationOptions
            : IValidateQueryOptionsAccessor
        {
            public int? MaxExecutionDepth => null;

            public int? MaxOperationComplexity => null;

            public bool? UseComplexityMultipliers => null;
        }

        internal class ScalarTypeMergeHandler
            : ITypeMergeHandler
        {
            private readonly MergeTypeRuleDelegate _next;

            public ScalarTypeMergeHandler(MergeTypeRuleDelegate next)
            {
                _next = next ?? throw new ArgumentNullException(nameof(next));
            }

            public void Merge(
                ISchemaMergeContext context,
                IReadOnlyList<HotChocolate.Stitching.Merge.ITypeInfo> types)
            {
                if (types.OfType<ITypeInfo<ScalarTypeDefinitionNode>>().Any())
                {
                    ITypeInfo<ScalarTypeDefinitionNode> scalar =
                        types.OfType<ITypeInfo<ScalarTypeDefinitionNode>>().FirstOrDefault();
                    context.AddType(scalar.Definition);
                    return;
                }
                _next(context, types);
            }
        }
    }
}<|MERGE_RESOLUTION|>--- conflicted
+++ resolved
@@ -31,7 +31,6 @@
         private readonly Dictionary<string, LeafTypeInfo> _leafTypes =
             new[]
             {
-<<<<<<< HEAD
                 new LeafTypeInfo(ScalarNames.String, typeof(string)),
                 new LeafTypeInfo(ScalarNames.Int, typeof(int)),
                 new LeafTypeInfo(ScalarNames.Float, typeof(double)),
@@ -44,20 +43,6 @@
                 new LeafTypeInfo(ScalarNames.Long, typeof(long)),
                 new LeafTypeInfo(ScalarNames.Decimal, typeof(Decimal), typeof(Decimal)),
                 new LeafTypeInfo(ScalarNames.Uuid, typeof(Guid), typeof(string)),
-=======
-                new LeafTypeInfo("String", typeof(string)),
-                new LeafTypeInfo("Int", typeof(int)),
-                new LeafTypeInfo("Float", typeof(double)),
-                new LeafTypeInfo("Boolean", typeof(bool)),
-                new LeafTypeInfo("ID", typeof(string)),
-                new LeafTypeInfo("Date", typeof(DateTime), typeof(string)),
-                new LeafTypeInfo("DateTime", typeof(DateTimeOffset), typeof(string)),
-                new LeafTypeInfo("Byte", typeof(byte) , typeof(byte)),
-                new LeafTypeInfo("Short", typeof(short)),
-                new LeafTypeInfo("Long", typeof(long)),
-                new LeafTypeInfo("Decimal", typeof(decimal), typeof(decimal)),
-                new LeafTypeInfo("Uuid", typeof(Guid), typeof(string)),
->>>>>>> 6adff778
                 new LeafTypeInfo("Guid", typeof(Guid), typeof(string)),
                 new LeafTypeInfo(ScalarNames.Url, typeof(Uri), typeof(string))
             }.ToDictionary(t => t.TypeName);
