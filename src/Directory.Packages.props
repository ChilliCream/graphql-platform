<Project>
  <PropertyGroup>
    <ManagePackageVersionsCentrally>true</ManagePackageVersionsCentrally>
  </PropertyGroup>

  <ItemGroup>
    <PackageVersion Include="AlterNats.Hosting" Version="1.0.6" />
    <PackageVersion Include="Aspire.Hosting" Version="8.0.0" />
    <PackageVersion Include="Aspire.Hosting.AppHost" Version="8.0.0" />
    <PackageVersion Include="Aspire.Hosting.PostgreSQL" Version="8.0.0" />
    <PackageVersion Include="Aspire.Hosting.RabbitMQ" Version="8.0.0" />
    <PackageVersion Include="Aspire.Hosting.Redis" Version="8.0.0" />
    <PackageVersion Include="AutoMapper" Version="10.1.1" />
    <PackageVersion Include="BananaCakePop.Middleware" Version="$(BananaCakePopVersion)" />
    <PackageVersion Include="Basic.Reference.Assemblies" Version="1.6.0" />
    <PackageVersion Include="ChilliCream.Testing.Utilities" Version="0.2.0" />
    <PackageVersion Include="coverlet.msbuild" Version="6.0.2" />
    <PackageVersion Include="DiffPlex" Version="1.7.2" />
    <PackageVersion Include="FsCheck.Xunit" Version="3.0.0-rc3" />
    <PackageVersion Include="FSharp.Core" Version="8.0.100" />
    <PackageVersion Include="Glob" Version="1.1.9" />
    <PackageVersion Include="IdentityModel" Version="4.1.1" />
    <PackageVersion Include="JsonPointer.Net" Version="5.0.0" />
    <PackageVersion Include="Marten" Version="7.4.0" />
    <PackageVersion Include="McMaster.Extensions.CommandLineUtils" Version="4.0.1" />
    <PackageVersion Include="Microsoft.Azure.Functions.Extensions" Version="1.1.0" />
    <PackageVersion Include="Microsoft.Azure.Functions.Worker.Core" Version="1.4.0" />
    <PackageVersion Include="Microsoft.Azure.Functions.Worker.Extensions.Abstractions" Version="1.1.0" />
    <PackageVersion Include="Microsoft.Bcl.HashCode" Version="1.1.1" />
    <PackageVersion Include="Microsoft.Bcl.TimeProvider" Version="8.0.1" />
    <PackageVersion Include="Microsoft.CodeAnalysis.Analyzers" Version="3.3.3" />
    <PackageVersion Include="Microsoft.CodeAnalysis.CSharp" Version="4.1.0" />
    <PackageVersion Include="Microsoft.CodeAnalysis.CSharp.Workspaces" Version="4.1.0" />
    <PackageVersion Include="Microsoft.Extensions.Identity.Core" Version="7.0.3" />
    <PackageVersion Include="Microsoft.NET.Test.Sdk" Version="17.11.0" />
    <PackageVersion Include="Microsoft.OpenApi" Version="1.6.14" />
    <PackageVersion Include="Microsoft.OpenApi.Readers" Version="1.6.14" />
<<<<<<< HEAD
    <PackageVersion Include="MongoDB.Driver" Version="2.28.0" />
    <PackageVersion Include="Moq" Version="4.18.1" />
=======
    <PackageVersion Include="MongoDB.Driver" Version="2.24.0" />
    <PackageVersion Include="Moq" Version="4.20.70" />
>>>>>>> 6d7bcd2e
    <PackageVersion Include="NetTopologySuite" Version="2.0.0" />
    <PackageVersion Include="Newtonsoft.Json" Version="13.0.2" />
    <PackageVersion Include="NodaTime" Version="3.0.0" />
    <PackageVersion Include="Npgsql" Version="8.0.3" />
    <PackageVersion Include="Opa.Native" Version="0.41.0" />
    <PackageVersion Include="OpenTelemetry.Api" Version="1.1.0" />
    <PackageVersion Include="ProjNET" Version="2.0.0" />
    <PackageVersion Include="RabbitMQ.Client" Version="6.4.0" />
    <PackageVersion Include="RavenDB.Client" Version="6.0.104" />
    <PackageVersion Include="Snapshooter.Xunit" Version="0.5.4" />
    <PackageVersion Include="sqlite-net-pcl" Version="1.9.172" />
    <PackageVersion Include="SQLitePCLRaw.bundle_green" Version="2.1.8" />
    <PackageVersion Include="SQLitePCLRaw.core" Version="2.1.8" />
    <PackageVersion Include="Squadron.Mongo" Version="0.18.0" />
    <PackageVersion Include="Squadron.Nats" Version="0.18.0" />
    <PackageVersion Include="Squadron.PostgreSql" Version="0.18.0" />
    <PackageVersion Include="Squadron.RabbitMQ" Version="0.18.0" />
    <PackageVersion Include="Squadron.RavenDB" Version="0.18.0" />
    <PackageVersion Include="Squadron.Redis" Version="0.18.0" />
    <PackageVersion Include="StackExchange.Redis" Version="2.6.80" />
    <PackageVersion Include="System.Collections.Immutable" Version="8.0.0" />
    <PackageVersion Include="System.CommandLine" Version="2.0.0-beta4.22272.1" />
    <PackageVersion Include="System.ComponentModel.Annotations" Version="5.0.0" />
    <PackageVersion Include="System.Reactive" Version="6.0.0" />
    <PackageVersion Include="Unquote" Version="6.1.0" />
    <PackageVersion Include="Xunit" Version="2.9.0" />
    <PackageVersion Include="xunit.runner.visualstudio" Version="2.8.2" />
  </ItemGroup>

  <ItemGroup Condition="'$(TargetFramework)' == 'net8.0'">
    <PackageVersion Include="Microsoft.AspNetCore.Components.Web" Version="8.0.0" />
    <PackageVersion Include="Microsoft.AspNetCore.TestHost" Version="8.0.0" />
    <PackageVersion Include="Microsoft.AspNetCore.WebUtilities" Version="8.0.0" />
    <PackageVersion Include="Microsoft.Data.Sqlite.Core" Version="8.0.0" />
    <PackageVersion Include="Microsoft.EntityFrameworkCore" Version="8.0.0" />
    <PackageVersion Include="Microsoft.EntityFrameworkCore.InMemory" Version="8.0.0" />
    <PackageVersion Include="Microsoft.EntityFrameworkCore.Relational" Version="8.0.0" />
    <PackageVersion Include="Microsoft.EntityFrameworkCore.Sqlite" Version="8.0.0" />
    <PackageVersion Include="Microsoft.Extensions.Caching.Memory" Version="8.0.0" />
    <PackageVersion Include="Microsoft.Extensions.DependencyInjection" Version="8.0.0" />
    <PackageVersion Include="Microsoft.Extensions.DependencyInjection.Abstractions" Version="8.0.0" />
    <PackageVersion Include="Microsoft.Extensions.Hosting.Abstractions" Version="8.0.0" />
    <PackageVersion Include="Microsoft.Extensions.Http" Version="8.0.0" />
    <PackageVersion Include="Microsoft.Extensions.ObjectPool" Version="8.0.0" />
    <PackageVersion Include="Microsoft.Extensions.Options" Version="8.0.0" />
    <PackageVersion Include="Npgsql.EntityFrameworkCore.PostgreSQL" Version="8.0.0" />
    <PackageVersion Include="Npgsql.EntityFrameworkCore.PostgreSQL.NetTopologySuite" Version="8.0.0" />
    <PackageVersion Include="System.Diagnostics.DiagnosticSource" Version="8.0.0" />
    <PackageVersion Include="System.IO.Packaging" Version="8.0.0" />
    <PackageVersion Include="System.IO.Pipelines" Version="8.0.0" />
  </ItemGroup>

  <ItemGroup Condition="'$(TargetFramework)' == 'net7.0'">
    <PackageVersion Include="Microsoft.AspNetCore.Components.Web" Version="7.0.0" />
    <PackageVersion Include="Microsoft.AspNetCore.TestHost" Version="7.0.1" />
    <PackageVersion Include="Microsoft.AspNetCore.WebUtilities" Version="2.2.0" />
    <PackageVersion Include="Microsoft.Data.Sqlite.Core" Version="7.0.0" />
    <PackageVersion Include="Microsoft.EntityFrameworkCore" Version="7.0.0" />
    <PackageVersion Include="Microsoft.EntityFrameworkCore.InMemory" Version="7.0.0" />
    <PackageVersion Include="Microsoft.EntityFrameworkCore.Relational" Version="7.0.0" />
    <PackageVersion Include="Microsoft.EntityFrameworkCore.Sqlite" Version="7.0.0" />
    <PackageVersion Include="Microsoft.Extensions.Caching.Memory" Version="7.0.0" />
    <PackageVersion Include="Microsoft.Extensions.DependencyInjection" Version="7.0.0" />
    <PackageVersion Include="Microsoft.Extensions.DependencyInjection.Abstractions" Version="7.0.0" />
    <PackageVersion Include="Microsoft.Extensions.Hosting.Abstractions" Version="7.0.0" />
    <PackageVersion Include="Microsoft.Extensions.Http" Version="7.0.0" />
    <PackageVersion Include="Microsoft.Extensions.ObjectPool" Version="7.0.0" />
    <PackageVersion Include="Microsoft.Extensions.Options" Version="7.0.0" />
    <PackageVersion Include="Npgsql.EntityFrameworkCore.PostgreSQL" Version="7.0.0" />
    <PackageVersion Include="Npgsql.EntityFrameworkCore.PostgreSQL.NetTopologySuite" Version="7.0.0" />
    <PackageVersion Include="System.Diagnostics.DiagnosticSource" Version="7.0.0" />
    <PackageVersion Include="System.IO.Packaging" Version="7.0.0" />
    <PackageVersion Include="System.IO.Pipelines" Version="7.0.0" />
  </ItemGroup>

  <ItemGroup Condition="'$(TargetFramework)' == 'net6.0'">
    <PackageVersion Include="Microsoft.AspNetCore.Components.Web" Version="6.0.0" />
    <PackageVersion Include="Microsoft.AspNetCore.TestHost" Version="6.0.0" />
    <PackageVersion Include="Microsoft.AspNetCore.WebUtilities" Version="2.2.0" />
    <PackageVersion Include="Microsoft.Data.Sqlite.Core" Version="6.0.0" />
    <PackageVersion Include="Microsoft.EntityFrameworkCore" Version="6.0.0" />
    <PackageVersion Include="Microsoft.EntityFrameworkCore.InMemory" Version="6.0.0" />
    <PackageVersion Include="Microsoft.EntityFrameworkCore.Relational" Version="6.0.0" />
    <PackageVersion Include="Microsoft.EntityFrameworkCore.Sqlite" Version="6.0.0" />
    <PackageVersion Include="Microsoft.Extensions.Caching.Memory" Version="6.0.0" />
    <PackageVersion Include="Microsoft.Extensions.DependencyInjection" Version="6.0.0" />
    <PackageVersion Include="Microsoft.Extensions.DependencyInjection.Abstractions" Version="6.0.0" />
    <PackageVersion Include="Microsoft.Extensions.Http" Version="6.0.0" />
    <PackageVersion Include="Microsoft.Extensions.ObjectPool" Version="6.0.0" />
    <PackageVersion Include="Microsoft.Extensions.Options" Version="6.0.0" />
    <PackageVersion Include="Npgsql.EntityFrameworkCore.PostgreSQL" Version="6.0.0" />
    <PackageVersion Include="Npgsql.EntityFrameworkCore.PostgreSQL.NetTopologySuite" Version="6.0.0" />
    <PackageVersion Include="System.Diagnostics.DiagnosticSource" Version="6.0.0" />
    <PackageVersion Include="System.IO.Pipelines" Version="6.0.0" />
  </ItemGroup>

  <ItemGroup Condition="'$(TargetFramework)' == 'netstandard2.1' OR '$(TargetFramework)' == 'netstandard2.0'">
    <PackageVersion Include="Microsoft.AspNetCore.Components.Web" Version="6.0.0" />
    <PackageVersion Include="Microsoft.AspNetCore.WebUtilities" Version="2.2.0" />
    <PackageVersion Include="Microsoft.Data.Sqlite.Core" Version="6.0.0" />
    <PackageVersion Include="Microsoft.Extensions.Caching.Memory" Version="6.0.0" />
    <PackageVersion Include="Microsoft.Extensions.DependencyInjection" Version="6.0.0" />
    <PackageVersion Include="Microsoft.Extensions.DependencyInjection.Abstractions" Version="6.0.0" />
    <PackageVersion Include="Microsoft.Extensions.Http" Version="6.0.0" />
    <PackageVersion Include="Microsoft.Extensions.ObjectPool" Version="6.0.0" />
    <PackageVersion Include="Microsoft.Extensions.Options" Version="6.0.0" />
    <PackageVersion Include="System.Diagnostics.DiagnosticSource" Version="6.0.0" />
    <PackageVersion Include="System.IO.Pipelines" Version="6.0.0" />
    <PackageVersion Include="System.Net.Http.Json" Version="6.0.0" />
    <PackageVersion Include="System.Text.Json" Version="6.0.7" />
    <PackageVersion Include="System.Threading.Channels" Version="6.0.0" />
  </ItemGroup>

  <ItemGroup Condition="'$(TargetFramework)' == 'netstandard2.0'">
    <PackageVersion Include="Microsoft.Bcl.AsyncInterfaces" Version="6.0.0" />
    <PackageVersion Include="System.Memory" Version="4.5.5" />
    <PackageVersion Include="System.Threading.Tasks.Extensions" Version="4.5.4" />
  </ItemGroup>

  <ItemGroup Condition="'$(Configuration)' == 'debug'">
    <PackageVersion Include="Roslynator.Analyzers" Version="4.12.4" />
    <PackageVersion Include="Roslynator.CodeAnalysis.Analyzers" Version="4.12.4" />
    <PackageVersion Include="Roslynator.Formatting.Analyzers" Version="4.12.4" />
  </ItemGroup>
</Project><|MERGE_RESOLUTION|>--- conflicted
+++ resolved
@@ -35,13 +35,8 @@
     <PackageVersion Include="Microsoft.NET.Test.Sdk" Version="17.11.0" />
     <PackageVersion Include="Microsoft.OpenApi" Version="1.6.14" />
     <PackageVersion Include="Microsoft.OpenApi.Readers" Version="1.6.14" />
-<<<<<<< HEAD
     <PackageVersion Include="MongoDB.Driver" Version="2.28.0" />
-    <PackageVersion Include="Moq" Version="4.18.1" />
-=======
-    <PackageVersion Include="MongoDB.Driver" Version="2.24.0" />
     <PackageVersion Include="Moq" Version="4.20.70" />
->>>>>>> 6d7bcd2e
     <PackageVersion Include="NetTopologySuite" Version="2.0.0" />
     <PackageVersion Include="Newtonsoft.Json" Version="13.0.2" />
     <PackageVersion Include="NodaTime" Version="3.0.0" />
