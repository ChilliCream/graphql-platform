<Project>
  <PropertyGroup>
    <ManagePackageVersionsCentrally>true</ManagePackageVersionsCentrally>
  </PropertyGroup>

  <ItemGroup>
    <PackageVersion Include="AlterNats.Hosting" Version="1.0.6" />
    <PackageVersion Include="Aspire.Hosting" Version="8.0.0" />
    <PackageVersion Include="Aspire.Hosting.AppHost" Version="8.0.0" />
    <PackageVersion Include="Aspire.Hosting.PostgreSQL" Version="8.0.0" />
    <PackageVersion Include="Aspire.Hosting.RabbitMQ" Version="8.0.0" />
    <PackageVersion Include="Aspire.Hosting.Redis" Version="8.0.0" />
    <PackageVersion Include="AutoMapper" Version="10.1.1" />
    <PackageVersion Include="Basic.Reference.Assemblies.Net80" Version="1.7.8" />
    <PackageVersion Include="Basic.Reference.Assemblies.Net90" Version="1.7.8" />
    <PackageVersion Include="ChilliCream.Nitro.App" Version="$(NitroVersion)" />
    <PackageVersion Include="ChilliCream.Testing.Utilities" Version="0.2.0" />
    <PackageVersion Include="coverlet.collector" Version="6.0.2" />
    <PackageVersion Include="DiffPlex" Version="1.7.2" />
    <PackageVersion Include="Glob" Version="1.1.9" />
    <PackageVersion Include="IdentityModel" Version="4.1.1" />
    <PackageVersion Include="JsonPointer.Net" Version="5.0.0" />
    <PackageVersion Include="Marten" Version="7.33.0" />
    <PackageVersion Include="McMaster.Extensions.CommandLineUtils" Version="4.0.1" />
    <PackageVersion Include="Microsoft.Azure.Functions.Extensions" Version="1.1.0" />
    <PackageVersion Include="Microsoft.Azure.Functions.Worker.Core" Version="1.4.0" />
    <PackageVersion Include="Microsoft.Azure.Functions.Worker.Extensions.Abstractions" Version="1.1.0" />
    <PackageVersion Include="Microsoft.Bcl.HashCode" Version="1.1.1" />
    <PackageVersion Include="Microsoft.CodeAnalysis.Analyzers" Version="3.3.4" />
    <PackageVersion Include="Microsoft.CodeAnalysis.CSharp" Version="4.9.2" />
    <PackageVersion Include="Microsoft.CodeAnalysis.CSharp.Workspaces" Version="4.9.2" />
    <PackageVersion Include="Microsoft.Extensions.Identity.Core" Version="7.0.3" />
    <PackageVersion Include="Microsoft.NET.Test.Sdk" Version="17.11.0" />
    <PackageVersion Include="Microsoft.OpenApi" Version="1.6.14" />
    <PackageVersion Include="Microsoft.OpenApi.Readers" Version="1.6.14" />
    <PackageVersion Include="MongoDB.Driver" Version="3.0.0" />
    <PackageVersion Include="Moq" Version="4.20.70" />
    <PackageVersion Include="NetTopologySuite" Version="2.0.0" />
    <PackageVersion Include="Newtonsoft.Json" Version="13.0.2" />
    <PackageVersion Include="NodaTime" Version="3.0.0" />
    <PackageVersion Include="Npgsql" Version="8.0.4" />
    <PackageVersion Include="Opa.Native" Version="0.41.0" />
    <PackageVersion Include="OpenTelemetry.Api" Version="1.1.0" />
    <PackageVersion Include="ProjNET" Version="2.0.0" />
    <PackageVersion Include="RabbitMQ.Client" Version="6.4.0" />
    <PackageVersion Include="RavenDB.Client" Version="6.0.104" />
    <PackageVersion Include="Snapshooter.Xunit" Version="0.5.4" />
    <PackageVersion Include="sqlite-net-pcl" Version="1.9.172" />
    <PackageVersion Include="SQLitePCLRaw.bundle_green" Version="2.1.8" />
    <PackageVersion Include="Squadron.Mongo" Version="0.23.0" />
    <PackageVersion Include="Squadron.Nats" Version="0.18.0" />
    <PackageVersion Include="Squadron.PostgreSql" Version="0.18.0" />
    <PackageVersion Include="Squadron.RabbitMQ" Version="0.18.0" />
    <PackageVersion Include="Squadron.RavenDB" Version="0.18.0" />
    <PackageVersion Include="Squadron.Redis" Version="0.18.0" />
    <PackageVersion Include="StackExchange.Redis" Version="2.6.80" />
    <PackageVersion Include="System.Collections.Immutable" Version="8.0.0" />
    <PackageVersion Include="System.CommandLine" Version="2.0.0-beta4.22272.1" />
    <PackageVersion Include="System.ComponentModel.Annotations" Version="5.0.0" />
    <PackageVersion Include="System.Reactive" Version="6.0.0" />
    <PackageVersion Include="Xunit" Version="2.9.0" />
    <PackageVersion Include="xunit.runner.visualstudio" Version="2.8.2" />
<<<<<<< HEAD
    <PackageVersion Include="TUnit" Version="0.3.34" />
    <PackageVersion Include="Microsoft.Testing.Extensions.CodeCoverage" Version="17.12.5" />
=======
    <PackageVersion Include="TUnit" Version="0.4.71" />
>>>>>>> c3e7d346
  </ItemGroup>

  <ItemGroup Condition="'$(TargetFramework)' == 'net9.0'">
    <PackageVersion Include="Microsoft.AspNetCore.Components.Web" Version="9.0.0" />
    <PackageVersion Include="Microsoft.AspNetCore.TestHost" Version="9.0.0" />
    <PackageVersion Include="Microsoft.AspNetCore.WebUtilities" Version="9.0.0" />
    <PackageVersion Include="Microsoft.Data.Sqlite.Core" Version="9.0.0" />
    <PackageVersion Include="Microsoft.EntityFrameworkCore" Version="9.0.0" />
    <PackageVersion Include="Microsoft.EntityFrameworkCore.InMemory" Version="9.0.0" />
    <PackageVersion Include="Microsoft.EntityFrameworkCore.Relational" Version="9.0.0" />
    <PackageVersion Include="Microsoft.EntityFrameworkCore.Sqlite" Version="9.0.0" />
    <PackageVersion Include="Microsoft.Extensions.Caching.Memory" Version="9.0.0" />
    <PackageVersion Include="Microsoft.Extensions.DependencyInjection" Version="9.0.0" />
    <PackageVersion Include="Microsoft.Extensions.DependencyInjection.Abstractions" Version="9.0.0" />
    <PackageVersion Include="Microsoft.Extensions.Hosting.Abstractions" Version="9.0.0" />
    <PackageVersion Include="Microsoft.Extensions.Http" Version="9.0.0" />
    <PackageVersion Include="Microsoft.Extensions.Logging" Version="9.0.0" />
    <PackageVersion Include="Microsoft.Extensions.ObjectPool" Version="9.0.0" />
    <PackageVersion Include="Microsoft.Extensions.Options" Version="9.0.0" />
    <PackageVersion Include="Microsoft.Net.Http.Headers" Version="9.0.0" />
    <PackageVersion Include="Npgsql.EntityFrameworkCore.PostgreSQL" Version="9.0.0" />
    <PackageVersion Include="Npgsql.EntityFrameworkCore.PostgreSQL.NetTopologySuite" Version="9.0.0" />
    <PackageVersion Include="System.Diagnostics.DiagnosticSource" Version="9.0.0" />
    <PackageVersion Include="System.IO.Packaging" Version="9.0.0" />
    <PackageVersion Include="System.IO.Pipelines" Version="9.0.0" />
  </ItemGroup>

  <ItemGroup Condition="'$(TargetFramework)' == 'net8.0'">
    <PackageVersion Include="Microsoft.AspNetCore.Components.Web" Version="8.0.0" />
    <PackageVersion Include="Microsoft.AspNetCore.TestHost" Version="8.0.0" />
    <PackageVersion Include="Microsoft.AspNetCore.WebUtilities" Version="8.0.0" />
    <PackageVersion Include="Microsoft.Data.Sqlite.Core" Version="8.0.0" />
    <PackageVersion Include="Microsoft.EntityFrameworkCore" Version="8.0.0" />
    <PackageVersion Include="Microsoft.EntityFrameworkCore.InMemory" Version="8.0.0" />
    <PackageVersion Include="Microsoft.EntityFrameworkCore.Relational" Version="8.0.0" />
    <PackageVersion Include="Microsoft.EntityFrameworkCore.Sqlite" Version="8.0.0" />
    <PackageVersion Include="Microsoft.Extensions.Caching.Memory" Version="8.0.1" />
    <PackageVersion Include="Microsoft.Extensions.DependencyInjection" Version="8.0.0" />
    <PackageVersion Include="Microsoft.Extensions.DependencyInjection.Abstractions" Version="8.0.0" />
    <PackageVersion Include="Microsoft.Extensions.Hosting.Abstractions" Version="8.0.0" />
    <PackageVersion Include="Microsoft.Extensions.Http" Version="8.0.0" />
    <PackageVersion Include="Microsoft.Extensions.Logging" Version="8.0.0" />
    <PackageVersion Include="Microsoft.Extensions.ObjectPool" Version="8.0.0" />
    <PackageVersion Include="Microsoft.Extensions.Options" Version="8.0.0" />
    <PackageVersion Include="Microsoft.Net.Http.Headers" Version="8.0.4" />
    <PackageVersion Include="Npgsql.EntityFrameworkCore.PostgreSQL" Version="8.0.8" />
    <PackageVersion Include="Npgsql.EntityFrameworkCore.PostgreSQL.NetTopologySuite" Version="8.0.8" />
    <PackageVersion Include="System.Diagnostics.DiagnosticSource" Version="8.0.0" />
    <PackageVersion Include="System.IO.Packaging" Version="8.0.1" />
    <PackageVersion Include="System.IO.Pipelines" Version="8.0.0" />
  </ItemGroup>

  <ItemGroup Condition="'$(TargetFramework)' == 'netstandard2.0'">
    <PackageVersion Include="Microsoft.Extensions.ObjectPool" Version="6.0.0" />
    <PackageVersion Include="System.Memory" Version="4.5.5" />
    <PackageVersion Include="System.Threading.Tasks.Extensions" Version="4.5.4" />
  </ItemGroup>

  <ItemGroup Condition="'$(Configuration)' == 'debug'">
    <PackageVersion Include="Roslynator.Analyzers" Version="4.12.4" />
    <PackageVersion Include="Roslynator.CodeAnalysis.Analyzers" Version="4.12.4" />
    <PackageVersion Include="Roslynator.Formatting.Analyzers" Version="4.12.4" />
  </ItemGroup>
</Project><|MERGE_RESOLUTION|>--- conflicted
+++ resolved
@@ -60,12 +60,8 @@
     <PackageVersion Include="System.Reactive" Version="6.0.0" />
     <PackageVersion Include="Xunit" Version="2.9.0" />
     <PackageVersion Include="xunit.runner.visualstudio" Version="2.8.2" />
-<<<<<<< HEAD
-    <PackageVersion Include="TUnit" Version="0.3.34" />
     <PackageVersion Include="Microsoft.Testing.Extensions.CodeCoverage" Version="17.12.5" />
-=======
     <PackageVersion Include="TUnit" Version="0.4.71" />
->>>>>>> c3e7d346
   </ItemGroup>
 
   <ItemGroup Condition="'$(TargetFramework)' == 'net9.0'">
