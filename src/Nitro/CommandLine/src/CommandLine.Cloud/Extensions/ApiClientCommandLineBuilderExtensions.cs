--- conflicted
+++ resolved
@@ -9,13 +9,8 @@
 
 internal static class ApiClientCommandLineBuilderExtensions
 {
-<<<<<<< HEAD
-    private static readonly string _userAgent = $"Nitro CLI/{Version}";
-    private const string _clientId = BuildSecrets.NitroApiClientId;
-=======
     private static readonly string s_userAgent = $"Nitro CLI/{Version}";
-    private const string ClientId = "<<NITRO_GRAPHQL_CLIENT_ID>>"; // TODO: inject client id via build
->>>>>>> e4e8e441
+    private const string ClientId = BuildSecrets.NitroApiClientId;
 
     public static CommandLineBuilder AddApiClient(this CommandLineBuilder builder)
         => builder
