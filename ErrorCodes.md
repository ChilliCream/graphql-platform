| Code   | Category          | Description                                                                                                |
| ------ | ----------------- | ---------------------------------------------------------------------------------------------------------- |
| HC0001 | Scalars           | The runtime type is not supported by the scalars ParseValue method.                                        |
| HC0002 | Scalars           | Either the syntax node is invalid when parsing the literal or the syntax node value has an invalid format. |
| HC0003 | Apollo Federation | The key attribute is used on the type level without specifying the fieldset.                               |
| HC0004 | Apollo Federation | The provides attribute is used and the fieldset is set to `null` or `string.Empty`.                        |
| HC0005 | Apollo Federation | The requires attribute is used and the fieldset is set to `null` or `string.Empty`.                        |
| HC0006 | Schema Stitching  | The HTTP request failed.                                                                                   |
| HC0007 | Schema Stitching  | Unknown error happened while fetching from a downstream service.                                           |
| HC0008 | Execution         | An unexpected error happened during execution task processing.                                             |
| HC0009 | Server            | The GraphQL request structure is invalid.                                                                  |
| HC0010 | Server            | The request is larger then maximum allowed request size.                                                   |
| HC0011 | Server            | The GraphQL request has syntax errors.                                                                     |
| HC0012 | Server            | Unexpected request parser error.                                                                           |
| HC0013 | Server            | The query and the id is missing from the GraphQL request.                                                  |
| HC0014 | Execution         | The GraphQL document has syntax errors.                                                                    |
| HC0015 | Execution         | No query document was provided and the provided query id is unknown.                                       |
| HC0016 | Execution         | Variable `xyz` got an invalid value.                                                                       |
| HC0017 | Execution         | Variable `xyz` is not an input type.                                                                       |
| HC0018 | Execution         | Variable `xyz` is required.                                                                                |
| HC0019 | Execution         | Unable to create an instance for the operation type (initial value).                                       |
| HC0020 | Execution         | A persisted query was not found when using the active persisted query pipeline.                            |
<<<<<<< HEAD
=======
| HC0021 | Data              | List are not supported in sorting                                                                          |
| HC0022 | Data              | The requested list contained more than one element                                                         |
| HC0023 | Data              | Filtering could not be projected                                                                           |
| HC0024 | Data              | Sorting could not be projected                                                                             |
| HC0025 | Data              | No paging provider for the source was found                                                                |
| HC0026 | Data              | The requested field does not support null values                                                           |
>>>>>>> 118e22b1
| HC0028 | Data              | Type does not contain a valid node field. Only `items` and `nodes` are supported                           |<|MERGE_RESOLUTION|>--- conflicted
+++ resolved
@@ -20,13 +20,10 @@
 | HC0018 | Execution         | Variable `xyz` is required.                                                                                |
 | HC0019 | Execution         | Unable to create an instance for the operation type (initial value).                                       |
 | HC0020 | Execution         | A persisted query was not found when using the active persisted query pipeline.                            |
-<<<<<<< HEAD
-=======
 | HC0021 | Data              | List are not supported in sorting                                                                          |
 | HC0022 | Data              | The requested list contained more than one element                                                         |
 | HC0023 | Data              | Filtering could not be projected                                                                           |
 | HC0024 | Data              | Sorting could not be projected                                                                             |
 | HC0025 | Data              | No paging provider for the source was found                                                                |
 | HC0026 | Data              | The requested field does not support null values                                                           |
->>>>>>> 118e22b1
 | HC0028 | Data              | Type does not contain a valid node field. Only `items` and `nodes` are supported                           |