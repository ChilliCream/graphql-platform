| Code   | Category          | Description                                                                                                |
| ------ | ----------------- | ---------------------------------------------------------------------------------------------------------- |
| HC0001 | Scalars           | The runtime type is not supported by the scalars ParseValue method.                                        |
| HC0002 | Scalars           | Either the syntax node is invalid when parsing the literal or the syntax node value has an invalid format. |
| HC0003 | Apollo Federation | The key attribute is used on the type level without specifying the fieldset.                               |
| HC0004 | Apollo Federation | The provides attribute is used and the fieldset is set to `null` or `string.Empty`.                        |
| HC0005 | Apollo Federation | The requires attribute is used and the fieldset is set to `null` or `string.Empty`.                        |
| HC0006 | Schema Stitching  | The HTTP request failed.                                                                                   |
| HC0007 | Schema Stitching  | Unknown error happened while fetching from a downstream service.                                           |
| HC0008 | Execution         | An unexpected error happened during execution task processing.                                             |
| HC0009 | Server            | The GraphQL request structure is invalid.                                                                  |
| HC0010 | Server            | The request is larger then maximum allowed request size.                                                   |
| HC0011 | Server            | The GraphQL request has syntax errors.                                                                     |
| HC0012 | Server            | Unexpected request parser error.                                                                           |
| HC0013 | Server            | The query and the id is missing from the GraphQL request.                                                  |
| HC0014 | Execution         | The GraphQL document has syntax errors.                                                                    |
| HC0015 | Execution         | No query document was provided and the provided query id is unknown.                                       |
| HC0016 | Execution         | Variable `xyz` got an invalid value.                                                                       |
| HC0017 | Execution         | Variable `xyz` is not an input type.                                                                       |
| HC0018 | Execution         | Variable `xyz` is required.                                                                                |
| HC0019 | Execution         | Unable to create an instance for the operation type (initial value).                                       |
| HC0020 | Execution         | A persisted query was not found when using the active persisted query pipeline.                            |
<<<<<<< HEAD
| HC0028 | Data              | Type does not contain a valid node field. Only `items` and `nodes` are supported                           |
| HC0029 | Spatial           | The coordinate reference system is not supported by this server                                            |
| HC0030 | Spatial           | Coordinates with M values cannot be reprojected                                                            |
=======
| HC0021 | Data              | List are not supported in sorting                                                                          |
| HC0022 | Data              | The requested list contained more than one element                                                         |
| HC0023 | Data              | Filtering could not be projected                                                                           |
| HC0024 | Data              | Sorting could not be projected                                                                             |
| HC0025 | Data              | No paging provider for the source was found                                                                |
| HC0026 | Data              | The requested field does not support null values                                                           |
| HC0028 | Data              | Type does not contain a valid node field. Only `items` and `nodes` are supported                           |
>>>>>>> 895a8a8f
<|MERGE_RESOLUTION|>--- conflicted
+++ resolved
@@ -20,11 +20,6 @@
 | HC0018 | Execution         | Variable `xyz` is required.                                                                                |
 | HC0019 | Execution         | Unable to create an instance for the operation type (initial value).                                       |
 | HC0020 | Execution         | A persisted query was not found when using the active persisted query pipeline.                            |
-<<<<<<< HEAD
-| HC0028 | Data              | Type does not contain a valid node field. Only `items` and `nodes` are supported                           |
-| HC0029 | Spatial           | The coordinate reference system is not supported by this server                                            |
-| HC0030 | Spatial           | Coordinates with M values cannot be reprojected                                                            |
-=======
 | HC0021 | Data              | List are not supported in sorting                                                                          |
 | HC0022 | Data              | The requested list contained more than one element                                                         |
 | HC0023 | Data              | Filtering could not be projected                                                                           |
@@ -32,4 +27,5 @@
 | HC0025 | Data              | No paging provider for the source was found                                                                |
 | HC0026 | Data              | The requested field does not support null values                                                           |
 | HC0028 | Data              | Type does not contain a valid node field. Only `items` and `nodes` are supported                           |
->>>>>>> 895a8a8f
+| HC0029 | Spatial           | The coordinate reference system is not supported by this server                                            |
+| HC0030 | Spatial           | Coordinates with M values cannot be reprojected                                                            |