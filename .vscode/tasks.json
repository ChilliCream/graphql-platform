--- conflicted
+++ resolved
@@ -42,13 +42,8 @@
       }
     },
     {
-<<<<<<< HEAD
-      "label": "build client",
-      "command": "dotnet build src/Client /property:GenerateFullPaths=true",
-=======
       "label": "build all core projects",
       "command": "dotnet build tools/Build.Core.sln /property:GenerateFullPaths=true",
->>>>>>> c98ea9bc
       "type": "shell",
       "presentation": {
         "reveal": "silent"
