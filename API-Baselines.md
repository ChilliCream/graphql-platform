# API Baselines

This document contains information regarding API baseline files and how to work with them.

## Files

Each project contains two files tracking the public API surface of said project. These files are used by the [Microsoft.CodeAnalysis.PublicApiAnalyzers](https://github.com/dotnet/roslyn-analyzers/blob/main/src/PublicApiAnalyzers) roslyn analyzer as a reference to what the public API surface looked like previously.

### PublicAPI.Shipped.txt

This file contains APIs that were released in the last major version.

This file should only be modified after a major release by the maintainers and should never be modified otherwise. There is a [script](#MarkApiShipped) to perform this automatically.

### PublicAPI.Unshipped.txt

This file contains API changes since the last major version.

## Types of public API changes

There are three types of public API changes that need to be documented.

### New APIs

This case will be indicated by an error/warning like the following:

```
RS0016: Symbol 'X' is not part of the declared API
```

It can be resolved by adding the new symbol to the `PublicAPI.Unshipped.txt` file:

```
#nullable enable
Microsoft.AspNetCore.Builder.NewApplicationBuilder.New() -> Microsoft.AspNetCore.Builder.IApplicationBuilder!
```

<<<<<<< HEAD
This change can be performed automatically by your IDE or using a [script](#AddUnshipped).
=======
This change can be performed automatically by your IDE or using a [script](#AddUnshippedApi).
>>>>>>> 3b86b659

> Note: Be sure to apply the Code-Fix on a solution level, if there are many new APIs that need to be documented.
> ![image](https://user-images.githubusercontent.com/45513122/119241399-47bbbe80-bb56-11eb-9253-92e2878cd428.png)

### Removed APIs

This case will be indicated by an error/warning like the following:

```
RS0017: Symbol 'X' is part of the declared API, but is either not public or could not be found
```

It can be resolved by adding the removed symbol to the `PublicAPI.Unshipped.txt` file:

```
#nullable enable
*REMOVED*Microsoft.Builder.OldApplicationBuilder.New() -> Microsoft.AspNetCore.Builder.IApplicationBuilder!
```

This change needs to be done manually. Copy the relevant line from `PublicAPI.Shipped.txt` into `PublicAPI.Unshipped.txt` and place `*REMOVED*` in front of it.

### Updated APIs

Two new entries need to be added to the `PublicAPI.Unshipped.txt` file for an updated API. One to remove the old API and one for the new API. For example:

```
#nullable enable
*REMOVED*Microsoft.AspNetCore.DataProtection.Infrastructure.IApplicationDiscriminator.Discriminator.get -> string!
Microsoft.AspNetCore.DataProtection.Infrastructure.IApplicationDiscriminator.Discriminator.get -> string?
```

The removed case needs to be done manually as explained [here](#removed-apis).

## Ignoring projects

Projects ending in `.Tests` or `.Resources` are ignored per default.

If you need to manually ignore a project, include the following in its `.csproj` file:

```xml
<PropertyGroup>
    <AddPublicApiAnalyzers>false</AddPublicApiAnalyzers>
</PropertyGroup>
```

## New projects

The two text files mentioned above need to be added to each new project.

There is a template file called `PublicAPI.empty.txt` in the `src` directory that can be copied over into a new project.

```sh
DIR="<new-project-folder>"
cp "src/PublicAPI.empty.txt" "src/$DIR/PublicAPI.Shipped.txt"
cp "src/PublicAPI.empty.txt" "src/$DIR/PublicAPI.Unshipped.txt"
```

## Pipeline Job

A PR to `main` will trigger a Pipeline job that runs the [CheckPublicApi script](#CheckPublicApi).

The job is defined as part of [this Pipeline definition](./.github/workflows/check-public-api.yml).

## Scripts

There are some helpful scripts that accommodate working with the analyzer.

The scripts can be executed via _Nuke_. Choose the appropriate `build` script for your platform (in the root directory) and pass one of the following arguments.

### CheckPublicApi

Executes a build and fails if there are undocumented changes.

```bash
./build.sh CheckPublicApi
```

<<<<<<< HEAD
### AddUnshipped
=======
### AddUnshippedApi
>>>>>>> 3b86b659

This will use the `dotnet-format` tool to fix all the `RS0016` warnings of the `Microsoft.CodeAnalysis.PublicApiAnalyzers`.

```bash
<<<<<<< HEAD
./build.sh AddUnshipped
=======
./build.sh AddUnshippedApi
>>>>>>> 3b86b659
```

### DiffShippedApi

This shows all changes of `PublicAPI.Shipped.txt` files between git refs. Tags, commit hashes and branch names are supported.

```bash
./build.sh DiffShippedApi --from 11.0.0 --to 12.0.0
```

### DisplayUnshippedApi

This will output the contents of all `PublicAPI.Unshipped.txt` files throughout the project.

```bash
./build.sh DisplayUnshippedApi
```

If we only want to see the breaking changes, we can add the `breaking` flag:

```bash
./build.sh DisplayUnshippedApi --breaking
```

### MarkApiShipped

This transfers all changes in the `PublicAPI.Unshipped.txt` to the `PublicAPI.Shipped.txt` files.

It also takes care of removing lines marked with `*REMOVE*` (removals of APIs).

```bash
./build.sh MarkApiShipped
```<|MERGE_RESOLUTION|>--- conflicted
+++ resolved
@@ -35,11 +35,7 @@
 Microsoft.AspNetCore.Builder.NewApplicationBuilder.New() -> Microsoft.AspNetCore.Builder.IApplicationBuilder!
 ```
 
-<<<<<<< HEAD
-This change can be performed automatically by your IDE or using a [script](#AddUnshipped).
-=======
 This change can be performed automatically by your IDE or using a [script](#AddUnshippedApi).
->>>>>>> 3b86b659
 
 > Note: Be sure to apply the Code-Fix on a solution level, if there are many new APIs that need to be documented.
 > ![image](https://user-images.githubusercontent.com/45513122/119241399-47bbbe80-bb56-11eb-9253-92e2878cd428.png)
@@ -117,20 +113,12 @@
 ./build.sh CheckPublicApi
 ```
 
-<<<<<<< HEAD
-### AddUnshipped
-=======
 ### AddUnshippedApi
->>>>>>> 3b86b659
 
 This will use the `dotnet-format` tool to fix all the `RS0016` warnings of the `Microsoft.CodeAnalysis.PublicApiAnalyzers`.
 
 ```bash
-<<<<<<< HEAD
-./build.sh AddUnshipped
-=======
 ./build.sh AddUnshippedApi
->>>>>>> 3b86b659
 ```
 
 ### DiffShippedApi
