--- conflicted
+++ resolved
@@ -18,11 +18,8 @@
         Path.Combine("HotChocolate", "Utilities"),
         Path.Combine("HotChocolate", "Data"),
         Path.Combine("HotChocolate", "Filters"),
-<<<<<<< HEAD
         Path.Combine("HotChocolate", "Stitching")
-=======
         Path.Combine("HotChocolate", "Spatial")
->>>>>>> 59da40c9
     };
 
     public static IEnumerable<string> GetAllProjects(string sourceDirectory)
