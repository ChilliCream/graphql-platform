--- conflicted
+++ resolved
@@ -245,7 +245,6 @@
         env:
           GH_TOKEN: ${{ secrets.GITHUB_TOKEN }}
 
-<<<<<<< HEAD
   update-homebrew:
     name: 🍺 Update Homebrew Formula
     runs-on: ubuntu-latest
@@ -326,99 +325,4 @@
           git config user.email "github-actions[bot]@users.noreply.github.com"
           git add nitro-cli.rb
           git commit -m "🍺 Update nitro formula to ${{ steps.version.outputs.version }}" || exit 0
-          git push
-=======
-  publish-nitro-cli-npm:
-    name: 🧱 Publish Nitro CLI to npm
-    runs-on: ubuntu-22.04
-    needs: build-nitro-cli
-    steps:
-      - name: 📦 Checkout
-        uses: actions/checkout@v4
-
-      - name: 🧰 Setup Node
-        uses: actions/setup-node@v4
-        with:
-          node-version: "22.x"
-          scope: "@chillicream"
-
-      - name: 🧰 Enable corepack
-        run: corepack enable
-
-      - name: 📥 Download all zipped nitro binaries
-        uses: actions/download-artifact@v4
-        with:
-          pattern: nitro-*
-          merge-multiple: true
-          path: dist-zips
-
-      - name: 🏷 Get the version from tag
-        run: echo "GIT_TAG=${GITHUB_REF#refs/tags/}" >> $GITHUB_ENV
-
-      - name: 🗂️ Move binaries to npm package
-        run: |
-          PACKAGE_DIR="src/Nitro/CommandLine/src/chillicream-nitro"
-
-          for z in dist-zips/nitro-*.zip; do
-            name=$(basename "$z" .zip)  # e.g. nitro-linux-x64
-            rid=${name#nitro-}          # e.g. linux-x64
-
-            echo "Unpacking $z -> $PACKAGE_DIR/$rid"
-            mkdir -p "$PACKAGE_DIR/$rid"
-            unzip -q "$z" -d "$PACKAGE_DIR/$rid"
-          done
-
-          # Ensure unix binaries are executable
-          chmod +x $PACKAGE_DIR/linux-x64/nitro || true
-          chmod +x $PACKAGE_DIR/linux-musl-x64/nitro || true
-          chmod +x $PACKAGE_DIR/linux-arm64/nitro || true
-          chmod +x $PACKAGE_DIR/osx-x64/nitro || true
-          chmod +x $PACKAGE_DIR/osx-arm64/nitro || true
-
-      - name: 🔍 Install dependencies
-        working-directory: src/Nitro/CommandLine/src/chillicream-nitro
-        run: yarn install --immutable
-
-      - name: 🏷️ Set version
-        working-directory: src/Nitro/CommandLine/src/chillicream-nitro
-        run: npm version $GIT_TAG
-
-      - name: 📦 Create tarball
-        working-directory: src/Nitro/CommandLine/src/chillicream-nitro
-        run: npm pack
-
-      - name: 🏷️ Decide additional tag (latest vs preview)
-        run: |
-          if [[ "$GIT_TAG" =~ ^[0-9]+\.[0-9]+\.[0-9]+$ ]]; then
-            echo "DIST_TAG=latest" >> $GITHUB_ENV
-          else
-            echo "DIST_TAG=preview" >> $GITHUB_ENV
-          fi
-        shell: bash
-
-      - name: 🚀 Publish tarball to npm
-        working-directory: src/Nitro/CommandLine/src/chillicream-nitro
-        env:
-          NODE_AUTH_TOKEN: ${{ secrets.NPM_REGISTRY_TOKEN }}
-        run: |
-          PKG_NAME="@chillicream/nitro"
-          TARBALL="chillicream-nitro-${GIT_TAG}.tgz"
-
-          npm publish "./${TARBALL}" --tag "${GIT_TAG}"
-
-          npm dist-tag add "${PKG_NAME}@${GIT_TAG}" "${DIST_TAG}"
-        shell: bash
-
-      - name: 📤 Upload tarball as artifact
-        uses: actions/upload-artifact@v4
-        with:
-          name: chillicream-nitro-${{ env.GIT_TAG }}.tgz
-          path: src/Nitro/CommandLine/src/chillicream-nitro/chillicream-nitro-${{ env.GIT_TAG }}.tgz
-
-      - name: 📤 Attach tarball to GitHub release
-        env:
-          GH_TOKEN: ${{ secrets.GITHUB_TOKEN }}
-        working-directory: src/Nitro/CommandLine/src/chillicream-nitro
-        run: |
-          gh release upload "${{ github.ref_name }}" "chillicream-nitro-${{ github.ref_name }}.tgz" --repo "${{ github.repository }}"
->>>>>>> 66b9a0de
+          git push