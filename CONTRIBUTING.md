--- conflicted
+++ resolved
@@ -75,21 +75,12 @@
 
 ## How to Check the docs
 
-<<<<<<< HEAD
-We use [markdownlint](https://github.com/DavidAnson/markdownlint) to check markdown formatting and [cSpell](https://cspell.org) for spelling. We have GitHub actions to check these for PRs, but if you'd like to check locally, you can:
-
-- Install cSpell: `npm install -g cspell`
-- Install the markdownlint CLI: `npm install --global markdownlint-cli2`.
-- For spellcheck, run `cspell --config ./cSpell.json "website/src/**/*.md" --no-progress`
-- For markdown linting, run `markdownlint-cli2 "*.md" "website/src/**/*.md"`
-=======
-We use [Markdownlint](https://github.com/DavidAnson/markdownlint) to check markdown formatting and [CSpell](https://cspell.org) for spelling. We have GitHub actions to check these for PRs, but if you'd like to check locally, you can:
+We use [markdownlint](https://github.com/DavidAnson/markdownlint) to check markdown formatting and [CSpell](https://cspell.org) for spelling. We have GitHub actions to check these for PRs, but if you'd like to check locally, you can:
 
 - Install CSpell: `npm install --global cspell`
-- Install the markdownlint CLI: `npm install -g markdownlint-cli`.
+- Install the markdownlint CLI: `npm install --global markdownlint-cli2`.
 - For spellcheck, run `cspell --config ./cspell.json "website/src/**/*.md" --no-progress`
-- For markdown linting, run `markdownlint "./website/src/**/*.md" --disable MD013`
->>>>>>> 24cf1de4
+- For markdown linting, run `markdownlint-cli2 "*.md" "website/src/**/*.md"`
 
 ## Code of conduct
 
