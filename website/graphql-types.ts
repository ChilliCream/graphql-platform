--- conflicted
+++ resolved
@@ -66,15 +66,10 @@
   /** @deprecated Use `birthTime` instead */
   birthtime?: Maybe<Scalars["Date"]>;
   /** @deprecated Use `birthTime` instead */
-<<<<<<< HEAD
-  birthtimeMs?: Maybe<Scalars['Float']>;
-  id: Scalars['ID'];
-=======
   birthtimeMs?: Maybe<Scalars["Float"]>;
   blksize?: Maybe<Scalars["Int"]>;
   blocks?: Maybe<Scalars["Int"]>;
   id: Scalars["ID"];
->>>>>>> 685507c8
   parent?: Maybe<Node>;
   children: Array<Node>;
   internal: Internal;
@@ -153,127 +148,6 @@
   node: Directory;
   previous?: Maybe<Directory>;
 };
-
-<<<<<<< HEAD
-export type DirectoryFieldsEnum = 
-  'sourceInstanceName' |
-  'absolutePath' |
-  'relativePath' |
-  'extension' |
-  'size' |
-  'prettySize' |
-  'modifiedTime' |
-  'accessTime' |
-  'changeTime' |
-  'birthTime' |
-  'root' |
-  'dir' |
-  'base' |
-  'ext' |
-  'name' |
-  'relativeDirectory' |
-  'dev' |
-  'mode' |
-  'nlink' |
-  'uid' |
-  'gid' |
-  'rdev' |
-  'ino' |
-  'atimeMs' |
-  'mtimeMs' |
-  'ctimeMs' |
-  'atime' |
-  'mtime' |
-  'ctime' |
-  'birthtime' |
-  'birthtimeMs' |
-  'id' |
-  'parent___id' |
-  'parent___parent___id' |
-  'parent___parent___parent___id' |
-  'parent___parent___parent___children' |
-  'parent___parent___children' |
-  'parent___parent___children___id' |
-  'parent___parent___children___children' |
-  'parent___parent___internal___content' |
-  'parent___parent___internal___contentDigest' |
-  'parent___parent___internal___description' |
-  'parent___parent___internal___fieldOwners' |
-  'parent___parent___internal___ignoreType' |
-  'parent___parent___internal___mediaType' |
-  'parent___parent___internal___owner' |
-  'parent___parent___internal___type' |
-  'parent___children' |
-  'parent___children___id' |
-  'parent___children___parent___id' |
-  'parent___children___parent___children' |
-  'parent___children___children' |
-  'parent___children___children___id' |
-  'parent___children___children___children' |
-  'parent___children___internal___content' |
-  'parent___children___internal___contentDigest' |
-  'parent___children___internal___description' |
-  'parent___children___internal___fieldOwners' |
-  'parent___children___internal___ignoreType' |
-  'parent___children___internal___mediaType' |
-  'parent___children___internal___owner' |
-  'parent___children___internal___type' |
-  'parent___internal___content' |
-  'parent___internal___contentDigest' |
-  'parent___internal___description' |
-  'parent___internal___fieldOwners' |
-  'parent___internal___ignoreType' |
-  'parent___internal___mediaType' |
-  'parent___internal___owner' |
-  'parent___internal___type' |
-  'children' |
-  'children___id' |
-  'children___parent___id' |
-  'children___parent___parent___id' |
-  'children___parent___parent___children' |
-  'children___parent___children' |
-  'children___parent___children___id' |
-  'children___parent___children___children' |
-  'children___parent___internal___content' |
-  'children___parent___internal___contentDigest' |
-  'children___parent___internal___description' |
-  'children___parent___internal___fieldOwners' |
-  'children___parent___internal___ignoreType' |
-  'children___parent___internal___mediaType' |
-  'children___parent___internal___owner' |
-  'children___parent___internal___type' |
-  'children___children' |
-  'children___children___id' |
-  'children___children___parent___id' |
-  'children___children___parent___children' |
-  'children___children___children' |
-  'children___children___children___id' |
-  'children___children___children___children' |
-  'children___children___internal___content' |
-  'children___children___internal___contentDigest' |
-  'children___children___internal___description' |
-  'children___children___internal___fieldOwners' |
-  'children___children___internal___ignoreType' |
-  'children___children___internal___mediaType' |
-  'children___children___internal___owner' |
-  'children___children___internal___type' |
-  'children___internal___content' |
-  'children___internal___contentDigest' |
-  'children___internal___description' |
-  'children___internal___fieldOwners' |
-  'children___internal___ignoreType' |
-  'children___internal___mediaType' |
-  'children___internal___owner' |
-  'children___internal___type' |
-  'internal___content' |
-  'internal___contentDigest' |
-  'internal___description' |
-  'internal___fieldOwners' |
-  'internal___ignoreType' |
-  'internal___mediaType' |
-  'internal___owner' |
-  'internal___type';
-=======
 export type DirectoryFieldsEnum =
   | "sourceInstanceName"
   | "absolutePath"
@@ -394,7 +268,6 @@
   | "internal___mediaType"
   | "internal___owner"
   | "internal___type";
->>>>>>> 685507c8
 
 export type DirectoryFilterInput = {
   sourceInstanceName?: Maybe<StringQueryOperatorInput>;
@@ -679,13 +552,9 @@
   /** @deprecated Use `birthTime` instead */
   birthtime?: Maybe<Scalars["Date"]>;
   /** @deprecated Use `birthTime` instead */
-<<<<<<< HEAD
-  birthtimeMs?: Maybe<Scalars['Float']>;
-=======
   birthtimeMs?: Maybe<Scalars["Float"]>;
   blksize?: Maybe<Scalars["Int"]>;
   blocks?: Maybe<Scalars["Int"]>;
->>>>>>> 685507c8
   /** Copy file to static directory and return public url to it */
   publicURL?: Maybe<Scalars["String"]>;
   childImageSharp?: Maybe<ImageSharp>;
@@ -771,365 +640,6 @@
   previous?: Maybe<File>;
 };
 
-<<<<<<< HEAD
-export type FileFieldsEnum = 
-  'sourceInstanceName' |
-  'absolutePath' |
-  'relativePath' |
-  'extension' |
-  'size' |
-  'prettySize' |
-  'modifiedTime' |
-  'accessTime' |
-  'changeTime' |
-  'birthTime' |
-  'root' |
-  'dir' |
-  'base' |
-  'ext' |
-  'name' |
-  'relativeDirectory' |
-  'dev' |
-  'mode' |
-  'nlink' |
-  'uid' |
-  'gid' |
-  'rdev' |
-  'ino' |
-  'atimeMs' |
-  'mtimeMs' |
-  'ctimeMs' |
-  'atime' |
-  'mtime' |
-  'ctime' |
-  'birthtime' |
-  'birthtimeMs' |
-  'publicURL' |
-  'childImageSharp___fixed___base64' |
-  'childImageSharp___fixed___tracedSVG' |
-  'childImageSharp___fixed___aspectRatio' |
-  'childImageSharp___fixed___width' |
-  'childImageSharp___fixed___height' |
-  'childImageSharp___fixed___src' |
-  'childImageSharp___fixed___srcSet' |
-  'childImageSharp___fixed___srcWebp' |
-  'childImageSharp___fixed___srcSetWebp' |
-  'childImageSharp___fixed___originalName' |
-  'childImageSharp___resolutions___base64' |
-  'childImageSharp___resolutions___tracedSVG' |
-  'childImageSharp___resolutions___aspectRatio' |
-  'childImageSharp___resolutions___width' |
-  'childImageSharp___resolutions___height' |
-  'childImageSharp___resolutions___src' |
-  'childImageSharp___resolutions___srcSet' |
-  'childImageSharp___resolutions___srcWebp' |
-  'childImageSharp___resolutions___srcSetWebp' |
-  'childImageSharp___resolutions___originalName' |
-  'childImageSharp___fluid___base64' |
-  'childImageSharp___fluid___tracedSVG' |
-  'childImageSharp___fluid___aspectRatio' |
-  'childImageSharp___fluid___src' |
-  'childImageSharp___fluid___srcSet' |
-  'childImageSharp___fluid___srcWebp' |
-  'childImageSharp___fluid___srcSetWebp' |
-  'childImageSharp___fluid___sizes' |
-  'childImageSharp___fluid___originalImg' |
-  'childImageSharp___fluid___originalName' |
-  'childImageSharp___fluid___presentationWidth' |
-  'childImageSharp___fluid___presentationHeight' |
-  'childImageSharp___sizes___base64' |
-  'childImageSharp___sizes___tracedSVG' |
-  'childImageSharp___sizes___aspectRatio' |
-  'childImageSharp___sizes___src' |
-  'childImageSharp___sizes___srcSet' |
-  'childImageSharp___sizes___srcWebp' |
-  'childImageSharp___sizes___srcSetWebp' |
-  'childImageSharp___sizes___sizes' |
-  'childImageSharp___sizes___originalImg' |
-  'childImageSharp___sizes___originalName' |
-  'childImageSharp___sizes___presentationWidth' |
-  'childImageSharp___sizes___presentationHeight' |
-  'childImageSharp___original___width' |
-  'childImageSharp___original___height' |
-  'childImageSharp___original___src' |
-  'childImageSharp___resize___src' |
-  'childImageSharp___resize___tracedSVG' |
-  'childImageSharp___resize___width' |
-  'childImageSharp___resize___height' |
-  'childImageSharp___resize___aspectRatio' |
-  'childImageSharp___resize___originalName' |
-  'childImageSharp___id' |
-  'childImageSharp___parent___id' |
-  'childImageSharp___parent___parent___id' |
-  'childImageSharp___parent___parent___children' |
-  'childImageSharp___parent___children' |
-  'childImageSharp___parent___children___id' |
-  'childImageSharp___parent___children___children' |
-  'childImageSharp___parent___internal___content' |
-  'childImageSharp___parent___internal___contentDigest' |
-  'childImageSharp___parent___internal___description' |
-  'childImageSharp___parent___internal___fieldOwners' |
-  'childImageSharp___parent___internal___ignoreType' |
-  'childImageSharp___parent___internal___mediaType' |
-  'childImageSharp___parent___internal___owner' |
-  'childImageSharp___parent___internal___type' |
-  'childImageSharp___children' |
-  'childImageSharp___children___id' |
-  'childImageSharp___children___parent___id' |
-  'childImageSharp___children___parent___children' |
-  'childImageSharp___children___children' |
-  'childImageSharp___children___children___id' |
-  'childImageSharp___children___children___children' |
-  'childImageSharp___children___internal___content' |
-  'childImageSharp___children___internal___contentDigest' |
-  'childImageSharp___children___internal___description' |
-  'childImageSharp___children___internal___fieldOwners' |
-  'childImageSharp___children___internal___ignoreType' |
-  'childImageSharp___children___internal___mediaType' |
-  'childImageSharp___children___internal___owner' |
-  'childImageSharp___children___internal___type' |
-  'childImageSharp___internal___content' |
-  'childImageSharp___internal___contentDigest' |
-  'childImageSharp___internal___description' |
-  'childImageSharp___internal___fieldOwners' |
-  'childImageSharp___internal___ignoreType' |
-  'childImageSharp___internal___mediaType' |
-  'childImageSharp___internal___owner' |
-  'childImageSharp___internal___type' |
-  'id' |
-  'parent___id' |
-  'parent___parent___id' |
-  'parent___parent___parent___id' |
-  'parent___parent___parent___children' |
-  'parent___parent___children' |
-  'parent___parent___children___id' |
-  'parent___parent___children___children' |
-  'parent___parent___internal___content' |
-  'parent___parent___internal___contentDigest' |
-  'parent___parent___internal___description' |
-  'parent___parent___internal___fieldOwners' |
-  'parent___parent___internal___ignoreType' |
-  'parent___parent___internal___mediaType' |
-  'parent___parent___internal___owner' |
-  'parent___parent___internal___type' |
-  'parent___children' |
-  'parent___children___id' |
-  'parent___children___parent___id' |
-  'parent___children___parent___children' |
-  'parent___children___children' |
-  'parent___children___children___id' |
-  'parent___children___children___children' |
-  'parent___children___internal___content' |
-  'parent___children___internal___contentDigest' |
-  'parent___children___internal___description' |
-  'parent___children___internal___fieldOwners' |
-  'parent___children___internal___ignoreType' |
-  'parent___children___internal___mediaType' |
-  'parent___children___internal___owner' |
-  'parent___children___internal___type' |
-  'parent___internal___content' |
-  'parent___internal___contentDigest' |
-  'parent___internal___description' |
-  'parent___internal___fieldOwners' |
-  'parent___internal___ignoreType' |
-  'parent___internal___mediaType' |
-  'parent___internal___owner' |
-  'parent___internal___type' |
-  'children' |
-  'children___id' |
-  'children___parent___id' |
-  'children___parent___parent___id' |
-  'children___parent___parent___children' |
-  'children___parent___children' |
-  'children___parent___children___id' |
-  'children___parent___children___children' |
-  'children___parent___internal___content' |
-  'children___parent___internal___contentDigest' |
-  'children___parent___internal___description' |
-  'children___parent___internal___fieldOwners' |
-  'children___parent___internal___ignoreType' |
-  'children___parent___internal___mediaType' |
-  'children___parent___internal___owner' |
-  'children___parent___internal___type' |
-  'children___children' |
-  'children___children___id' |
-  'children___children___parent___id' |
-  'children___children___parent___children' |
-  'children___children___children' |
-  'children___children___children___id' |
-  'children___children___children___children' |
-  'children___children___internal___content' |
-  'children___children___internal___contentDigest' |
-  'children___children___internal___description' |
-  'children___children___internal___fieldOwners' |
-  'children___children___internal___ignoreType' |
-  'children___children___internal___mediaType' |
-  'children___children___internal___owner' |
-  'children___children___internal___type' |
-  'children___internal___content' |
-  'children___internal___contentDigest' |
-  'children___internal___description' |
-  'children___internal___fieldOwners' |
-  'children___internal___ignoreType' |
-  'children___internal___mediaType' |
-  'children___internal___owner' |
-  'children___internal___type' |
-  'internal___content' |
-  'internal___contentDigest' |
-  'internal___description' |
-  'internal___fieldOwners' |
-  'internal___ignoreType' |
-  'internal___mediaType' |
-  'internal___owner' |
-  'internal___type' |
-  'childMarkdownRemark___id' |
-  'childMarkdownRemark___frontmatter___title' |
-  'childMarkdownRemark___frontmatter___path' |
-  'childMarkdownRemark___frontmatter___date' |
-  'childMarkdownRemark___frontmatter___tags' |
-  'childMarkdownRemark___frontmatter___author' |
-  'childMarkdownRemark___frontmatter___authorUrl' |
-  'childMarkdownRemark___frontmatter___authorImageUrl' |
-  'childMarkdownRemark___frontmatter___featuredImage___sourceInstanceName' |
-  'childMarkdownRemark___frontmatter___featuredImage___absolutePath' |
-  'childMarkdownRemark___frontmatter___featuredImage___relativePath' |
-  'childMarkdownRemark___frontmatter___featuredImage___extension' |
-  'childMarkdownRemark___frontmatter___featuredImage___size' |
-  'childMarkdownRemark___frontmatter___featuredImage___prettySize' |
-  'childMarkdownRemark___frontmatter___featuredImage___modifiedTime' |
-  'childMarkdownRemark___frontmatter___featuredImage___accessTime' |
-  'childMarkdownRemark___frontmatter___featuredImage___changeTime' |
-  'childMarkdownRemark___frontmatter___featuredImage___birthTime' |
-  'childMarkdownRemark___frontmatter___featuredImage___root' |
-  'childMarkdownRemark___frontmatter___featuredImage___dir' |
-  'childMarkdownRemark___frontmatter___featuredImage___base' |
-  'childMarkdownRemark___frontmatter___featuredImage___ext' |
-  'childMarkdownRemark___frontmatter___featuredImage___name' |
-  'childMarkdownRemark___frontmatter___featuredImage___relativeDirectory' |
-  'childMarkdownRemark___frontmatter___featuredImage___dev' |
-  'childMarkdownRemark___frontmatter___featuredImage___mode' |
-  'childMarkdownRemark___frontmatter___featuredImage___nlink' |
-  'childMarkdownRemark___frontmatter___featuredImage___uid' |
-  'childMarkdownRemark___frontmatter___featuredImage___gid' |
-  'childMarkdownRemark___frontmatter___featuredImage___rdev' |
-  'childMarkdownRemark___frontmatter___featuredImage___ino' |
-  'childMarkdownRemark___frontmatter___featuredImage___atimeMs' |
-  'childMarkdownRemark___frontmatter___featuredImage___mtimeMs' |
-  'childMarkdownRemark___frontmatter___featuredImage___ctimeMs' |
-  'childMarkdownRemark___frontmatter___featuredImage___atime' |
-  'childMarkdownRemark___frontmatter___featuredImage___mtime' |
-  'childMarkdownRemark___frontmatter___featuredImage___ctime' |
-  'childMarkdownRemark___frontmatter___featuredImage___birthtime' |
-  'childMarkdownRemark___frontmatter___featuredImage___birthtimeMs' |
-  'childMarkdownRemark___frontmatter___featuredImage___publicURL' |
-  'childMarkdownRemark___frontmatter___featuredImage___id' |
-  'childMarkdownRemark___frontmatter___featuredImage___children' |
-  'childMarkdownRemark___frontmatter___featuredImage___childrenDocsJson' |
-  'childMarkdownRemark___excerpt' |
-  'childMarkdownRemark___rawMarkdownBody' |
-  'childMarkdownRemark___fileAbsolutePath' |
-  'childMarkdownRemark___fields___readingTime___text' |
-  'childMarkdownRemark___fields___readingTime___minutes' |
-  'childMarkdownRemark___fields___readingTime___time' |
-  'childMarkdownRemark___fields___readingTime___words' |
-  'childMarkdownRemark___fields___slug' |
-  'childMarkdownRemark___html' |
-  'childMarkdownRemark___htmlAst' |
-  'childMarkdownRemark___excerptAst' |
-  'childMarkdownRemark___headings' |
-  'childMarkdownRemark___headings___value' |
-  'childMarkdownRemark___headings___depth' |
-  'childMarkdownRemark___timeToRead' |
-  'childMarkdownRemark___tableOfContents' |
-  'childMarkdownRemark___wordCount___paragraphs' |
-  'childMarkdownRemark___wordCount___sentences' |
-  'childMarkdownRemark___wordCount___words' |
-  'childMarkdownRemark___parent___id' |
-  'childMarkdownRemark___parent___parent___id' |
-  'childMarkdownRemark___parent___parent___children' |
-  'childMarkdownRemark___parent___children' |
-  'childMarkdownRemark___parent___children___id' |
-  'childMarkdownRemark___parent___children___children' |
-  'childMarkdownRemark___parent___internal___content' |
-  'childMarkdownRemark___parent___internal___contentDigest' |
-  'childMarkdownRemark___parent___internal___description' |
-  'childMarkdownRemark___parent___internal___fieldOwners' |
-  'childMarkdownRemark___parent___internal___ignoreType' |
-  'childMarkdownRemark___parent___internal___mediaType' |
-  'childMarkdownRemark___parent___internal___owner' |
-  'childMarkdownRemark___parent___internal___type' |
-  'childMarkdownRemark___children' |
-  'childMarkdownRemark___children___id' |
-  'childMarkdownRemark___children___parent___id' |
-  'childMarkdownRemark___children___parent___children' |
-  'childMarkdownRemark___children___children' |
-  'childMarkdownRemark___children___children___id' |
-  'childMarkdownRemark___children___children___children' |
-  'childMarkdownRemark___children___internal___content' |
-  'childMarkdownRemark___children___internal___contentDigest' |
-  'childMarkdownRemark___children___internal___description' |
-  'childMarkdownRemark___children___internal___fieldOwners' |
-  'childMarkdownRemark___children___internal___ignoreType' |
-  'childMarkdownRemark___children___internal___mediaType' |
-  'childMarkdownRemark___children___internal___owner' |
-  'childMarkdownRemark___children___internal___type' |
-  'childMarkdownRemark___internal___content' |
-  'childMarkdownRemark___internal___contentDigest' |
-  'childMarkdownRemark___internal___description' |
-  'childMarkdownRemark___internal___fieldOwners' |
-  'childMarkdownRemark___internal___ignoreType' |
-  'childMarkdownRemark___internal___mediaType' |
-  'childMarkdownRemark___internal___owner' |
-  'childMarkdownRemark___internal___type' |
-  'childrenDocsJson' |
-  'childrenDocsJson___id' |
-  'childrenDocsJson___parent___id' |
-  'childrenDocsJson___parent___parent___id' |
-  'childrenDocsJson___parent___parent___children' |
-  'childrenDocsJson___parent___children' |
-  'childrenDocsJson___parent___children___id' |
-  'childrenDocsJson___parent___children___children' |
-  'childrenDocsJson___parent___internal___content' |
-  'childrenDocsJson___parent___internal___contentDigest' |
-  'childrenDocsJson___parent___internal___description' |
-  'childrenDocsJson___parent___internal___fieldOwners' |
-  'childrenDocsJson___parent___internal___ignoreType' |
-  'childrenDocsJson___parent___internal___mediaType' |
-  'childrenDocsJson___parent___internal___owner' |
-  'childrenDocsJson___parent___internal___type' |
-  'childrenDocsJson___children' |
-  'childrenDocsJson___children___id' |
-  'childrenDocsJson___children___parent___id' |
-  'childrenDocsJson___children___parent___children' |
-  'childrenDocsJson___children___children' |
-  'childrenDocsJson___children___children___id' |
-  'childrenDocsJson___children___children___children' |
-  'childrenDocsJson___children___internal___content' |
-  'childrenDocsJson___children___internal___contentDigest' |
-  'childrenDocsJson___children___internal___description' |
-  'childrenDocsJson___children___internal___fieldOwners' |
-  'childrenDocsJson___children___internal___ignoreType' |
-  'childrenDocsJson___children___internal___mediaType' |
-  'childrenDocsJson___children___internal___owner' |
-  'childrenDocsJson___children___internal___type' |
-  'childrenDocsJson___internal___content' |
-  'childrenDocsJson___internal___contentDigest' |
-  'childrenDocsJson___internal___description' |
-  'childrenDocsJson___internal___fieldOwners' |
-  'childrenDocsJson___internal___ignoreType' |
-  'childrenDocsJson___internal___mediaType' |
-  'childrenDocsJson___internal___owner' |
-  'childrenDocsJson___internal___type' |
-  'childrenDocsJson___path' |
-  'childrenDocsJson___title' |
-  'childrenDocsJson___description' |
-  'childrenDocsJson___items' |
-  'childrenDocsJson___items___path' |
-  'childrenDocsJson___items___title' |
-  'childrenDocsJson___items___items' |
-  'childrenDocsJson___items___items___path' |
-  'childrenDocsJson___items___items___title';
-=======
 export type FileFieldsEnum =
   | "sourceInstanceName"
   | "absolutePath"
@@ -1491,7 +1001,6 @@
   | "childrenDocsJson___items___items"
   | "childrenDocsJson___items___items___path"
   | "childrenDocsJson___items___items___title";
->>>>>>> 685507c8
 
 export type FileFilterInput = {
   sourceInstanceName?: Maybe<StringQueryOperatorInput>;
@@ -2169,190 +1678,6 @@
 
 export type MarkdownRemarkFields = {
   readingTime?: Maybe<MarkdownRemarkFieldsReadingTime>;
-<<<<<<< HEAD
-  slug?: Maybe<Scalars['String']>;
-};
-
-export type MarkdownRemarkFieldsEnum = 
-  'id' |
-  'frontmatter___title' |
-  'frontmatter___path' |
-  'frontmatter___date' |
-  'frontmatter___tags' |
-  'frontmatter___author' |
-  'frontmatter___authorUrl' |
-  'frontmatter___authorImageUrl' |
-  'frontmatter___featuredImage___sourceInstanceName' |
-  'frontmatter___featuredImage___absolutePath' |
-  'frontmatter___featuredImage___relativePath' |
-  'frontmatter___featuredImage___extension' |
-  'frontmatter___featuredImage___size' |
-  'frontmatter___featuredImage___prettySize' |
-  'frontmatter___featuredImage___modifiedTime' |
-  'frontmatter___featuredImage___accessTime' |
-  'frontmatter___featuredImage___changeTime' |
-  'frontmatter___featuredImage___birthTime' |
-  'frontmatter___featuredImage___root' |
-  'frontmatter___featuredImage___dir' |
-  'frontmatter___featuredImage___base' |
-  'frontmatter___featuredImage___ext' |
-  'frontmatter___featuredImage___name' |
-  'frontmatter___featuredImage___relativeDirectory' |
-  'frontmatter___featuredImage___dev' |
-  'frontmatter___featuredImage___mode' |
-  'frontmatter___featuredImage___nlink' |
-  'frontmatter___featuredImage___uid' |
-  'frontmatter___featuredImage___gid' |
-  'frontmatter___featuredImage___rdev' |
-  'frontmatter___featuredImage___ino' |
-  'frontmatter___featuredImage___atimeMs' |
-  'frontmatter___featuredImage___mtimeMs' |
-  'frontmatter___featuredImage___ctimeMs' |
-  'frontmatter___featuredImage___atime' |
-  'frontmatter___featuredImage___mtime' |
-  'frontmatter___featuredImage___ctime' |
-  'frontmatter___featuredImage___birthtime' |
-  'frontmatter___featuredImage___birthtimeMs' |
-  'frontmatter___featuredImage___publicURL' |
-  'frontmatter___featuredImage___childImageSharp___id' |
-  'frontmatter___featuredImage___childImageSharp___children' |
-  'frontmatter___featuredImage___id' |
-  'frontmatter___featuredImage___parent___id' |
-  'frontmatter___featuredImage___parent___children' |
-  'frontmatter___featuredImage___children' |
-  'frontmatter___featuredImage___children___id' |
-  'frontmatter___featuredImage___children___children' |
-  'frontmatter___featuredImage___internal___content' |
-  'frontmatter___featuredImage___internal___contentDigest' |
-  'frontmatter___featuredImage___internal___description' |
-  'frontmatter___featuredImage___internal___fieldOwners' |
-  'frontmatter___featuredImage___internal___ignoreType' |
-  'frontmatter___featuredImage___internal___mediaType' |
-  'frontmatter___featuredImage___internal___owner' |
-  'frontmatter___featuredImage___internal___type' |
-  'frontmatter___featuredImage___childMarkdownRemark___id' |
-  'frontmatter___featuredImage___childMarkdownRemark___excerpt' |
-  'frontmatter___featuredImage___childMarkdownRemark___rawMarkdownBody' |
-  'frontmatter___featuredImage___childMarkdownRemark___fileAbsolutePath' |
-  'frontmatter___featuredImage___childMarkdownRemark___html' |
-  'frontmatter___featuredImage___childMarkdownRemark___htmlAst' |
-  'frontmatter___featuredImage___childMarkdownRemark___excerptAst' |
-  'frontmatter___featuredImage___childMarkdownRemark___headings' |
-  'frontmatter___featuredImage___childMarkdownRemark___timeToRead' |
-  'frontmatter___featuredImage___childMarkdownRemark___tableOfContents' |
-  'frontmatter___featuredImage___childMarkdownRemark___children' |
-  'frontmatter___featuredImage___childrenDocsJson' |
-  'frontmatter___featuredImage___childrenDocsJson___id' |
-  'frontmatter___featuredImage___childrenDocsJson___children' |
-  'frontmatter___featuredImage___childrenDocsJson___path' |
-  'frontmatter___featuredImage___childrenDocsJson___title' |
-  'frontmatter___featuredImage___childrenDocsJson___description' |
-  'frontmatter___featuredImage___childrenDocsJson___items' |
-  'excerpt' |
-  'rawMarkdownBody' |
-  'fileAbsolutePath' |
-  'fields___readingTime___text' |
-  'fields___readingTime___minutes' |
-  'fields___readingTime___time' |
-  'fields___readingTime___words' |
-  'fields___slug' |
-  'html' |
-  'htmlAst' |
-  'excerptAst' |
-  'headings' |
-  'headings___value' |
-  'headings___depth' |
-  'timeToRead' |
-  'tableOfContents' |
-  'wordCount___paragraphs' |
-  'wordCount___sentences' |
-  'wordCount___words' |
-  'parent___id' |
-  'parent___parent___id' |
-  'parent___parent___parent___id' |
-  'parent___parent___parent___children' |
-  'parent___parent___children' |
-  'parent___parent___children___id' |
-  'parent___parent___children___children' |
-  'parent___parent___internal___content' |
-  'parent___parent___internal___contentDigest' |
-  'parent___parent___internal___description' |
-  'parent___parent___internal___fieldOwners' |
-  'parent___parent___internal___ignoreType' |
-  'parent___parent___internal___mediaType' |
-  'parent___parent___internal___owner' |
-  'parent___parent___internal___type' |
-  'parent___children' |
-  'parent___children___id' |
-  'parent___children___parent___id' |
-  'parent___children___parent___children' |
-  'parent___children___children' |
-  'parent___children___children___id' |
-  'parent___children___children___children' |
-  'parent___children___internal___content' |
-  'parent___children___internal___contentDigest' |
-  'parent___children___internal___description' |
-  'parent___children___internal___fieldOwners' |
-  'parent___children___internal___ignoreType' |
-  'parent___children___internal___mediaType' |
-  'parent___children___internal___owner' |
-  'parent___children___internal___type' |
-  'parent___internal___content' |
-  'parent___internal___contentDigest' |
-  'parent___internal___description' |
-  'parent___internal___fieldOwners' |
-  'parent___internal___ignoreType' |
-  'parent___internal___mediaType' |
-  'parent___internal___owner' |
-  'parent___internal___type' |
-  'children' |
-  'children___id' |
-  'children___parent___id' |
-  'children___parent___parent___id' |
-  'children___parent___parent___children' |
-  'children___parent___children' |
-  'children___parent___children___id' |
-  'children___parent___children___children' |
-  'children___parent___internal___content' |
-  'children___parent___internal___contentDigest' |
-  'children___parent___internal___description' |
-  'children___parent___internal___fieldOwners' |
-  'children___parent___internal___ignoreType' |
-  'children___parent___internal___mediaType' |
-  'children___parent___internal___owner' |
-  'children___parent___internal___type' |
-  'children___children' |
-  'children___children___id' |
-  'children___children___parent___id' |
-  'children___children___parent___children' |
-  'children___children___children' |
-  'children___children___children___id' |
-  'children___children___children___children' |
-  'children___children___internal___content' |
-  'children___children___internal___contentDigest' |
-  'children___children___internal___description' |
-  'children___children___internal___fieldOwners' |
-  'children___children___internal___ignoreType' |
-  'children___children___internal___mediaType' |
-  'children___children___internal___owner' |
-  'children___children___internal___type' |
-  'children___internal___content' |
-  'children___internal___contentDigest' |
-  'children___internal___description' |
-  'children___internal___fieldOwners' |
-  'children___internal___ignoreType' |
-  'children___internal___mediaType' |
-  'children___internal___owner' |
-  'children___internal___type' |
-  'internal___content' |
-  'internal___contentDigest' |
-  'internal___description' |
-  'internal___fieldOwners' |
-  'internal___ignoreType' |
-  'internal___mediaType' |
-  'internal___owner' |
-  'internal___type';
-=======
   slug?: Maybe<Scalars["String"]>;
 };
 
@@ -2537,7 +1862,6 @@
   | "internal___mediaType"
   | "internal___owner"
   | "internal___type";
->>>>>>> 685507c8
 
 export type MarkdownRemarkFieldsFilterInput = {
   readingTime?: Maybe<MarkdownRemarkFieldsReadingTimeFilterInput>;
@@ -2944,19 +2268,11 @@
 export type Site = Node & {
   buildTime?: Maybe<Scalars["Date"]>;
   siteMetadata?: Maybe<SiteSiteMetadata>;
-<<<<<<< HEAD
-  port?: Maybe<Scalars['Int']>;
-  host?: Maybe<Scalars['String']>;
-  pathPrefix?: Maybe<Scalars['String']>;
-  polyfill?: Maybe<Scalars['Boolean']>;
-  id: Scalars['ID'];
-=======
   port?: Maybe<Scalars["Int"]>;
   host?: Maybe<Scalars["String"]>;
   pathPrefix?: Maybe<Scalars["String"]>;
   polyfill?: Maybe<Scalars["Boolean"]>;
   id: Scalars["ID"];
->>>>>>> 685507c8
   parent?: Maybe<Node>;
   children: Array<Node>;
   internal: Internal;
@@ -3145,111 +2461,7 @@
   previous?: Maybe<Site>;
 };
 
-<<<<<<< HEAD
-export type SiteFieldsEnum = 
-  'buildTime' |
-  'siteMetadata___title' |
-  'siteMetadata___description' |
-  'siteMetadata___author' |
-  'siteMetadata___baseUrl' |
-  'siteMetadata___repositoryUrl' |
-  'siteMetadata___topnav' |
-  'siteMetadata___topnav___name' |
-  'siteMetadata___topnav___link' |
-  'siteMetadata___tools___github' |
-  'siteMetadata___tools___slack' |
-  'siteMetadata___tools___twitter' |
-  'port' |
-  'host' |
-  'pathPrefix' |
-  'polyfill' |
-  'id' |
-  'parent___id' |
-  'parent___parent___id' |
-  'parent___parent___parent___id' |
-  'parent___parent___parent___children' |
-  'parent___parent___children' |
-  'parent___parent___children___id' |
-  'parent___parent___children___children' |
-  'parent___parent___internal___content' |
-  'parent___parent___internal___contentDigest' |
-  'parent___parent___internal___description' |
-  'parent___parent___internal___fieldOwners' |
-  'parent___parent___internal___ignoreType' |
-  'parent___parent___internal___mediaType' |
-  'parent___parent___internal___owner' |
-  'parent___parent___internal___type' |
-  'parent___children' |
-  'parent___children___id' |
-  'parent___children___parent___id' |
-  'parent___children___parent___children' |
-  'parent___children___children' |
-  'parent___children___children___id' |
-  'parent___children___children___children' |
-  'parent___children___internal___content' |
-  'parent___children___internal___contentDigest' |
-  'parent___children___internal___description' |
-  'parent___children___internal___fieldOwners' |
-  'parent___children___internal___ignoreType' |
-  'parent___children___internal___mediaType' |
-  'parent___children___internal___owner' |
-  'parent___children___internal___type' |
-  'parent___internal___content' |
-  'parent___internal___contentDigest' |
-  'parent___internal___description' |
-  'parent___internal___fieldOwners' |
-  'parent___internal___ignoreType' |
-  'parent___internal___mediaType' |
-  'parent___internal___owner' |
-  'parent___internal___type' |
-  'children' |
-  'children___id' |
-  'children___parent___id' |
-  'children___parent___parent___id' |
-  'children___parent___parent___children' |
-  'children___parent___children' |
-  'children___parent___children___id' |
-  'children___parent___children___children' |
-  'children___parent___internal___content' |
-  'children___parent___internal___contentDigest' |
-  'children___parent___internal___description' |
-  'children___parent___internal___fieldOwners' |
-  'children___parent___internal___ignoreType' |
-  'children___parent___internal___mediaType' |
-  'children___parent___internal___owner' |
-  'children___parent___internal___type' |
-  'children___children' |
-  'children___children___id' |
-  'children___children___parent___id' |
-  'children___children___parent___children' |
-  'children___children___children' |
-  'children___children___children___id' |
-  'children___children___children___children' |
-  'children___children___internal___content' |
-  'children___children___internal___contentDigest' |
-  'children___children___internal___description' |
-  'children___children___internal___fieldOwners' |
-  'children___children___internal___ignoreType' |
-  'children___children___internal___mediaType' |
-  'children___children___internal___owner' |
-  'children___children___internal___type' |
-  'children___internal___content' |
-  'children___internal___contentDigest' |
-  'children___internal___description' |
-  'children___internal___fieldOwners' |
-  'children___internal___ignoreType' |
-  'children___internal___mediaType' |
-  'children___internal___owner' |
-  'children___internal___type' |
-  'internal___content' |
-  'internal___contentDigest' |
-  'internal___description' |
-  'internal___fieldOwners' |
-  'internal___ignoreType' |
-  'internal___mediaType' |
-  'internal___owner' |
-  'internal___type';
-=======
+
 export type SiteFieldsEnum =
   | "buildTime"
   | "siteMetadata___title"
@@ -3353,7 +2565,6 @@
   | "internal___mediaType"
   | "internal___owner"
   | "internal___type";
->>>>>>> 685507c8
 
 export type SiteFilterInput = {
   buildTime?: Maybe<DateQueryOperatorInput>;
@@ -3437,207 +2648,6 @@
   previous?: Maybe<SitePage>;
 };
 
-<<<<<<< HEAD
-export type SitePageFieldsEnum = 
-  'path' |
-  'component' |
-  'internalComponentName' |
-  'componentChunkName' |
-  'matchPath' |
-  'isCreatedByStatefulCreatePages' |
-  'context___limit' |
-  'context___skip' |
-  'context___numPages' |
-  'context___currentPage' |
-  'context___tag' |
-  'context___originPath' |
-  'pluginCreator___id' |
-  'pluginCreator___parent___id' |
-  'pluginCreator___parent___parent___id' |
-  'pluginCreator___parent___parent___children' |
-  'pluginCreator___parent___children' |
-  'pluginCreator___parent___children___id' |
-  'pluginCreator___parent___children___children' |
-  'pluginCreator___parent___internal___content' |
-  'pluginCreator___parent___internal___contentDigest' |
-  'pluginCreator___parent___internal___description' |
-  'pluginCreator___parent___internal___fieldOwners' |
-  'pluginCreator___parent___internal___ignoreType' |
-  'pluginCreator___parent___internal___mediaType' |
-  'pluginCreator___parent___internal___owner' |
-  'pluginCreator___parent___internal___type' |
-  'pluginCreator___children' |
-  'pluginCreator___children___id' |
-  'pluginCreator___children___parent___id' |
-  'pluginCreator___children___parent___children' |
-  'pluginCreator___children___children' |
-  'pluginCreator___children___children___id' |
-  'pluginCreator___children___children___children' |
-  'pluginCreator___children___internal___content' |
-  'pluginCreator___children___internal___contentDigest' |
-  'pluginCreator___children___internal___description' |
-  'pluginCreator___children___internal___fieldOwners' |
-  'pluginCreator___children___internal___ignoreType' |
-  'pluginCreator___children___internal___mediaType' |
-  'pluginCreator___children___internal___owner' |
-  'pluginCreator___children___internal___type' |
-  'pluginCreator___internal___content' |
-  'pluginCreator___internal___contentDigest' |
-  'pluginCreator___internal___description' |
-  'pluginCreator___internal___fieldOwners' |
-  'pluginCreator___internal___ignoreType' |
-  'pluginCreator___internal___mediaType' |
-  'pluginCreator___internal___owner' |
-  'pluginCreator___internal___type' |
-  'pluginCreator___resolve' |
-  'pluginCreator___name' |
-  'pluginCreator___version' |
-  'pluginCreator___pluginOptions___plugins' |
-  'pluginCreator___pluginOptions___plugins___resolve' |
-  'pluginCreator___pluginOptions___plugins___id' |
-  'pluginCreator___pluginOptions___plugins___name' |
-  'pluginCreator___pluginOptions___plugins___version' |
-  'pluginCreator___pluginOptions___plugins___nodeAPIs' |
-  'pluginCreator___pluginOptions___plugins___browserAPIs' |
-  'pluginCreator___pluginOptions___plugins___ssrAPIs' |
-  'pluginCreator___pluginOptions___plugins___pluginFilepath' |
-  'pluginCreator___pluginOptions___pathToCreateStoreModule' |
-  'pluginCreator___pluginOptions___name' |
-  'pluginCreator___pluginOptions___path' |
-  'pluginCreator___pluginOptions___shortname' |
-  'pluginCreator___pluginOptions___showLineNumbers' |
-  'pluginCreator___pluginOptions___inlineCodeMarker' |
-  'pluginCreator___pluginOptions___maxWidth' |
-  'pluginCreator___pluginOptions___pathPrefix' |
-  'pluginCreator___pluginOptions___wrapperStyle' |
-  'pluginCreator___pluginOptions___backgroundColor' |
-  'pluginCreator___pluginOptions___linkImagesToOriginal' |
-  'pluginCreator___pluginOptions___showCaptions' |
-  'pluginCreator___pluginOptions___markdownCaptions' |
-  'pluginCreator___pluginOptions___withWebp' |
-  'pluginCreator___pluginOptions___tracedSVG' |
-  'pluginCreator___pluginOptions___loading' |
-  'pluginCreator___pluginOptions___disableBgImageOnAlpha' |
-  'pluginCreator___pluginOptions___disableBgImage' |
-  'pluginCreator___pluginOptions___google___families' |
-  'pluginCreator___pluginOptions___short_name' |
-  'pluginCreator___pluginOptions___start_url' |
-  'pluginCreator___pluginOptions___background_color' |
-  'pluginCreator___pluginOptions___theme_color' |
-  'pluginCreator___pluginOptions___display' |
-  'pluginCreator___pluginOptions___icon' |
-  'pluginCreator___pluginOptions___trackingId' |
-  'pluginCreator___pluginOptions___anonymize' |
-  'pluginCreator___pluginOptions___pathCheck' |
-  'pluginCreator___nodeAPIs' |
-  'pluginCreator___browserAPIs' |
-  'pluginCreator___ssrAPIs' |
-  'pluginCreator___pluginFilepath' |
-  'pluginCreator___packageJson___name' |
-  'pluginCreator___packageJson___description' |
-  'pluginCreator___packageJson___version' |
-  'pluginCreator___packageJson___main' |
-  'pluginCreator___packageJson___author' |
-  'pluginCreator___packageJson___license' |
-  'pluginCreator___packageJson___dependencies' |
-  'pluginCreator___packageJson___dependencies___name' |
-  'pluginCreator___packageJson___dependencies___version' |
-  'pluginCreator___packageJson___devDependencies' |
-  'pluginCreator___packageJson___devDependencies___name' |
-  'pluginCreator___packageJson___devDependencies___version' |
-  'pluginCreator___packageJson___peerDependencies' |
-  'pluginCreator___packageJson___peerDependencies___name' |
-  'pluginCreator___packageJson___peerDependencies___version' |
-  'pluginCreator___packageJson___keywords' |
-  'pluginCreatorId' |
-  'componentPath' |
-  'id' |
-  'parent___id' |
-  'parent___parent___id' |
-  'parent___parent___parent___id' |
-  'parent___parent___parent___children' |
-  'parent___parent___children' |
-  'parent___parent___children___id' |
-  'parent___parent___children___children' |
-  'parent___parent___internal___content' |
-  'parent___parent___internal___contentDigest' |
-  'parent___parent___internal___description' |
-  'parent___parent___internal___fieldOwners' |
-  'parent___parent___internal___ignoreType' |
-  'parent___parent___internal___mediaType' |
-  'parent___parent___internal___owner' |
-  'parent___parent___internal___type' |
-  'parent___children' |
-  'parent___children___id' |
-  'parent___children___parent___id' |
-  'parent___children___parent___children' |
-  'parent___children___children' |
-  'parent___children___children___id' |
-  'parent___children___children___children' |
-  'parent___children___internal___content' |
-  'parent___children___internal___contentDigest' |
-  'parent___children___internal___description' |
-  'parent___children___internal___fieldOwners' |
-  'parent___children___internal___ignoreType' |
-  'parent___children___internal___mediaType' |
-  'parent___children___internal___owner' |
-  'parent___children___internal___type' |
-  'parent___internal___content' |
-  'parent___internal___contentDigest' |
-  'parent___internal___description' |
-  'parent___internal___fieldOwners' |
-  'parent___internal___ignoreType' |
-  'parent___internal___mediaType' |
-  'parent___internal___owner' |
-  'parent___internal___type' |
-  'children' |
-  'children___id' |
-  'children___parent___id' |
-  'children___parent___parent___id' |
-  'children___parent___parent___children' |
-  'children___parent___children' |
-  'children___parent___children___id' |
-  'children___parent___children___children' |
-  'children___parent___internal___content' |
-  'children___parent___internal___contentDigest' |
-  'children___parent___internal___description' |
-  'children___parent___internal___fieldOwners' |
-  'children___parent___internal___ignoreType' |
-  'children___parent___internal___mediaType' |
-  'children___parent___internal___owner' |
-  'children___parent___internal___type' |
-  'children___children' |
-  'children___children___id' |
-  'children___children___parent___id' |
-  'children___children___parent___children' |
-  'children___children___children' |
-  'children___children___children___id' |
-  'children___children___children___children' |
-  'children___children___internal___content' |
-  'children___children___internal___contentDigest' |
-  'children___children___internal___description' |
-  'children___children___internal___fieldOwners' |
-  'children___children___internal___ignoreType' |
-  'children___children___internal___mediaType' |
-  'children___children___internal___owner' |
-  'children___children___internal___type' |
-  'children___internal___content' |
-  'children___internal___contentDigest' |
-  'children___internal___description' |
-  'children___internal___fieldOwners' |
-  'children___internal___ignoreType' |
-  'children___internal___mediaType' |
-  'children___internal___owner' |
-  'children___internal___type' |
-  'internal___content' |
-  'internal___contentDigest' |
-  'internal___description' |
-  'internal___fieldOwners' |
-  'internal___ignoreType' |
-  'internal___mediaType' |
-  'internal___owner' |
-  'internal___type';
-=======
 export type SitePageFieldsEnum =
   | "path"
   | "component"
@@ -3825,7 +2835,6 @@
   | "pluginCreator___packageJson___keywords"
   | "pluginCreatorId"
   | "componentPath";
->>>>>>> 685507c8
 
 export type SitePageFilterInput = {
   path?: Maybe<StringQueryOperatorInput>;
@@ -3899,169 +2908,6 @@
   previous?: Maybe<SitePlugin>;
 };
 
-<<<<<<< HEAD
-export type SitePluginFieldsEnum = 
-  'id' |
-  'parent___id' |
-  'parent___parent___id' |
-  'parent___parent___parent___id' |
-  'parent___parent___parent___children' |
-  'parent___parent___children' |
-  'parent___parent___children___id' |
-  'parent___parent___children___children' |
-  'parent___parent___internal___content' |
-  'parent___parent___internal___contentDigest' |
-  'parent___parent___internal___description' |
-  'parent___parent___internal___fieldOwners' |
-  'parent___parent___internal___ignoreType' |
-  'parent___parent___internal___mediaType' |
-  'parent___parent___internal___owner' |
-  'parent___parent___internal___type' |
-  'parent___children' |
-  'parent___children___id' |
-  'parent___children___parent___id' |
-  'parent___children___parent___children' |
-  'parent___children___children' |
-  'parent___children___children___id' |
-  'parent___children___children___children' |
-  'parent___children___internal___content' |
-  'parent___children___internal___contentDigest' |
-  'parent___children___internal___description' |
-  'parent___children___internal___fieldOwners' |
-  'parent___children___internal___ignoreType' |
-  'parent___children___internal___mediaType' |
-  'parent___children___internal___owner' |
-  'parent___children___internal___type' |
-  'parent___internal___content' |
-  'parent___internal___contentDigest' |
-  'parent___internal___description' |
-  'parent___internal___fieldOwners' |
-  'parent___internal___ignoreType' |
-  'parent___internal___mediaType' |
-  'parent___internal___owner' |
-  'parent___internal___type' |
-  'children' |
-  'children___id' |
-  'children___parent___id' |
-  'children___parent___parent___id' |
-  'children___parent___parent___children' |
-  'children___parent___children' |
-  'children___parent___children___id' |
-  'children___parent___children___children' |
-  'children___parent___internal___content' |
-  'children___parent___internal___contentDigest' |
-  'children___parent___internal___description' |
-  'children___parent___internal___fieldOwners' |
-  'children___parent___internal___ignoreType' |
-  'children___parent___internal___mediaType' |
-  'children___parent___internal___owner' |
-  'children___parent___internal___type' |
-  'children___children' |
-  'children___children___id' |
-  'children___children___parent___id' |
-  'children___children___parent___children' |
-  'children___children___children' |
-  'children___children___children___id' |
-  'children___children___children___children' |
-  'children___children___internal___content' |
-  'children___children___internal___contentDigest' |
-  'children___children___internal___description' |
-  'children___children___internal___fieldOwners' |
-  'children___children___internal___ignoreType' |
-  'children___children___internal___mediaType' |
-  'children___children___internal___owner' |
-  'children___children___internal___type' |
-  'children___internal___content' |
-  'children___internal___contentDigest' |
-  'children___internal___description' |
-  'children___internal___fieldOwners' |
-  'children___internal___ignoreType' |
-  'children___internal___mediaType' |
-  'children___internal___owner' |
-  'children___internal___type' |
-  'internal___content' |
-  'internal___contentDigest' |
-  'internal___description' |
-  'internal___fieldOwners' |
-  'internal___ignoreType' |
-  'internal___mediaType' |
-  'internal___owner' |
-  'internal___type' |
-  'resolve' |
-  'name' |
-  'version' |
-  'pluginOptions___plugins' |
-  'pluginOptions___plugins___resolve' |
-  'pluginOptions___plugins___id' |
-  'pluginOptions___plugins___name' |
-  'pluginOptions___plugins___version' |
-  'pluginOptions___plugins___pluginOptions___showLineNumbers' |
-  'pluginOptions___plugins___pluginOptions___inlineCodeMarker' |
-  'pluginOptions___plugins___pluginOptions___maxWidth' |
-  'pluginOptions___plugins___pluginOptions___pathPrefix' |
-  'pluginOptions___plugins___pluginOptions___wrapperStyle' |
-  'pluginOptions___plugins___pluginOptions___backgroundColor' |
-  'pluginOptions___plugins___pluginOptions___linkImagesToOriginal' |
-  'pluginOptions___plugins___pluginOptions___showCaptions' |
-  'pluginOptions___plugins___pluginOptions___markdownCaptions' |
-  'pluginOptions___plugins___pluginOptions___withWebp' |
-  'pluginOptions___plugins___pluginOptions___tracedSVG' |
-  'pluginOptions___plugins___pluginOptions___loading' |
-  'pluginOptions___plugins___pluginOptions___disableBgImageOnAlpha' |
-  'pluginOptions___plugins___pluginOptions___disableBgImage' |
-  'pluginOptions___plugins___nodeAPIs' |
-  'pluginOptions___plugins___browserAPIs' |
-  'pluginOptions___plugins___ssrAPIs' |
-  'pluginOptions___plugins___pluginFilepath' |
-  'pluginOptions___pathToCreateStoreModule' |
-  'pluginOptions___name' |
-  'pluginOptions___path' |
-  'pluginOptions___shortname' |
-  'pluginOptions___showLineNumbers' |
-  'pluginOptions___inlineCodeMarker' |
-  'pluginOptions___maxWidth' |
-  'pluginOptions___pathPrefix' |
-  'pluginOptions___wrapperStyle' |
-  'pluginOptions___backgroundColor' |
-  'pluginOptions___linkImagesToOriginal' |
-  'pluginOptions___showCaptions' |
-  'pluginOptions___markdownCaptions' |
-  'pluginOptions___withWebp' |
-  'pluginOptions___tracedSVG' |
-  'pluginOptions___loading' |
-  'pluginOptions___disableBgImageOnAlpha' |
-  'pluginOptions___disableBgImage' |
-  'pluginOptions___google___families' |
-  'pluginOptions___short_name' |
-  'pluginOptions___start_url' |
-  'pluginOptions___background_color' |
-  'pluginOptions___theme_color' |
-  'pluginOptions___display' |
-  'pluginOptions___icon' |
-  'pluginOptions___trackingId' |
-  'pluginOptions___anonymize' |
-  'pluginOptions___pathCheck' |
-  'nodeAPIs' |
-  'browserAPIs' |
-  'ssrAPIs' |
-  'pluginFilepath' |
-  'packageJson___name' |
-  'packageJson___description' |
-  'packageJson___version' |
-  'packageJson___main' |
-  'packageJson___author' |
-  'packageJson___license' |
-  'packageJson___dependencies' |
-  'packageJson___dependencies___name' |
-  'packageJson___dependencies___version' |
-  'packageJson___devDependencies' |
-  'packageJson___devDependencies___name' |
-  'packageJson___devDependencies___version' |
-  'packageJson___peerDependencies' |
-  'packageJson___peerDependencies___name' |
-  'packageJson___peerDependencies___version' |
-  'packageJson___keywords';
-=======
 export type SitePluginFieldsEnum =
   | "id"
   | "parent___id"
@@ -4199,7 +3045,6 @@
   | "packageJson___peerDependencies___name"
   | "packageJson___peerDependencies___version"
   | "packageJson___keywords";
->>>>>>> 685507c8
 
 export type SitePluginFilterInput = {
   id?: Maybe<StringQueryOperatorInput>;
@@ -4298,7 +3143,6 @@
 
 export type SitePluginPluginOptions = {
   plugins?: Maybe<Array<Maybe<SitePluginPluginOptionsPlugins>>>;
-<<<<<<< HEAD
   pathToCreateStoreModule?: Maybe<Scalars['String']>;
   name?: Maybe<Scalars['String']>;
   path?: Maybe<Scalars['String']>;
@@ -4317,14 +3161,6 @@
   loading?: Maybe<Scalars['String']>;
   disableBgImageOnAlpha?: Maybe<Scalars['Boolean']>;
   disableBgImage?: Maybe<Scalars['Boolean']>;
-=======
-  pathToCreateStoreModule?: Maybe<Scalars["String"]>;
-  name?: Maybe<Scalars["String"]>;
-  path?: Maybe<Scalars["String"]>;
-  shortname?: Maybe<Scalars["String"]>;
-  showLineNumbers?: Maybe<Scalars["Boolean"]>;
-  maxWidth?: Maybe<Scalars["Int"]>;
->>>>>>> 685507c8
   google?: Maybe<SitePluginPluginOptionsGoogle>;
   short_name?: Maybe<Scalars["String"]>;
   start_url?: Maybe<Scalars["String"]>;
@@ -4406,7 +3242,6 @@
 };
 
 export type SitePluginPluginOptionsPluginsPluginOptions = {
-<<<<<<< HEAD
   showLineNumbers?: Maybe<Scalars['Boolean']>;
   inlineCodeMarker?: Maybe<Scalars['String']>;
   maxWidth?: Maybe<Scalars['Int']>;
@@ -4421,10 +3256,6 @@
   loading?: Maybe<Scalars['String']>;
   disableBgImageOnAlpha?: Maybe<Scalars['Boolean']>;
   disableBgImage?: Maybe<Scalars['Boolean']>;
-=======
-  showLineNumbers?: Maybe<Scalars["Boolean"]>;
-  maxWidth?: Maybe<Scalars["Int"]>;
->>>>>>> 685507c8
 };
 
 export type SitePluginPluginOptionsPluginsPluginOptionsFilterInput = {
