--- conflicted
+++ resolved
@@ -366,12 +366,8 @@
 These scalars cannot be mapped by HotChocolate to a field.
 You need to specify them manually.
 
-<<<<<<< HEAD
-**Annotation Based**
-=======
 <ExampleTabs>
 <ExampleTabs.Annotation>
->>>>>>> 49ab59b4
 
 ```csharp
 public class User
@@ -381,12 +377,8 @@
 }
 ```
 
-<<<<<<< HEAD
-**Code First**
-=======
 </ExampleTabs.Annotation>
 <ExampleTabs.Code>
->>>>>>> 49ab59b4
 
 ```csharp
 public class UserType : ObjectType<User>
@@ -399,27 +391,18 @@
 }
 ```
 
-<<<<<<< HEAD
-**Schema First**
-
-```sql
-=======
 </ExampleTabs.Code>
 <ExampleTabs.Schema>
 
 ```sdl
->>>>>>> 49ab59b4
 type User {
   userName: NonEmptyString
 }
 ```
 
-<<<<<<< HEAD
-=======
 </ExampleTabs.Schema>
 </ExampleTabs>
 
->>>>>>> 49ab59b4
 You will also have to add the Scalar to the schema:
 
 ```csharp
@@ -435,20 +418,12 @@
 | ---------------- | ----------------------------------------------------------------------------------------------------------------------------------------------------------------------------------------------------------------------- |
 | EmailAddress     | The `EmailAddress` scalar type represents a email address, represented as UTF-8 character sequences that follows the specification defined in RFC 5322.                                                                 |
 | HexColor         | The `HexColor` scalar type represents a valid HEX color code.                                                                                                                                                           |
-<<<<<<< HEAD
-| Hsl              | The `Hsl` scalar type represents a valid a CSS HSL color as defined here https://developer.mozilla.org/en-US/docs/Web/CSS/color_value#hsl_colors.                                                                       |
-| Hsla             | The `Hsla` scalar type represents a valid a CSS HSLA color as defined here https://developer.mozilla.org/en-US/docs/Web/CSS/color_value#hsl_colors.                                                                     |
-| IPv4             | The `IPv4` scalar type represents a valid a IPv4 address as defined here https://en.wikipedia.org/wiki/IPv4.                                                                                                            |
-| IPv6             | The `IPv6` scalar type represents a valid a IPv6 address as defined here [RFC8064](https://tools.ietf.org/html/rfc8064).                                                                                                |
-| Isbn             | The `ISBN` scalar type is a ISBN-10 or ISBN-13 number: https:\/\/en.wikipedia.org\/wiki\/International_Standard_Book_Number.                                                                                            |
-=======
 | Hsl              | The `Hsl` scalar type represents a valid a CSS HSL color as defined [here](https://developer.mozilla.org/en-US/docs/Web/CSS/) color_value#hsl_colors.                                                                   |
 | Hsla             | The `Hsla` scalar type represents a valid a CSS HSLA color as defined [here](https://developer.mozilla.org/en-US/docs/Web/CSS/) color_value#hsl_colors.                                                                 |
 | IPv4             | The `IPv4` scalar type represents a valid a IPv4 address as defined [here](https://en.wikipedia.org/wiki/) IPv4.                                                                                                        |
 | IPv6             | The `IPv6` scalar type represents a valid a IPv6 address as defined here [RFC8064](https://tools.ietf.org/html/rfc8064).                                                                                                |
 | Isbn             | The `ISBN` scalar type is a ISBN-10 or ISBN-13 number: https:\/\/en.wikipedia.org\/wiki\/International_Standard_Book_Number.                                                                                            |
 | LocalCurrency    | The `LocalCurrency` scalar type is a currency string.                                                                                                                                                                   |
->>>>>>> 49ab59b4
 | LocalDate        | The `LocalDate` scalar type represents a ISO date string, represented as UTF-8 character sequences yyyy-mm-dd. The scalar follows the specification defined in RFC3339.                                                 |
 | LocalTime        | The `LocalTime` scalar type is a local time string (i.e., with no associated timezone) in 24-hr `HH:mm:ss]`.                                                                                                            |
 | MacAddress       | The `MacAddess` scalar type represents a IEEE 802 48-bit Mac address, represented as UTF-8 character sequences. The scalar follows the specification defined in [RFC7042](https://tools.ietf.org/html/rfc7042#page-19). |
@@ -459,21 +434,12 @@
 | NonNegativeInt   | The `NonNegativeIntType` scalar type represents a unsigned 32-bit numeric non-fractional value greater than or equal to 0.                                                                                              |
 | NonPositiveFloat | The `NonPositiveFloat` scalar type represents a double‐precision fractional value less than or equal to 0.                                                                                                              |
 | NonPositiveInt   | The `NonPositiveInt` scalar type represents a signed 32-bit numeric non-fractional value less than or equal to 0.                                                                                                       |
-<<<<<<< HEAD
-| PhoneNumber      | The `PhoneNumber` scalar type represents a value that conforms to the standard E.164 format as specified in: https://en.wikipedia.org/wiki/E.164.                                                                       |
-| PositiveInt      | The `PositiveInt` scalar type represents a signed 32‐bit numeric non‐fractional value of at least the value 1.                                                                                                          |
-| PostalCode       | The `PostalCode` scalar type represents a valid postal code.                                                                                                                                                            |
-| Port             | The `Port` scalar type represents a field whose value is a valid TCP port within the range of 0 to 65535.                                                                                                               |
-| Rgb              | The `RGB` scalar type represents a valid CSS RGB color as defined here [MDN](<https://developer.mozilla.org/en-US/docs/Web/CSS/color_value#rgb()_and_rgba()>).                                                          |
-| Rgba             | The `RGBA` scalar type represents a valid CSS RGBA color as defined here [MDN](<https://developer.mozilla.org/en-US/docs/Web/CSS/color_value#rgb()_and_rgba()>).                                                        |
-=======
 | PhoneNumber      | The `PhoneNumber` scalar type represents a value that conforms to the standard E.164 format as specified [here](https://en.wikipedia.org/wiki/E).164.                                                                   |
 | PositiveInt      | The `PositiveInt` scalar type represents a signed 32‐bit numeric non‐fractional value of at least the value 1.                                                                                                          |
 | PostalCode       | The `PostalCode` scalar type represents a valid postal code.                                                                                                                                                            |
 | Port             | The `Port` scalar type represents a field whose value is a valid TCP port within the range of 0 to 65535.                                                                                                               |
 | Rgb              | The `RGB` scalar type represents a valid CSS RGB color as defined [here](<https://developer.mozilla.org/en-US/docs/Web/CSS/color_value#rgb()_and_rgba()>).                                                              |
 | Rgba             | The `RGBA` scalar type represents a valid CSS RGBA color as defined [here](<https://developer.mozilla.org/en-US/docs/Web/CSS/color_value#rgb()_and_rgba()>).                                                            |
->>>>>>> 49ab59b4
 | UnsignedInt      | The `UnsignedInt` scalar type represents a unsigned 32‐bit numeric non‐fractional value greater than or equal to 0.                                                                                                     |
 | UnsignedLong     | The `UnsignedLong` scalar type represents a unsigned 64‐bit numeric non‐fractional value greater than or equal to 0.                                                                                                    |
 | UtcOffset        | The `UtcOffset` scalar type represents a value of format `±hh:mm`.                                                                                                                                                      |