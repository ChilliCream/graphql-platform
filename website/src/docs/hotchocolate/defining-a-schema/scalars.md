---
title: "Scalars"
---

A GraphQL schema should be built as expressive as possible. 
Just from looking at the schema, a developer should know how to use the API. 
In GraphQL you are not limited to only describing the structure of a type, you can even describe value types.
Scalar types represent types that can hold data of a specific kind.
Scalars are leaf types, meaning you cannot use e.g. `{ fieldname }` to further drill down into the type.

A scalar must only know how to serialize and deserialize the value of the field. 
GraphQL gives you the freedom to define custom scalar types. 
This makes them the perfect tool for expressive value types. 
You could create a scalar for `CreditCardNumber` or `NonEmptyString`.

The GraphQL specification defines the following scalars

| Type      | Description                                                 |
| --------- | ----------------------------------------------------------- |
| `Int`     | Signed 32-bit numeric non-fractional value                  |
| `Float`   | Double-precision fractional values as specified by IEEE 754 |
| `String`  | UTF-8 character sequences                                   |
| `Boolean` | Boolean type representing true or false                     |
| `ID`      | Unique identifier                                           |

In addition to the scalars defined by the specification, HotChocolate also supports the following set of scalar types:
| Type        | Description                                                 |
| ----------- | ----------------------------------------------------------- |
| `Byte`      |                                                             |
| `ByteArray` | Base64 encoded array of bytes                               |
| `Short`     | Signed 16-bit numeric non-fractional value                  |
| `Long`      | Signed 64-bit numeric non-fractional value                  |
| `Decimal`   | .NET Floating Point Type                                    |
| `Url`       | Url                                                         |
| `DateTime`  | ISO-8601 date time                                          |
| `Date`      | ISO-8601 date                                               |
| `Uuid`      | GUID                                                        |
| `Any`       | This type can be anything, string, int, list or object etc. |

# Using Scalars
HotChocolate will automatically detect which scalars are in use and will only expose those in the introspection. This keeps the schema definition small, simple and clean.

The schema discovers .NET types and binds the matching scalar to the type. 
HotChocolate, for example, automatically binds the `StringType` on a member of the type `System.String`.
You can override these mappings by explicitly specifying type bindings on the request executor builder.

```csharp
public void ConfigureServices(IServiceCollection services)
{
    services
        .AddRouting()
        .AddGraphQLServer()
        .BindRuntimeType<string, StringType>()
        .AddQueryType<Query>();
}
```

Furthermore, you can also bind scalars to arrays or type structures:

```csharp
public void ConfigureServices(IServiceCollection services)
{
    services
        .AddRouting()
        .AddGraphQLServer()
        .BindRuntimeType<byte[], ByteArrayType>()
        .AddQueryType<Query>();
}
```

# Any Type

The `Any` scalar is a special type that can be compared to `object` in C#. 
`Any` allows us to specify any literal or return any output type.

Consider the following type:

```sdl
type Query {
  foo(bar: Any): String
}
```

Since our field `foo` specifies an argument `bar` of type `Any` all of the following queries would be valid:

```graphql
{
  a: foo(bar: 1)
  b: foo(bar: [1, 2, 3, 4, 5])
  a: foo(bar: "abcdef")
  a: foo(bar: true)
  a: foo(bar: { a: "foo", b: { c: 1 } })
  a: foo(bar: [{ a: "foo", b: { c: 1 } }, { a: "foo", b: { c: 1 } }])
}
```

The same goes for the output side. `Any` can return a structure of data although it is a scalar type.

If you want to access the data you can either fetch data as an object or you can ask the context to provide it as a specific object.

```csharp
Foo foo = context.Argument<Foo>("bar");
```

We can also ask the context which kind the current argument is:

```csharp
ValueKind kind = context.ArgumentKind("bar");
```

The value kind will tell us by which kind of literal the argument is represented.

> An integer literal can still contain a long value and a float literal could be a decimal but it also could just be a float.

```csharp
public enum ValueKind
{
    String,
    Integer,
    Float,
    Boolean,
    Enum,
    Object,
    Null
}
```

If you want to access an object dynamically without serializing it to a strongly typed model you can get it as `IReadOnlyDictionary<string, object>` or as `ObjectValueNode`.

Lists can be accessed generically by getting them as `IReadOnlyList<object>` or as `ListValueNode`.

# Custom Converter
HotChocolate converts .Net types to match the types supported by the scalar of the field.
By default, all standard .Net types have converters registered. 
You can register converters and reuse the built-in scalar types.
In case you use a non-standard library, e.g. [NodeTime](https://nodatime.org/), you can register a converter and use the standard `DateTimeType`.

```csharp
public class Query 
{
    public OffsetDateTime GetDateTime(OffsetDateTime offsetDateTime)
    {
        return offsetDateTime;
    }
}
```
*Startup*
```csharp
public void ConfigureServices(IServiceCollection services)
{
    services
        .AddGraphQLServer()
        .AddQueryType<Query>()
        .BindRuntimeType<OffsetDateTime, DateTimeType>()
        .AddTypeConverter<OffsetDateTime, DateTimeOffset>(
            x => x.ToDateTimeOffset())
        .AddTypeConverter<DateTimeOffset, OffsetDateTime>(
            x => OffsetDateTime.FromDateTimeOffset(x));
}
```


# Custom Scalars
All scalars in HotChocolate are defined though a `ScalarType`
The easiest way to create a custom scalar is to extend `ScalarType<TRuntimeType, TLiteral>`.
This base class already includes basic serialization and parsing logic.

```csharp
public sealed class CreditCardNumberType
    : ScalarType<string, StringValueNode>
{
    private readonly ICreditCardValidator _validator;

    /// Like all type system objects, Scalars have support for dependency injection
    public CreditCardNumberType(ICreditCardValidator validator)
        : base("CreditCardNumber")
    {
        _validator = validator;
        Description = "Represents a credit card number in the format of XXXX XXXX XXXX XXXX";
    }

    /// <summary>
    /// Checks if a incoming StringValueNode is valid. In this case the string value is only
    /// valid if it passes the credit card validation
    /// </summary>
    /// <param name="valueSyntax">The valueSyntax to validate</param>
    /// <returns>true if the value syntax holds a valid credit card number</returns>
    protected override bool IsInstanceOfType(StringValueNode valueSyntax)
    {
        return _validator.ValidateCreditCard(valueSyntax.Value);
    }

    /// <summary>
    /// Checks if a incoming string is valid. In this case the string value is only
    /// valid if it passes the credit card validation
    /// </summary>
    /// <param name="runtimeValue">The valueSyntax to validate</param>
    /// <returns>true if the value syntax holds a valid credit card number</returns>
    protected override bool IsInstanceOfType(string runtimeValue)
    {
        return _validator.ValidateCreditCard(runtimeValue);
    }

    /// <summary>
    /// Converts a StringValueNode to a string
    /// </summary>
    protected override string ParseLiteral(StringValueNode valueSyntax) =>
        valueSyntax.Value;

    /// <summary>
    /// Converts a string to a StringValueNode
    /// </summary>
    protected override StringValueNode ParseValue(string runtimeValue) =>
        new StringValueNode(runtimeValue);

    /// <summary>
    /// Parses a result value of this into a GraphQL value syntax representation.
    /// In this case this is just ParseValue
    /// </summary>
    public override IValueNode ParseResult(object? resultValue) =>
        ParseValue(resultValue);
}
```

By extending `ScalarType` you have full control over serialization and parsing. 

```csharp
    public sealed class CreditCardNumberType
        : ScalarType
    {
        private readonly ICreditCardValidator _validator;

        /// Like all type system objects, Scalars have support for dependency injection
        public CreditCardNumberType(ICreditCardValidator validator)
            : base("CreditCardNumber")
        {
            _validator = validator;
            Description = "Represents a credit card number in the format of XXXX XXXX XXXX XXXX";
        }

        // define which .NET type represents your type
        public override Type RuntimeType { get; } = typeof(string);

        // define which literals this type can be parsed from.
        public override bool IsInstanceOfType(IValueNode valueSyntax)
        {
            if (valueSyntax == null)
            {
                throw new ArgumentNullException(nameof(valueSyntax));
            }

            return valueSyntax is StringValueNode stringValueNode &&
                _validator.ValidateCreditCard(stringValueNode.Value);
        }

        // define how a literal is parsed to the native .NET type.
        public override object ParseLiteral(IValueNode valueSyntax, bool withDefaults = true)
        {
            if (valueSyntax is StringValueNode stringLiteral &&
                _validator.ValidateCreditCard(stringLiteral.Value))
            {
                return stringLiteral.Value;
            }

            throw new SerializationException(
                "The specified value has to be a credit card number in the format " +
                "XXXX XXXX XXXX XXXX",
                nameof(valueSyntax));
        }

        // define how a native type is parsed into a literal,
        public override IValueNode ParseValue(object? runtimeValue)
        {
            if (runtimeValue is string s &&
                _validator.ValidateCreditCard(s))
            {
                return new StringValueNode(null, s, false);
            }

            throw new SerializationException(
                "The specified value has to be a credit card number in the format " +
                "XXXX XXXX XXXX XXXX");
        }

        public override IValueNode ParseResult(object? resultValue)
        {
            if (resultValue is string s &&
                _validator.ValidateCreditCard(s))
            {
                return new StringValueNode(null, s, false);
            }

            throw new SerializationException(
                "The specified value has to be a credit card number in the format " +
                "XXXX XXXX XXXX XXXX");
        }

        public override bool TrySerialize(object? runtimeValue, out object? resultValue)
        {
            if (runtimeValue is string s &&
                _validator.ValidateCreditCard(s))
            {
                resultValue = s;
                return true;
            }

            resultValue = null;
            return false;
        }

        public override bool TryDeserialize(object? serialized, out object? value)
        {
            if (serialized is string s &&
                _validator.ValidateCreditCard(s))
            {
                value = s;
                return true;
            }

            value = null;
            return false;
        }
    }
```

# Additional Scalars
HotChocolate provides additional scalars for more specific usecases. 

To use these scalars you have to add the package `HotChocolate.Types.Scalars`

```csharp
dotnet add package HotChocolate.Types.Scalars
```

These scalars cannot be mapped by HotChocolate to a field. 
You need to specify them manually.

**Annotation Based**
```csharp
public class User 
{
    [GraphQLType(typeof(NonEmptyStringType))]
    public string UserName { get; set; }
}
```

**Code First**
```csharp
public class UserType : ObjectType<User> 
{
    protected override void Configure(
        IObjectTypeDescriptor<User> descriptor)
    {
        descriptor.Field(x => x.UserName).Type<NonEmptyStringType>();
    }
}
```

**Schema First**
```sql
type User {
  userName: NonEmptyString
}
```

You will also have to add the Scalar to the schema: 
```csharp
services
  .AddGraphQLServer()
  // ....
  .AddType<NonEmptyStringType>()
```

## NegativeInt
```sdl
"""
The NegativeIntType scalar type represents a signed 32-bit numeric non-fractional with a maximum of -1.
"""
scalar NegativeInt
```

## PositiveInt
```sdl
"""
The PositiveInt scalar type represents a signed 32‐bit numeric non‐fractional value of at least the value 1.
"""
scalar PositiveInt
```

## NonEmptyString
```sdl
"""
The NonNullString scalar type represents non empty textual data, represented as UTF‐8 character sequences with at least one character
"""
scalar NonEmptyString
```

## EmailAddress
```sdl
"""
The EmailAddress scalar type represents a email address, represented as UTF-8 character sequences that follows the specification defined in RFC 5322
"""
scalar EmailAddress
```

## PhoneNumber
```sdl
"""
The PhoneNumber scalar type represents a value that conforms to the standard E.164 format as specified in: https://en.wikipedia.org/wiki/E.164.
"""
scalar PhoneNumber
```

<<<<<<< HEAD
## NonPositiveInt
```sdl
"""
The NonPositiveInt scalar type represents a signed 32-bit numeric non-fractional value less than or equal to 0.
"""
scalar NonPositiveInt
=======
## NonNegativeFloat
```sdl
"""
The NonNegativeFloat scalar type represents a double‐precision fractional value greater than or equal to 0.
"""
scalar NonNegativeFloat
>>>>>>> 2f91821b
```<|MERGE_RESOLUTION|>--- conflicted
+++ resolved
@@ -411,19 +411,18 @@
 scalar PhoneNumber
 ```
 
-<<<<<<< HEAD
 ## NonPositiveInt
 ```sdl
 """
 The NonPositiveInt scalar type represents a signed 32-bit numeric non-fractional value less than or equal to 0.
 """
 scalar NonPositiveInt
-=======
+```
+
 ## NonNegativeFloat
 ```sdl
 """
 The NonNegativeFloat scalar type represents a double‐precision fractional value greater than or equal to 0.
 """
 scalar NonNegativeFloat
->>>>>>> 2f91821b
 ```