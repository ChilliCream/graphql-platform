---
title: "Scalars"
---

A GraphQL schema should be built as expressive as possible. 
Just from looking at the schema, a developer should know how to use the API. 
In GraphQL you are not limited to only describing the structure of a type, you can even describe value types.
Scalar types represent types that can hold data of a specific kind.
Scalars are leaf types, meaning you cannot use e.g. `{ fieldname }` to further drill down into the type.

A scalar must only know how to serialize and deserialize the value of the field. 
GraphQL gives you the freedom to define custom scalar types. 
This makes them the perfect tool for expressive value types. 
You could create a scalar for `CreditCardNumber` or `NonEmptyString`.

The GraphQL specification defines the following scalars

| Type      | Description                                                 |
| --------- | ----------------------------------------------------------- |
| `Int`     | Signed 32-bit numeric non-fractional value                  |
| `Float`   | Double-precision fractional values as specified by IEEE 754 |
| `String`  | UTF-8 character sequences                                   |
| `Boolean` | Boolean type representing true or false                     |
| `ID`      | Unique identifier                                           |

In addition to the scalars defined by the specification, HotChocolate also supports the following set of scalar types:
| Type        | Description                                                 |
| ----------- | ----------------------------------------------------------- |
| `Byte`      |                                                             |
| `ByteArray` | Base64 encoded array of bytes                               |
| `Short`     | Signed 16-bit numeric non-fractional value                  |
| `Long`      | Signed 64-bit numeric non-fractional value                  |
| `Decimal`   | .NET Floating Point Type                                    |
| `Url`       | Url                                                         |
| `DateTime`  | ISO-8601 date time                                          |
| `Date`      | ISO-8601 date                                               |
| `Uuid`      | GUID                                                        |
| `Any`       | This type can be anything, string, int, list or object etc. |

# Using Scalars
HotChocolate will automatically detect which scalars are in use and will only expose those in the introspection. This keeps the schema definition small, simple and clean.

The schema discovers .NET types and binds the matching scalar to the type. 
HotChocolate, for example, automatically binds the `StringType` on a member of the type `System.String`.
You can override these mappings by explicitly specifying type bindings on the request executor builder.

```csharp
public void ConfigureServices(IServiceCollection services)
{
    services
        .AddRouting()
        .AddGraphQLServer()
        .BindRuntimeType<string, StringType>()
        .AddQueryType<Query>();
}
```

Furthermore, you can also bind scalars to arrays or type structures:

```csharp
public void ConfigureServices(IServiceCollection services)
{
    services
        .AddRouting()
        .AddGraphQLServer()
        .BindRuntimeType<byte[], ByteArrayType>()
        .AddQueryType<Query>();
}
```

# Any Type

The `Any` scalar is a special type that can be compared to `object` in C#. 
`Any` allows us to specify any literal or return any output type.

Consider the following type:

```sdl
type Query {
  foo(bar: Any): String
}
```

Since our field `foo` specifies an argument `bar` of type `Any` all of the following queries would be valid:

```graphql
{
  a: foo(bar: 1)
  b: foo(bar: [1, 2, 3, 4, 5])
  a: foo(bar: "abcdef")
  a: foo(bar: true)
  a: foo(bar: { a: "foo", b: { c: 1 } })
  a: foo(bar: [{ a: "foo", b: { c: 1 } }, { a: "foo", b: { c: 1 } }])
}
```

The same goes for the output side. `Any` can return a structure of data although it is a scalar type.

If you want to access the data you can either fetch data as an object or you can ask the context to provide it as a specific object.

```csharp
Foo foo = context.Argument<Foo>("bar");
```

We can also ask the context which kind the current argument is:

```csharp
ValueKind kind = context.ArgumentKind("bar");
```

The value kind will tell us by which kind of literal the argument is represented.

> An integer literal can still contain a long value and a float literal could be a decimal but it also could just be a float.

```csharp
public enum ValueKind
{
    String,
    Integer,
    Float,
    Boolean,
    Enum,
    Object,
    Null
}
```

If you want to access an object dynamically without serializing it to a strongly typed model you can get it as `IReadOnlyDictionary<string, object>` or as `ObjectValueNode`.

Lists can be accessed generically by getting them as `IReadOnlyList<object>` or as `ListValueNode`.

# Custom Converter
HotChocolate converts .Net types to match the types supported by the scalar of the field.
By default, all standard .Net types have converters registered. 
You can register converters and reuse the built-in scalar types.
In case you use a non-standard library, e.g. [NodeTime](https://nodatime.org/), you can register a converter and use the standard `DateTimeType`.

```csharp
public class Query 
{
    public OffsetDateTime GetDateTime(OffsetDateTime offsetDateTime)
    {
        return offsetDateTime;
    }
}
```
*Startup*
```csharp
public void ConfigureServices(IServiceCollection services)
{
    services
        .AddGraphQLServer()
        .AddQueryType<Query>()
        .BindRuntimeType<OffsetDateTime, DateTimeType>()
        .AddTypeConverter<OffsetDateTime, DateTimeOffset>(
            x => x.ToDateTimeOffset())
        .AddTypeConverter<DateTimeOffset, OffsetDateTime>(
            x => OffsetDateTime.FromDateTimeOffset(x));
}
```


# Custom Scalars
All scalars in HotChocolate are defined though a `ScalarType`
The easiest way to create a custom scalar is to extend `ScalarType<TRuntimeType, TLiteral>`.
This base class already includes basic serialization and parsing logic.

```csharp
public sealed class CreditCardNumberType
    : ScalarType<string, StringValueNode>
{
    private readonly ICreditCardValidator _validator;

    /// Like all type system objects, Scalars have support for dependency injection
    public CreditCardNumberType(ICreditCardValidator validator)
        : base("CreditCardNumber")
    {
        _validator = validator;
        Description = "Represents a credit card number in the format of XXXX XXXX XXXX XXXX";
    }

    /// <summary>
    /// Checks if a incoming StringValueNode is valid. In this case the string value is only
    /// valid if it passes the credit card validation
    /// </summary>
    /// <param name="valueSyntax">The valueSyntax to validate</param>
    /// <returns>true if the value syntax holds a valid credit card number</returns>
    protected override bool IsInstanceOfType(StringValueNode valueSyntax)
    {
        return _validator.ValidateCreditCard(valueSyntax.Value);
    }

    /// <summary>
    /// Checks if a incoming string is valid. In this case the string value is only
    /// valid if it passes the credit card validation
    /// </summary>
    /// <param name="runtimeValue">The valueSyntax to validate</param>
    /// <returns>true if the value syntax holds a valid credit card number</returns>
    protected override bool IsInstanceOfType(string runtimeValue)
    {
        return _validator.ValidateCreditCard(runtimeValue);
    }

    /// <summary>
    /// Converts a StringValueNode to a string
    /// </summary>
    protected override string ParseLiteral(StringValueNode valueSyntax) =>
        valueSyntax.Value;

    /// <summary>
    /// Converts a string to a StringValueNode
    /// </summary>
    protected override StringValueNode ParseValue(string runtimeValue) =>
        new StringValueNode(runtimeValue);

    /// <summary>
    /// Parses a result value of this into a GraphQL value syntax representation.
    /// In this case this is just ParseValue
    /// </summary>
    public override IValueNode ParseResult(object? resultValue) =>
        ParseValue(resultValue);
}
```

By extending `ScalarType` you have full control over serialization and parsing. 

```csharp
    public sealed class CreditCardNumberType
        : ScalarType
    {
        private readonly ICreditCardValidator _validator;

        /// Like all type system objects, Scalars have support for dependency injection
        public CreditCardNumberType(ICreditCardValidator validator)
            : base("CreditCardNumber")
        {
            _validator = validator;
            Description = "Represents a credit card number in the format of XXXX XXXX XXXX XXXX";
        }

        // define which .NET type represents your type
        public override Type RuntimeType { get; } = typeof(string);

        // define which literals this type can be parsed from.
        public override bool IsInstanceOfType(IValueNode valueSyntax)
        {
            if (valueSyntax == null)
            {
                throw new ArgumentNullException(nameof(valueSyntax));
            }

            return valueSyntax is StringValueNode stringValueNode &&
                _validator.ValidateCreditCard(stringValueNode.Value);
        }

        // define how a literal is parsed to the native .NET type.
        public override object ParseLiteral(IValueNode valueSyntax, bool withDefaults = true)
        {
            if (valueSyntax is StringValueNode stringLiteral &&
                _validator.ValidateCreditCard(stringLiteral.Value))
            {
                return stringLiteral.Value;
            }

            throw new SerializationException(
                "The specified value has to be a credit card number in the format " +
                "XXXX XXXX XXXX XXXX",
                nameof(valueSyntax));
        }

        // define how a native type is parsed into a literal,
        public override IValueNode ParseValue(object? runtimeValue)
        {
            if (runtimeValue is string s &&
                _validator.ValidateCreditCard(s))
            {
                return new StringValueNode(null, s, false);
            }

            throw new SerializationException(
                "The specified value has to be a credit card number in the format " +
                "XXXX XXXX XXXX XXXX");
        }

        public override IValueNode ParseResult(object? resultValue)
        {
            if (resultValue is string s &&
                _validator.ValidateCreditCard(s))
            {
                return new StringValueNode(null, s, false);
            }

            throw new SerializationException(
                "The specified value has to be a credit card number in the format " +
                "XXXX XXXX XXXX XXXX");
        }

        public override bool TrySerialize(object? runtimeValue, out object? resultValue)
        {
            if (runtimeValue is string s &&
                _validator.ValidateCreditCard(s))
            {
                resultValue = s;
                return true;
            }

            resultValue = null;
            return false;
        }

        public override bool TryDeserialize(object? serialized, out object? value)
        {
            if (serialized is string s &&
                _validator.ValidateCreditCard(s))
            {
                value = s;
                return true;
            }

            value = null;
            return false;
        }
    }
```

# Additional Scalars
HotChocolate provides additional scalars for more specific usecases. 

To use these scalars you have to add the package `HotChocolate.Types.Scalars`

```csharp
dotnet add package HotChocolate.Types.Scalars
```

These scalars cannot be mapped by HotChocolate to a field. 
You need to specify them manually.

**Annotation Based**
```csharp
public class User 
{
    [GraphQLType(typeof(NonEmptyStringType))]
    public string UserName { get; set; }
}
```

**Code First**
```csharp
public class UserType : ObjectType<User> 
{
    protected override void Configure(
        IObjectTypeDescriptor<User> descriptor)
    {
        descriptor.Field(x => x.UserName).Type<NonEmptyStringType>();
    }
}
```

**Schema First**
```sql
type User {
  userName: NonEmptyString
}
```

You will also have to add the Scalar to the schema: 
```csharp
services
  .AddGraphQLServer()
  // ....
  .AddType<NonEmptyStringType>()
```

## NegativeInt
```sdl
"""
The NegativeIntType scalar type represents a signed 32-bit numeric non-fractional with a maximum of -1.
"""
scalar NegativeInt
```

## PositiveInt
```sdl
"""
The PositiveInt scalar type represents a signed 32‐bit numeric non‐fractional value of at least the value 1.
"""
scalar PositiveInt
```

## NonEmptyString
```sdl
"""
The NonNullString scalar type represents non empty textual data, represented as UTF‐8 character sequences with at least one character
"""
scalar NonEmptyString
```

## EmailAddress
```sdl
"""
The EmailAddress scalar type represents a email address, represented as UTF-8 character sequences that follows the specification defined in RFC 5322
"""
scalar EmailAddress
```

## PhoneNumber
```sdl
"""
The PhoneNumber scalar type represents a value that conforms to the standard E.164 format as specified in: https://en.wikipedia.org/wiki/E.164.
"""
scalar PhoneNumber
```

<<<<<<< HEAD
## NonPositiveFloat
```sdl
"""
The NonPositiveFloat scalar type represents a double‐precision fractional value less than or equal to 0.
"""
scalar NonPositiveFloat
=======
## NonPositiveInt
```sdl
"""
The NonPositiveInt scalar type represents a signed 32-bit numeric non-fractional value less than or equal to 0.
"""
scalar NonPositiveInt
```

## NonNegativeFloat
```sdl
"""
The NonNegativeFloat scalar type represents a double‐precision fractional value greater than or equal to 0.
"""
scalar NonNegativeFloat
>>>>>>> e623b9f3
```<|MERGE_RESOLUTION|>--- conflicted
+++ resolved
@@ -411,14 +411,14 @@
 scalar PhoneNumber
 ```
 
-<<<<<<< HEAD
 ## NonPositiveFloat
 ```sdl
 """
 The NonPositiveFloat scalar type represents a double‐precision fractional value less than or equal to 0.
 """
 scalar NonPositiveFloat
-=======
+```
+
 ## NonPositiveInt
 ```sdl
 """
@@ -433,5 +433,4 @@
 The NonNegativeFloat scalar type represents a double‐precision fractional value greater than or equal to 0.
 """
 scalar NonNegativeFloat
->>>>>>> e623b9f3
 ```