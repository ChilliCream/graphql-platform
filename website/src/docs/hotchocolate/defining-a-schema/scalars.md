---
title: "Scalars"
---

A GraphQL schema should be built as expressive as possible.
Just from looking at the schema, a developer should know how to use the API.
In GraphQL you are not limited to only describing the structure of a type, you can even describe value types.
Scalar types represent types that can hold data of a specific kind.
Scalars are leaf types, meaning you cannot use e.g. `{ fieldname }` to further drill down into the type.

A scalar must only know how to serialize and deserialize the value of the field.
GraphQL gives you the freedom to define custom scalar types.
This makes them the perfect tool for expressive value types.
You could create a scalar for `CreditCardNumber` or `NonEmptyString`.

The GraphQL specification defines the following scalars

| Type      | Description                                                 |
| --------- | ----------------------------------------------------------- |
| `Int`     | Signed 32-bit numeric non-fractional value                  |
| `Float`   | Double-precision fractional values as specified by IEEE 754 |
| `String`  | UTF-8 character sequences                                   |
| `Boolean` | Boolean type representing true or false                     |
| `ID`      | Unique identifier                                           |

In addition to the scalars defined by the specification, HotChocolate also supports the following set of scalar types:
| Type        | Description                                                 |
| ----------- | ----------------------------------------------------------- |
| `Byte`      |                                                             |
| `ByteArray` | Base64 encoded array of bytes                               |
| `Short`     | Signed 16-bit numeric non-fractional value                  |
| `Long`      | Signed 64-bit numeric non-fractional value                  |
| `Decimal`   | .NET Floating Point Type                                    |
| `Url`       | Url                                                         |
| `DateTime`  | ISO-8601 date time                                          |
| `Date`      | ISO-8601 date                                               |
| `Uuid`      | GUID                                                        |
| `Any`       | This type can be anything, string, int, list or object etc. |

# Using Scalars
HotChocolate will automatically detect which scalars are in use and will only expose those in the introspection. This keeps the schema definition small, simple and clean.

The schema discovers .NET types and binds the matching scalar to the type. 
HotChocolate, for example, automatically binds the `StringType` on a member of the type `System.String`.
You can override these mappings by explicitly specifying type bindings on the request executor builder.

```csharp
public void ConfigureServices(IServiceCollection services)
{
    services
        .AddRouting()
        .AddGraphQLServer()
        .BindRuntimeType<string, StringType>()
        .AddQueryType<Query>();
}
```

Furthermore, you can also bind scalars to arrays or type structures:

```csharp
public void ConfigureServices(IServiceCollection services)
{
    services
        .AddRouting()
        .AddGraphQLServer()
        .BindRuntimeType<byte[], ByteArrayType>()
        .AddQueryType<Query>();
}
```

# Any Type

The `Any` scalar is a special type that can be compared to `object` in C#. 
`Any` allows us to specify any literal or return any output type.

Consider the following type:

```sdl
type Query {
  foo(bar: Any): String
}
```

Since our field `foo` specifies an argument `bar` of type `Any` all of the following queries would be valid:

```graphql
{
  a: foo(bar: 1)
  b: foo(bar: [1, 2, 3, 4, 5])
  a: foo(bar: "abcdef")
  a: foo(bar: true)
  a: foo(bar: { a: "foo", b: { c: 1 } })
  a: foo(bar: [{ a: "foo", b: { c: 1 } }, { a: "foo", b: { c: 1 } }])
}
```

The same goes for the output side. `Any` can return a structure of data although it is a scalar type.

If you want to access the data you can either fetch data as an object or you can ask the context to provide it as a specific object.

```csharp
Foo foo = context.Argument<Foo>("bar");
```

We can also ask the context which kind the current argument is:

```csharp
ValueKind kind = context.ArgumentKind("bar");
```

The value kind will tell us by which kind of literal the argument is represented.

> An integer literal can still contain a long value and a float literal could be a decimal but it also could just be a float.

```csharp
public enum ValueKind
{
    String,
    Integer,
    Float,
    Boolean,
    Enum,
    Object,
    Null
}
```

If you want to access an object dynamically without serializing it to a strongly typed model you can get it as `IReadOnlyDictionary<string, object>` or as `ObjectValueNode`.

Lists can be accessed generically by getting them as `IReadOnlyList<object>` or as `ListValueNode`.

# Custom Converter
HotChocolate converts .Net types to match the types supported by the scalar of the field.
By default, all standard .Net types have converters registered. 
You can register converters and reuse the built-in scalar types.
In case you use a non-standard library, e.g. [NodeTime](https://nodatime.org/), you can register a converter and use the standard `DateTimeType`.

```csharp
public class Query 
{
    public OffsetDateTime GetDateTime(OffsetDateTime offsetDateTime)
    {
        return offsetDateTime;
    }
}
```
*Startup*
```csharp
public void ConfigureServices(IServiceCollection services)
{
    services
        .AddGraphQLServer()
        .AddQueryType<Query>()
        .BindRuntimeType<OffsetDateTime, DateTimeType>()
        .AddTypeConverter<OffsetDateTime, DateTimeOffset>(
            x => x.ToDateTimeOffset())
        .AddTypeConverter<DateTimeOffset, OffsetDateTime>(
            x => OffsetDateTime.FromDateTimeOffset(x));
}
```

# Custom Scalars

All scalars in HotChocolate are defined though a `ScalarType`
The easiest way to create a custom scalar is to extend `ScalarType<TRuntimeType, TLiteral>`.
This base class already includes basic serialization and parsing logic.

```csharp
public sealed class CreditCardNumberType
    : ScalarType<string, StringValueNode>
{
    private readonly ICreditCardValidator _validator;

    /// Like all type system objects, Scalars have support for dependency injection
    public CreditCardNumberType(ICreditCardValidator validator)
        : base("CreditCardNumber")
    {
        _validator = validator;
        Description = "Represents a credit card number in the format of XXXX XXXX XXXX XXXX";
    }

    /// <summary>
    /// Checks if a incoming StringValueNode is valid. In this case the string value is only
    /// valid if it passes the credit card validation
    /// </summary>
    /// <param name="valueSyntax">The valueSyntax to validate</param>
    /// <returns>true if the value syntax holds a valid credit card number</returns>
    protected override bool IsInstanceOfType(StringValueNode valueSyntax)
    {
        return _validator.ValidateCreditCard(valueSyntax.Value);
    }

    /// <summary>
    /// Checks if a incoming string is valid. In this case the string value is only
    /// valid if it passes the credit card validation
    /// </summary>
    /// <param name="runtimeValue">The valueSyntax to validate</param>
    /// <returns>true if the value syntax holds a valid credit card number</returns>
    protected override bool IsInstanceOfType(string runtimeValue)
    {
        return _validator.ValidateCreditCard(runtimeValue);
    }

    /// <summary>
    /// Converts a StringValueNode to a string
    /// </summary>
    protected override string ParseLiteral(StringValueNode valueSyntax) =>
        valueSyntax.Value;

    /// <summary>
    /// Converts a string to a StringValueNode
    /// </summary>
    protected override StringValueNode ParseValue(string runtimeValue) =>
        new StringValueNode(runtimeValue);

    /// <summary>
    /// Parses a result value of this into a GraphQL value syntax representation.
    /// In this case this is just ParseValue
    /// </summary>
    public override IValueNode ParseResult(object? resultValue) =>
        ParseValue(resultValue);
}
```

By extending `ScalarType` you have full control over serialization and parsing.

```csharp
    public sealed class CreditCardNumberType
        : ScalarType
    {
        private readonly ICreditCardValidator _validator;

        /// Like all type system objects, Scalars have support for dependency injection
        public CreditCardNumberType(ICreditCardValidator validator)
            : base("CreditCardNumber")
        {
            _validator = validator;
            Description = "Represents a credit card number in the format of XXXX XXXX XXXX XXXX";
        }

        // define which .NET type represents your type
        public override Type RuntimeType { get; } = typeof(string);

        // define which literals this type can be parsed from.
        public override bool IsInstanceOfType(IValueNode valueSyntax)
        {
            if (valueSyntax == null)
            {
                throw new ArgumentNullException(nameof(valueSyntax));
            }

            return valueSyntax is StringValueNode stringValueNode &&
                _validator.ValidateCreditCard(stringValueNode.Value);
        }

        // define how a literal is parsed to the native .NET type.
        public override object ParseLiteral(IValueNode valueSyntax, bool withDefaults = true)
        {
            if (valueSyntax is StringValueNode stringLiteral &&
                _validator.ValidateCreditCard(stringLiteral.Value))
            {
                return stringLiteral.Value;
            }

            throw new SerializationException(
                "The specified value has to be a credit card number in the format " +
                "XXXX XXXX XXXX XXXX",
                nameof(valueSyntax));
        }

        // define how a native type is parsed into a literal,
        public override IValueNode ParseValue(object? runtimeValue)
        {
            if (runtimeValue is string s &&
                _validator.ValidateCreditCard(s))
            {
                return new StringValueNode(null, s, false);
            }

            throw new SerializationException(
                "The specified value has to be a credit card number in the format " +
                "XXXX XXXX XXXX XXXX");
        }

        public override IValueNode ParseResult(object? resultValue)
        {
            if (resultValue is string s &&
                _validator.ValidateCreditCard(s))
            {
                return new StringValueNode(null, s, false);
            }

            throw new SerializationException(
                "The specified value has to be a credit card number in the format " +
                "XXXX XXXX XXXX XXXX");
        }

        public override bool TrySerialize(object? runtimeValue, out object? resultValue)
        {
            if (runtimeValue is string s &&
                _validator.ValidateCreditCard(s))
            {
                resultValue = s;
                return true;
            }

            resultValue = null;
            return false;
        }

        public override bool TryDeserialize(object? serialized, out object? value)
        {
            if (serialized is string s &&
                _validator.ValidateCreditCard(s))
            {
                value = s;
                return true;
            }

            value = null;
            return false;
        }
    }
```

# Additional Scalars
HotChocolate provides additional scalars for more specific usecases. 

To use these scalars you have to add the package `HotChocolate.Types.Scalars`

```csharp
dotnet add package HotChocolate.Types.Scalars
```

These scalars cannot be mapped by HotChocolate to a field. 
You need to specify them manually.

**Annotation Based**
```csharp
public class User 
{
    [GraphQLType(typeof(NonEmptyStringType))]
    public string UserName { get; set; }
}
```

**Code First**
```csharp
public class UserType : ObjectType<User> 
{
    protected override void Configure(
        IObjectTypeDescriptor<User> descriptor)
    {
        descriptor.Field(x => x.UserName).Type<NonEmptyStringType>();
    }
}
```

**Schema First**
```sql
type User {
  userName: NonEmptyString
}
```

You will also have to add the Scalar to the schema: 
```csharp
services
  .AddGraphQLServer()
  // ....
  .AddType<NonEmptyStringType>()
```

<<<<<<< HEAD
## NegativeInt
```sdl
"""
The NegativeIntType scalar type represents a signed 32-bit numeric non-fractional with a maximum of -1.
"""
scalar NegativeInt
```

## PositiveInt
```sdl
"""
The PositiveInt scalar type represents a signed 32‐bit numeric non‐fractional value of at least the value 1.
"""
scalar PositiveInt
```

## NonEmptyString
```sdl
"""
The NonNullString scalar type represents non empty textual data, represented as UTF‐8 character sequences with at least one character
"""
scalar NonEmptyString
```

## EmailAddress
```sdl
"""
The EmailAddress scalar type represents a email address, represented as UTF-8 character sequences that follows the specification defined in RFC 5322
"""
scalar EmailAddress
```

## PhoneNumber
```sdl
"""
The PhoneNumber scalar type represents a value that conforms to the standard E.164 format as specified in: https://en.wikipedia.org/wiki/E.164.
"""
scalar PhoneNumber
```

## NegativeFloat
```sdl
"""
The NegativeFloat scalar type represents a double‐precision fractional value less than 0
"""
scalar NegativeFloat
```

## NonNegativeInt
```sdl
"""
The NonNegativeIntType scalar type represents a unsigned 32-bit numeric non-fractional value greater than or equal to 0.
"""
scalar NonNegativeInt
```

## NonPositiveFloat
```sdl
"""
The NonPositiveFloat scalar type represents a double‐precision fractional value less than or equal to 0.
"""
scalar NonPositiveFloat
```

## NonPositiveInt
```sdl
"""
The NonPositiveInt scalar type represents a signed 32-bit numeric non-fractional value less than or equal to 0.
"""
scalar NonPositiveInt
```

## NonNegativeFloat
```sdl
"""
The NonNegativeFloat scalar type represents a double‐precision fractional value greater than or equal to 0.
"""
scalar NonNegativeFloat
```

## PostalCode
```sdl
"""
The PostalCode scalar type represents a valid postal code.
"""
scalar PostalCode
```

## UnsignedInt
```sdl
"""
The UnsignedInt scalar type represents a unsigned 32‐bit numeric non‐fractional value greater than or equal to 0.
"""
scalar UnsignedInt
```
=======
**Available Scalars:**

| Type             | Description                                                                                                                                            |
| ---------------- | ------------------------------------------------------------------------------------------------------------------------------------------------------ |
| EmailAddress     | The `EmailAddress` scalar type represents a email address, represented as UTF-8 character sequences that follows the specification defined in RFC 5322 |
| HexColor         | The `HexColor` scalar type represents a valid HEX color code.                                                                                          |
| Hsl              | The `Hsl` scalar type represents a valid a CSS HSL color as defined here https://developer.mozilla.org/en-US/docs/Web/CSS/color_value#hsl_colors.      |
| Hsla             | The `Hsla` scalar type represents a valid a CSS HSLA color as defined here https://developer.mozilla.org/en-US/docs/Web/CSS/color_value#hsl_colors.    |
| NegativeFloat    | The `NegativeFloat` scalar type represents a double‐precision fractional value less than 0                                                             |
| NegativeInt      | The `NegativeIntType` scalar type represents a signed 32-bit numeric non-fractional with a maximum of -1.                                              |
| NonEmptyString   | The `NonNullString` scalar type represents non empty textual data, represented as UTF‐8 character sequences with at least one character                |
| NonNegativeFloat | The `NonNegativeFloat` scalar type represents a double‐precision fractional value greater than or equal to 0.                                          |
| NonNegativeInt   | The `NonNegativeIntType` scalar type represents a unsigned 32-bit numeric non-fractional value greater than or equal to 0.                             |
| NonPositiveFloat | The `NonPositiveFloat` scalar type represents a double‐precision fractional value less than or equal to 0.                                             |
| NonPositiveInt   | The `NonPositiveInt` scalar type represents a signed 32-bit numeric non-fractional value less than or equal to 0.                                      |
| PhoneNumber      | The `PhoneNumber` scalar type represents a value that conforms to the standard E.164 format as specified in: https://en.wikipedia.org/wiki/E.164.      |
| PositiveInt      | The `PositiveInt` scalar type represents a signed 32‐bit numeric non‐fractional value of at least the value 1.                                         |
| PostalCode       | The `PostalCode` scalar type represents a valid postal code.                                                                                           |
| UnsignedInt      | The `UnsignedInt` scalar type represents a unsigned 32‐bit numeric non‐fractional value greater than or equal to 0.                                    |
| IPv4             | The `IPv4` scalar type represents a valid a IPv4 address as defined here https://en.wikipedia.org/wiki/IPv4.                                           |
>>>>>>> fe5cbb8d
<|MERGE_RESOLUTION|>--- conflicted
+++ resolved
@@ -371,103 +371,7 @@
   .AddType<NonEmptyStringType>()
 ```
 
-<<<<<<< HEAD
-## NegativeInt
-```sdl
-"""
-The NegativeIntType scalar type represents a signed 32-bit numeric non-fractional with a maximum of -1.
-"""
-scalar NegativeInt
-```
-
-## PositiveInt
-```sdl
-"""
-The PositiveInt scalar type represents a signed 32‐bit numeric non‐fractional value of at least the value 1.
-"""
-scalar PositiveInt
-```
-
-## NonEmptyString
-```sdl
-"""
-The NonNullString scalar type represents non empty textual data, represented as UTF‐8 character sequences with at least one character
-"""
-scalar NonEmptyString
-```
-
-## EmailAddress
-```sdl
-"""
-The EmailAddress scalar type represents a email address, represented as UTF-8 character sequences that follows the specification defined in RFC 5322
-"""
-scalar EmailAddress
-```
-
-## PhoneNumber
-```sdl
-"""
-The PhoneNumber scalar type represents a value that conforms to the standard E.164 format as specified in: https://en.wikipedia.org/wiki/E.164.
-"""
-scalar PhoneNumber
-```
-
-## NegativeFloat
-```sdl
-"""
-The NegativeFloat scalar type represents a double‐precision fractional value less than 0
-"""
-scalar NegativeFloat
-```
-
-## NonNegativeInt
-```sdl
-"""
-The NonNegativeIntType scalar type represents a unsigned 32-bit numeric non-fractional value greater than or equal to 0.
-"""
-scalar NonNegativeInt
-```
-
-## NonPositiveFloat
-```sdl
-"""
-The NonPositiveFloat scalar type represents a double‐precision fractional value less than or equal to 0.
-"""
-scalar NonPositiveFloat
-```
-
-## NonPositiveInt
-```sdl
-"""
-The NonPositiveInt scalar type represents a signed 32-bit numeric non-fractional value less than or equal to 0.
-"""
-scalar NonPositiveInt
-```
-
-## NonNegativeFloat
-```sdl
-"""
-The NonNegativeFloat scalar type represents a double‐precision fractional value greater than or equal to 0.
-"""
-scalar NonNegativeFloat
-```
-
-## PostalCode
-```sdl
-"""
-The PostalCode scalar type represents a valid postal code.
-"""
-scalar PostalCode
-```
-
-## UnsignedInt
-```sdl
-"""
-The UnsignedInt scalar type represents a unsigned 32‐bit numeric non‐fractional value greater than or equal to 0.
-"""
-scalar UnsignedInt
-```
-=======
+
 **Available Scalars:**
 
 | Type             | Description                                                                                                                                            |
@@ -488,4 +392,4 @@
 | PostalCode       | The `PostalCode` scalar type represents a valid postal code.                                                                                           |
 | UnsignedInt      | The `UnsignedInt` scalar type represents a unsigned 32‐bit numeric non‐fractional value greater than or equal to 0.                                    |
 | IPv4             | The `IPv4` scalar type represents a valid a IPv4 address as defined here https://en.wikipedia.org/wiki/IPv4.                                           |
->>>>>>> fe5cbb8d
+| MaxAddress       | The `MacAddress` scalartype represents a valid field whose value is a IEEE 802 48-bit https://tools.ietf.org/html/rfc7042#page-19                      |