--- conflicted
+++ resolved
@@ -210,41 +210,42 @@
 
 **Available Scalars:**
 
-| Type             | Description                                                                                                        |
-| ---------------- | ------------------------------------------------------------------------------------------------------------------ |
-| EmailAddress     | An email address, represented as UTF-8 character sequences that follows the specification defined in RFC 5322.     |
-| HexColor         | A valid HEX color code.                                                                                            |
-| Hsl              | A valid a CSS HSL color as defined [here][1].                                                                      |
-| Hsla             | A valid a CSS HSLA color as defined [here][1].                                                                     |
-| IPv4             | A valid IPv4 address as defined [here](https://en.wikipedia.org/wiki/IPv4).                                        |
-| IPv6             | A valid IPv6 address as defined in [RFC8064](https://tools.ietf.org/html/rfc8064).                                 |
-| Isbn             | An ISBN-10 or ISBN-13 number as defined [here](https://en.wikipedia.org/wiki/International_Standard_Book_Number).  |
-| Latitude         | A valid decimal degrees latitude number.                                                                           |
-| Longitude        | A valid decimal degrees longitude number.                                                                          |
-| LocalCurrency    | A currency string.                                                                                                 |
-| LocalDate        | An ISO date string, represented as UTF-8 character sequences yyyy-mm-dd, as defined in [RFC3339][2].               |
-| LocalTime        | A local time string (i.e., with no associated timezone) in 24-hr `HH:mm:ss]`.                                      |
-| MacAddress       | An IEEE 802 48-bit Mac address, represented as UTF-8 character sequences, as defined in [RFC7042][3].              |
-| NegativeFloat    | A double‐precision fractional value less than 0.                                                                   |
-| NegativeInt      | A signed 32-bit numeric non-fractional with a maximum of -1.                                                       |
-| NonEmptyString   | Non empty textual data, represented as UTF‐8 character sequences with at least one character.                      |
-| NonNegativeFloat | A double‐precision fractional value greater than or equal to 0.                                                    |
-| NonNegativeInt   | An unsigned 32-bit numeric non-fractional value greater than or equal to 0.                                        |
-| NonPositiveFloat | A double‐precision fractional value less than or equal to 0.                                                       |
-| NonPositiveInt   | A signed 32-bit numeric non-fractional value less than or equal to 0.                                              |
-| PhoneNumber      | A value that conforms to the standard E.164 format as defined [here](https://en.wikipedia.org/wiki/E.164).         |
-| PositiveInt      | A signed 32‐bit numeric non‐fractional value of at least the value 1.                                              |
-| PostalCode       | A valid postal code.                                                                                               |
-| Port             | A valid TCP port within the range of 0 to 65535.                                                                   |
-| Rgb              | A valid CSS RGB color as defined [here](https://developer.mozilla.org/en-US/docs/Web/CSS/color_value#rgb_colors).  |
-| Rgba             | A valid CSS RGBA color as defined [here](https://developer.mozilla.org/en-US/docs/Web/CSS/color_value#rgb_colors). |
-| UnsignedInt      | An unsigned 32‐bit numeric non‐fractional value greater than or equal to 0.                                        |
-| UnsignedLong     | An unsigned 64‐bit numeric non‐fractional value greater than or equal to 0.                                        |
-| UtcOffset        | A value of format `±hh:mm`.                                                                                        |
+| Type             | Description                                                                                                                                               |
+| ---------------- | --------------------------------------------------------------------------------------------------------------------------------------------------------- |
+| EmailAddress     | An email address, represented as UTF-8 character sequences that follows the specification defined in RFC 5322.                                            |
+| HexColor         | A valid HEX color code.                                                                                                                                   |
+| Hsl              | A valid a CSS HSL color as defined [here][1].                                                                                                             |
+| Hsla             | A valid a CSS HSLA color as defined [here][1].                                                                                                            |
+| IPv4             | A valid IPv4 address as defined [here](https://en.wikipedia.org/wiki/IPv4).                                                                               |
+| IPv6             | A valid IPv6 address as defined in [RFC8064](https://tools.ietf.org/html/rfc8064).                                                                        |
+| Isbn             | An ISBN-10 or ISBN-13 number as defined [here](https://en.wikipedia.org/wiki/International_Standard_Book_Number).                                         |
+| Latitude         | A valid decimal degrees latitude number.                                                                                                                  |
+| Longitude        | A valid decimal degrees longitude number.                                                                                                                 |
+| LocalCurrency    | A currency string.                                                                                                                                        |
+| LocalDate        | An ISO date string, represented as UTF-8 character sequences yyyy-mm-dd, as defined in [RFC3339][2].                                                      |
+| LocalTime        | A local time string (i.e., with no associated timezone) in 24-hr `HH:mm:ss]`.                                                                             |
+| MacAddress       | IEEE 802 48-bit (MAC-48/EUI-48) and 64-bit (EUI-64) Mac addresses, represented as UTF-8 character sequences, as defined in [RFC7042][3] and [RFC7043][4]. |
+| NegativeFloat    | A double‐precision fractional value less than 0.                                                                                                          |
+| NegativeInt      | A signed 32-bit numeric non-fractional with a maximum of -1.                                                                                              |
+| NonEmptyString   | Non empty textual data, represented as UTF‐8 character sequences with at least one character.                                                             |
+| NonNegativeFloat | A double‐precision fractional value greater than or equal to 0.                                                                                           |
+| NonNegativeInt   | An unsigned 32-bit numeric non-fractional value greater than or equal to 0.                                                                               |
+| NonPositiveFloat | A double‐precision fractional value less than or equal to 0.                                                                                              |
+| NonPositiveInt   | A signed 32-bit numeric non-fractional value less than or equal to 0.                                                                                     |
+| PhoneNumber      | A value that conforms to the standard E.164 format as defined [here](https://en.wikipedia.org/wiki/E.164).                                                |
+| PositiveInt      | A signed 32‐bit numeric non‐fractional value of at least the value 1.                                                                                     |
+| PostalCode       | A valid postal code.                                                                                                                                      |
+| Port             | A valid TCP port within the range of 0 to 65535.                                                                                                          |
+| Rgb              | A valid CSS RGB color as defined [here](https://developer.mozilla.org/en-US/docs/Web/CSS/color_value#rgb_colors).                                         |
+| Rgba             | A valid CSS RGBA color as defined [here](https://developer.mozilla.org/en-US/docs/Web/CSS/color_value#rgb_colors).                                        |
+| UnsignedInt      | An unsigned 32‐bit numeric non‐fractional value greater than or equal to 0.                                                                               |
+| UnsignedLong     | An unsigned 64‐bit numeric non‐fractional value greater than or equal to 0.                                                                               |
+| UtcOffset        | A value of format `±hh:mm`.                                                                                                                               |
 
 [1]: https://developer.mozilla.org/en-US/docs/Web/CSS/color_value#hsl_colors
 [2]: https://tools.ietf.org/html/rfc3339
 [3]: https://tools.ietf.org/html/rfc7042#page-19
+[4]: https://tools.ietf.org/html/rfc7043
 
 # Custom Converters
 
@@ -460,53 +461,4 @@
 }
 ```
 
-<<<<<<< HEAD
-Checkout how we have implemented [Hot Chocolate's scalars](https://github.com/ChilliCream/hotchocolate/tree/main/src/HotChocolate/Core/src/Types.Scalars).
-=======
-</ExampleTabs.Schema>
-</ExampleTabs>
-
-You will also have to add the Scalar to the schema:
-
-```csharp
-services
-    .AddGraphQLServer()
-    // ....
-    .AddType<NonEmptyStringType>()
-```
-
-**Available Scalars:**
-
- 
-| Type             | Description
-| ---------------- | ----------------------------------------------------------------------------------------------------------------------------------|
-| EmailAddress     | The `EmailAddress` scalar type represents a email address, represented as UTF-8 character sequences that follows the specification defined in RFC 5322.
-| HexColor         | The `HexColor` scalar type represents a valid HEX color code.
-| Hsl              | The `Hsl` scalar type represents a valid a CSS HSL color as defined [here](https://developer.mozilla.org/en-US/docs/Web/CSS/) color_value#hsl_colors.
-| Hsla             | The `Hsla` scalar type represents a valid a CSS HSLA color as defined [here](https://developer.mozilla.org/en-US/docs/Web/CSS/) color_value#hsl_colors.
-| IPv4             | The `IPv4` scalar type represents a valid a IPv4 address as defined [here](https://en.wikipedia.org/wiki/) IPv4.
-| IPv6             | The `IPv6` scalar type represents a valid a IPv6 address as defined here [RFC8064](https://tools.ietf.org/html/rfc8064).
-| Isbn             | The `ISBN` scalar type is a ISBN-10 or ISBN-13 number: https:\/\/en.wikipedia.org\/wiki\/International_Standard_Book_Number. 
-| Latitude         | The `Latitude` scalar type is a valid decimal degrees latitude number. 
-| Longitude        | The `Longitude` scalar type is a valid decimal degrees longitude number. 
-| LocalCurrency    | The `LocalCurrency` scalar type is a currency string.
-| LocalDate        | The `LocalDate` scalar type represents a ISO date string, represented as UTF-8 character sequences yyyy-mm-dd. The scalar follows the specification defined in RFC3339.
-| LocalTime        | The `LocalTime` scalar type is a local time string (i.e., with no associated timezone) in 24-hr `HH:mm:ss]`.
-| MacAddress       | The `MacAddress` scalar type represents IEEE 802 48-bit (MAC-48/EUI-48) and 64-bit (EUI-64) Mac addresses, represented as UTF-8 character sequences. The scalar follows the specification defined in [RFC7042](https://tools.ietf.org/html/rfc7042#page-19) and [RFC7043](https://tools.ietf.org/html/rfc7043) respectively. |
-| NegativeFloat    | The `NegativeFloat` scalar type represents a double‐precision fractional value less than 0.
-| NegativeInt      | The `NegativeIntType` scalar type represents a signed 32-bit numeric non-fractional with a maximum of -1.
-| NonEmptyString   | The `NonNullString` scalar type represents non empty textual data, represented as UTF‐8 character sequences with at least one character.
-| NonNegativeFloat | The `NonNegativeFloat` scalar type represents a double‐precision fractional value greater than or equal to 0.
-| NonNegativeInt   | The `NonNegativeIntType` scalar type represents a unsigned 32-bit numeric non-fractional value greater than or equal to 0.
-| NonPositiveFloat | The `NonPositiveFloat` scalar type represents a double‐precision fractional value less than or equal to 0.
-| NonPositiveInt   | The `NonPositiveInt` scalar type represents a signed 32-bit numeric non-fractional value less than or equal to 0.
-| PhoneNumber      | The `PhoneNumber` scalar type represents a value that conforms to the standard E.164 format as specified [here](https://en.wikipedia.org/wiki/E).164.
-| PositiveInt      | The `PositiveInt` scalar type represents a signed 32‐bit numeric non‐fractional value of at least the value 1.
-| PostalCode       | The `PostalCode` scalar type represents a valid postal code.
-| Port             | The `Port` scalar type represents a field whose value is a valid TCP port within the range of 0 to 65535.
-| Rgb              | The `RGB` scalar type represents a valid CSS RGB color as defined [here](<https://developer.mozilla.org/en-US/docs/Web/CSS/color_value#rgb()_and_rgba()>).
-| Rgba             | The `RGBA` scalar type represents a valid CSS RGBA color as defined [here](<https://developer.mozilla.org/en-US/docs/Web/CSS/color_value#rgb()_and_rgba()>).
-| UnsignedInt      | The `UnsignedInt` scalar type represents a unsigned 32‐bit numeric non‐fractional value greater than or equal to 0.
-| UnsignedLong     | The `UnsignedLong` scalar type represents a unsigned 64‐bit numeric non‐fractional value greater than or equal to 0.
-| UtcOffset        | The `UtcOffset` scalar type represents a value of format `±hh:mm`.
->>>>>>> cddbc4f4
+Checkout how we have implemented [Hot Chocolate's scalars](https://github.com/ChilliCream/hotchocolate/tree/main/src/HotChocolate/Core/src/Types.Scalars).