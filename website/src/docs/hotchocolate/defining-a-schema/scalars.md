--- conflicted
+++ resolved
@@ -422,12 +422,9 @@
 | Hsla             | The `Hsla` scalar type represents a valid a CSS HSLA color as defined [here](https://developer.mozilla.org/en-US/docs/Web/CSS/) color_value#hsl_colors.
 | IPv4             | The `IPv4` scalar type represents a valid a IPv4 address as defined [here](https://en.wikipedia.org/wiki/) IPv4.
 | IPv6             | The `IPv6` scalar type represents a valid a IPv6 address as defined here [RFC8064](https://tools.ietf.org/html/rfc8064).
-| Isbn             | The `ISBN` scalar type is a ISBN-10 or ISBN-13 number: https:\/\/en.wikipedia.org\/wiki\/International_Standard_Book_Number.
-<<<<<<< HEAD
-| Longitude        | The `Longitude` scalar type is a valid decimal degrees longitude number.
-=======
-| Latitude         | The `Latitude` scalar type is a valid decimal degrees latitude number.
->>>>>>> 2d119d67
+| Isbn             | The `ISBN` scalar type is a ISBN-10 or ISBN-13 number: https:\/\/en.wikipedia.org\/wiki\/International_Standard_Book_Number. 
+| Latitude         | The `Latitude` scalar type is a valid decimal degrees latitude number. 
+| Longitude        | The `Longitude` scalar type is a valid decimal degrees longitude number. 
 | LocalCurrency    | The `LocalCurrency` scalar type is a currency string.
 | LocalDate        | The `LocalDate` scalar type represents a ISO date string, represented as UTF-8 character sequences yyyy-mm-dd. The scalar follows the specification defined in RFC3339.
 | LocalTime        | The `LocalTime` scalar type is a local time string (i.e., with no associated timezone) in 24-hr `HH:mm:ss]`.
