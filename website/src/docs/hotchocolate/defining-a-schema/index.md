---
title: "Overview"
---

In this section we will learn everything that is needed to build an expressive GraphQL schema.

# Operations

First we will look at the three root types, often called _Operations_, that represent entry points to our schema:

- [Queries](/docs/hotchocolate/defining-a-schema/queries) allow us to _query_ our graph and retrieve data in a readonly manner.

- [Mutations](/docs/hotchocolate/defining-a-schema/mutations) allow us to _mutate_ our graph entities in the form of adding, removing or updating entities.

- [Subscriptions](/docs/hotchocolate/defining-a-schema/subscriptions) allow us to _subscribe_ to events in our system and be notified in real-time of their occurrence.

# Types

Each GraphQL schema is made up of two basic building blocks:

<<<<<<< HEAD
> Read more about GraphQL operation types [here](/docs/hotchocolate/defining-a-schema/operations).
=======
- [_Object types_](/docs/hotchocolate/defining-a-schema/object-types) contain fields and describe our entities.<br />[Operations](#Operations) for example are nothing more than simple object types.
>>>>>>> 2d33a7f2

- [Scalars](/docs/hotchocolate/defining-a-schema/scalars) are the primitives of our GraphQL schema: `String`, `Int`, etc.<br />We can also define custom scalars to more precisely describe our business domain.

Besides those there are also [enums](/docs/hotchocolate/defining-a-schema/enums), [interfaces](/docs/hotchocolate/defining-a-schema/interfaces) and [unions](/docs/hotchocolate/defining-a-schema/unions).

# Arguments

We can pass [arguments](/docs/hotchocolate/defining-a-schema/arguments) to individual fields on an object type and access their values inside the field's resolver.

Nested (object) types can also be used as arguments by declaring so called [input object types](/docs/hotchocolate/defining-a-schema/input-object-types). These are most commonly used when passing a payload to a mutation.

# Type Modifiers

Besides regular types, like scalars and object types, there are also _type modifiers_.

A [Non-Null](/docs/hotchocolate/defining-a-schema/non-null) field for example indicates that a client can always expect a non-null value to be returned from the field.

[List](/docs/hotchocolate/defining-a-schema/lists) fields indicate to a client that the field will return a list in the specified shape.

# Extending Types

Hot Chocolate allows us to [extend existing types](/docs/hotchocolate/defining-a-schema/extending-types), helping us keep our code organized.

Rather than adding more and more fields to the Query type in the same class for instance, we can _extend_ the Query type with a new field from another location in our codebase where that field logically should live.

# Directives

[Directives](/docs/hotchocolate/defining-a-schema/directives) allow us to decorate parts of our GraphQL schema with additional configuration.

This configuration can be used as metadata for client tools or alternate our GraphQL server's runtime execution and type validation behavior.

# Schema evolution

As our data graph and number of developers/clients grows, we need to ensure everyone is on the same page.

Therefore, our schema should expose as much information to consumers of our API as possible. Besides [Directives](/docs/hotchocolate/defining-a-schema/directives) we can

- Add [documentation](/docs/hotchocolate/defining-a-schema/documentation) to almost everything in our schema.

- [Deprecate](/docs/hotchocolate/defining-a-schema/versioning) fields in anticipation of a breaking change.<|MERGE_RESOLUTION|>--- conflicted
+++ resolved
@@ -18,11 +18,7 @@
 
 Each GraphQL schema is made up of two basic building blocks:
 
-<<<<<<< HEAD
-> Read more about GraphQL operation types [here](/docs/hotchocolate/defining-a-schema/operations).
-=======
 - [_Object types_](/docs/hotchocolate/defining-a-schema/object-types) contain fields and describe our entities.<br />[Operations](#Operations) for example are nothing more than simple object types.
->>>>>>> 2d33a7f2
 
 - [Scalars](/docs/hotchocolate/defining-a-schema/scalars) are the primitives of our GraphQL schema: `String`, `Int`, etc.<br />We can also define custom scalars to more precisely describe our business domain.
 
