--- conflicted
+++ resolved
@@ -18,11 +18,7 @@
 
 Each GraphQL schema is made up of two basic building blocks:
 
-<<<<<<< HEAD
-- [_Object types_](/docs/hotchocolate/defining-a-schema/object-types) contain fields and describe our entities.<br />[_Operations_](#operations) for example are nothing more than simple object types.
-=======
-- [Object types](/docs/hotchocolate/defining-a-schema/object-types) contain fields and describe our entities.<br />[_Operations_](#Operations) for example are nothing more than simple object types.
->>>>>>> d88c81d6
+- [Object types](/docs/hotchocolate/defining-a-schema/object-types) contain fields and describe our entities.<br />[_Operations_](#operations) for example are nothing more than simple object types.
 
 - [Scalars](/docs/hotchocolate/defining-a-schema/scalars) are the primitives of our GraphQL schema: `String`, `Int`, etc.<br />We can also define custom scalars to more precisely describe our business domain.
 
