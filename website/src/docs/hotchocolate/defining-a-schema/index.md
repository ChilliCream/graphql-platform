--- conflicted
+++ resolved
@@ -2,7 +2,6 @@
 title: "Schema basics"
 ---
 
-<<<<<<< HEAD
 The schema in GraphQL specifies the capabilities of the API and defines how clients can request the data. It is often seen as a contract between the server and client. Generally, a schema is simply a collection of GraphQL types and GraphQL directives.
 
 Further, the schema specifies the root types that are available. Each root type in GraphQL represents a certain operation type. In GraphQL we have the following operations that you can specify.
@@ -217,9 +216,6 @@
 ---
 
 Use this section as an introduction to explain what a reader can expect of this document.
-=======
-Hi,
->>>>>>> a53ddb04
 
 We're currently working on the version 11 documentation. Probably right now at this very moment. However, this is an open-source project, and we need any help we can get! You can jump in at any time and help us improve the documentation for hundreds or even thousands of developers!
 
