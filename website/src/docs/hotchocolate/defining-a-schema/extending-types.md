--- conflicted
+++ resolved
@@ -353,9 +353,5 @@
 }
 ```
 
-<<<<<<< HEAD
-> Note: All of the advanced type extension methods are also possible with code-first.
-=======
 > Note: The `IPost` is annotated with `[InterfaceType]` to include it in the GraphQL schema, but that isn't necessary for the type extension to work.
-> We can use any base type, like `object` or an `abstract` base class, as an extension point without necessarily exposing the base type in our GraphQL schema.
->>>>>>> 4d8ddbb5
+> We can use any base type, like `object` or an `abstract` base class, as an extension point without necessarily exposing the base type in our GraphQL schema.