[
  {
    "path": "nitro",
    "title": "Nitro (fka Banana Cake Pop)",
    "description": "GraphQL API Management",
    "metaDescription": "Nitro is a performant, feature-rich GraphQL IDE that helps developers and data scientists to explore, share, and test any GraphQL API.",
    "latestStableVersion": "",
    "versions": [
      {
        "path": "",
        "title": "latest",
        "items": [
          {
            "path": "index",
            "title": "Introduction"
          },
          {
            "path": "getting-started",
            "title": "Getting Started"
          },
          {
            "path": "explore-the-ui",
            "title": "Explore the UI",
            "items": [
              { "path": "index", "title": "Overview" },
              { "path": "status-bar", "title": "Status Bar" },
              { "path": "explorer", "title": "Explorer" }
            ]
          },
          {
            "path": "documents",
            "title": "Documents",
            "items": [
              { "path": "index", "title": "Overview" },
              { "path": "operations", "title": "Operations" },
              { "path": "response", "title": "Response Pane" },
              { "path": "schema-reference", "title": "Schema Reference" },
              { "path": "schema-definition", "title": "Schema Definition" },
              { "path": "connection-settings", "title": "Connection Settings" },
              { "path": "authentication", "title": "Authentication Flows" }
            ]
          },
          {
            "path": "apis",
            "title": "APIs",
            "items": [
              { "path": "overview", "title": "Overview" },
              { "path": "stages", "title": "Stages" },
              { "path": "deployments", "title": "Deployments" },
              { "path": "fusion", "title": "Fusion" },
              {
                "path": "schema-registry",
                "title": "Schema Registry"
              },
              {
                "path": "client-registry",
                "title": "Client Registry"
              },
              {
                "path": "operation-reporting",
                "title": "Operation Reporting"
              }
            ]
          },
          {
            "path": "open-telemetry",
            "title": "Open Telemetry",
            "items": [
              {
                "path": "operation-monitoring",
                "title": "Operation Monitoring"
              },
              { "path": "logging", "title": "Logging" }
            ]
          },
          {
            "path": "environments",
            "title": "Environments"
          },
          {
            "path": "organizations",
            "title": "Organizations"
          },
          {
            "path": "workspaces",
            "title": "Workspaces"
          },
          {
            "path": "nitro-services",
            "title": "Connect your API"
          },
          {
            "path": "cli",
            "title": "CLI",
            "items": [
              {
                "path": "index",
                "title": "Introduction"
              },
              {
                "path": "authentication",
                "title": "Authentication"
              }
            ]
          },
          {
            "path": "cli-commands",
            "title": "CLI Commands",
            "items": [
              { "path": "api-key", "title": "api-key" },
              { "path": "api", "title": "api" },
              { "path": "client", "title": "client" },
              { "path": "environment", "title": "environment" },
              { "path": "launch", "title": "launch" },
              { "path": "login", "title": "login" },
              { "path": "logout", "title": "logout" },
              { "path": "schema", "title": "schema" },
              { "path": "stage", "title": "stage" },
              {
                "path": "fusion-configuration",
                "title": "fusion-configuration"
              },
              { "path": "workspace", "title": "workspace" }
            ]
          },
          {
            "path": "subscriptions",
            "title": "Subscriptions & Billing"
          },
          {
            "path": "integrations",
            "title": "Integrations",
            "items": [
              { "path": "express", "title": "Express Server" },
              { "path": "hot-chocolate", "title": "Hot Chocolate" }
            ]
          },
          {
            "path": "settings",
            "title": "Settings",
            "items": [
              { "path": "index", "title": "Overview" },
              { "path": "themes", "title": "Themes" },
              { "path": "key-bindings", "title": "Key Bindings" }
            ]
          }
        ]
      }
    ]
  },
  {
    "path": "hotchocolate",
    "title": "Hot Chocolate",
    "description": "GraphQL Server / Gateway",
    "metaDescription": "Hot Chocolate is the most efficient, feature-rich, open-source GraphQL server in the .NET ecosystem, that helps developers to build powerful APIs.",
    "latestStableVersion": "v14",
    "versions": [
      {
        "path": "v15",
        "title": "v15",
        "items": [
          {
            "path": "index",
            "title": "Introduction"
          },
          {
            "path": "get-started-with-graphql-in-net-core",
            "title": "Getting Started"
          },
          {
            "path": "defining-a-schema",
            "title": "Defining a schema",
            "items": [
              {
                "path": "index",
                "title": "Overview"
              },
              {
                "path": "queries",
                "title": "Queries"
              },
              {
                "path": "mutations",
                "title": "Mutations"
              },
              {
                "path": "subscriptions",
                "title": "Subscriptions"
              },
              {
                "path": "object-types",
                "title": "Object Types"
              },
              {
                "path": "scalars",
                "title": "Scalars"
              },
              {
                "path": "arguments",
                "title": "Arguments"
              },
              {
                "path": "input-object-types",
                "title": "Input Object Types"
              },
              {
                "path": "lists",
                "title": "Lists"
              },
              {
                "path": "non-null",
                "title": "Non-Null"
              },
              {
                "path": "enums",
                "title": "Enums"
              },
              {
                "path": "interfaces",
                "title": "Interfaces"
              },
              {
                "path": "unions",
                "title": "Unions"
              },
              {
                "path": "extending-types",
                "title": "Extending Types"
              },
              {
                "path": "directives",
                "title": "Directives"
              },
              {
                "path": "documentation",
                "title": "Documentation"
              },
              {
                "path": "versioning",
                "title": "Versioning"
              },
              {
                "path": "relay",
                "title": "Relay"
              },
              {
                "path": "dynamic-schemas",
                "title": "Dynamic Schemas"
              }
            ]
          },
          {
            "path": "fetching-data",
            "title": "Fetching data",
            "items": [
              {
                "path": "index",
                "title": "Overview"
              },
              {
                "path": "resolvers",
                "title": "Resolvers"
              },
              {
                "path": "fetching-from-databases",
                "title": "Fetching from Databases"
              },
              {
                "path": "fetching-from-rest",
                "title": "Fetching from REST"
              },
              {
                "path": "dataloader",
                "title": "DataLoader"
              },
              {
                "path": "pagination",
                "title": "Pagination"
              },
              {
                "path": "filtering",
                "title": "Filtering"
              },
              {
                "path": "sorting",
                "title": "Sorting"
              },
              {
                "path": "projections",
                "title": "Projections"
              }
            ]
          },
          {
            "path": "execution-engine",
            "title": "Execution Engine",
            "items": [
              {
                "path": "index",
                "title": "Overview"
              },
              {
                "path": "field-middleware",
                "title": "Field middleware"
              }
            ]
          },
          {
            "path": "integrations",
            "title": "Integrations",
            "items": [
              {
                "path": "index",
                "title": "Overview"
              },
              {
                "path": "entity-framework",
                "title": "Entity Framework"
              },
              {
                "path": "mongodb",
                "title": "MongoDB"
              },
              {
                "path": "spatial-data",
                "title": "Spatial Data"
              },
              {
                "path": "marten",
                "title": "Marten"
              }
            ]
          },
          {
            "path": "server",
            "title": "Server",
            "items": [
              {
                "path": "index",
                "title": "Overview"
              },
              {
                "path": "endpoints",
                "title": "Endpoints"
              },
              {
                "path": "http-transport",
                "title": "HTTP transport"
              },
              {
                "path": "interceptors",
                "title": "Interceptors"
              },
              {
                "path": "dependency-injection",
                "title": "Dependency injection"
              },
              {
                "path": "global-state",
                "title": "Global State"
              },
              {
                "path": "introspection",
                "title": "Introspection"
              },
              {
                "path": "files",
                "title": "Files"
              },
              {
                "path": "instrumentation",
                "title": "Instrumentation"
              },
              {
                "path": "batching",
                "title": "Batching"
              },
              {
                "path": "command-line",
                "title": "Command Line"
              }
            ]
          },
          {
            "path": "fusion",
            "title": "Fusion",
            "items": [
              {
                "path": "index",
                "title": "Overview"
              }
            ]
          },
          {
            "path": "performance",
            "title": "Performance",
            "items": [
              {
                "path": "index",
                "title": "Overview"
              },
              {
                "path": "persisted-operations",
                "title": "Persisted operations"
              },
              {
                "path": "automatic-persisted-operations",
                "title": "Automatic persisted operations"
              }
            ]
          },
          {
            "path": "security",
            "title": "Security",
            "items": [
              {
                "path": "index",
                "title": "Overview"
              },
              {
                "path": "authentication",
                "title": "Authentication"
              },
              {
                "path": "authorization",
                "title": "Authorization"
              },
              {
                "path": "cost-analysis",
                "title": "Cost Analysis"
              }
            ]
          },
          {
            "path": "api-reference",
            "title": "API Reference",
            "items": [
              {
                "path": "custom-attributes",
                "title": "Custom Attributes"
              },
              {
                "path": "errors",
                "title": "Errors"
              },
              {
                "path": "language",
                "title": "Language"
              },
              {
                "path": "extending-filtering",
                "title": "Extending Filtering"
              },
              {
                "path": "visitors",
                "title": "Visitors"
              },
              {
                "path": "apollo-federation",
                "title": "Apollo Federation"
              },
              {
                "path": "executable",
                "title": "Executable"
              }
            ]
          },
          {
            "path": "migrating",
            "title": "Migrating",
            "items": [
              {
<<<<<<< HEAD
=======
                "path": "migrate-from-14-to-15",
                "title": "Migrate from 14 to 15"
              },
              {
>>>>>>> 2493c900
                "path": "migrate-from-13-to-14",
                "title": "Migrate from 13 to 14"
              },
              {
                "path": "migrate-from-12-to-13",
                "title": "Migrate from 12 to 13"
              },
              {
                "path": "migrate-from-11-to-12",
                "title": "Migrate from 11 to 12"
              },
              {
                "path": "migrate-from-10-to-11",
                "title": "Migrate from 10 to 11"
              }
            ]
          }
        ]
      },
      {
        "path": "v14",
        "title": "v14",
        "items": [
          {
            "path": "index",
            "title": "Introduction"
          },
          {
            "path": "get-started-with-graphql-in-net-core",
            "title": "Getting Started"
          },
          {
            "path": "defining-a-schema",
            "title": "Defining a schema",
            "items": [
              {
                "path": "index",
                "title": "Overview"
              },
              {
                "path": "queries",
                "title": "Queries"
              },
              {
                "path": "mutations",
                "title": "Mutations"
              },
              {
                "path": "subscriptions",
                "title": "Subscriptions"
              },
              {
                "path": "object-types",
                "title": "Object Types"
              },
              {
                "path": "scalars",
                "title": "Scalars"
              },
              {
                "path": "arguments",
                "title": "Arguments"
              },
              {
                "path": "input-object-types",
                "title": "Input Object Types"
              },
              {
                "path": "lists",
                "title": "Lists"
              },
              {
                "path": "non-null",
                "title": "Non-Null"
              },
              {
                "path": "enums",
                "title": "Enums"
              },
              {
                "path": "interfaces",
                "title": "Interfaces"
              },
              {
                "path": "unions",
                "title": "Unions"
              },
              {
                "path": "extending-types",
                "title": "Extending Types"
              },
              {
                "path": "directives",
                "title": "Directives"
              },
              {
                "path": "documentation",
                "title": "Documentation"
              },
              {
                "path": "versioning",
                "title": "Versioning"
              },
              {
                "path": "relay",
                "title": "Relay"
              },
              {
                "path": "dynamic-schemas",
                "title": "Dynamic Schemas"
              }
            ]
          },
          {
            "path": "fetching-data",
            "title": "Fetching data",
            "items": [
              {
                "path": "index",
                "title": "Overview"
              },
              {
                "path": "resolvers",
                "title": "Resolvers"
              },
              {
                "path": "fetching-from-databases",
                "title": "Fetching from Databases"
              },
              {
                "path": "fetching-from-rest",
                "title": "Fetching from REST"
              },
              {
                "path": "dataloader",
                "title": "DataLoader"
              },
              {
                "path": "pagination",
                "title": "Pagination"
              },
              {
                "path": "filtering",
                "title": "Filtering"
              },
              {
                "path": "sorting",
                "title": "Sorting"
              },
              {
                "path": "projections",
                "title": "Projections"
              }
            ]
          },
          {
            "path": "execution-engine",
            "title": "Execution Engine",
            "items": [
              {
                "path": "index",
                "title": "Overview"
              },
              {
                "path": "field-middleware",
                "title": "Field middleware"
              }
            ]
          },
          {
            "path": "integrations",
            "title": "Integrations",
            "items": [
              {
                "path": "index",
                "title": "Overview"
              },
              {
                "path": "entity-framework",
                "title": "Entity Framework"
              },
              {
                "path": "mongodb",
                "title": "MongoDB"
              },
              {
                "path": "spatial-data",
                "title": "Spatial Data"
              },
              {
                "path": "marten",
                "title": "Marten"
              }
            ]
          },
          {
            "path": "server",
            "title": "Server",
            "items": [
              {
                "path": "index",
                "title": "Overview"
              },
              {
                "path": "endpoints",
                "title": "Endpoints"
              },
              {
                "path": "http-transport",
                "title": "HTTP transport"
              },
              {
                "path": "interceptors",
                "title": "Interceptors"
              },
              {
                "path": "dependency-injection",
                "title": "Dependency injection"
              },
              {
                "path": "global-state",
                "title": "Global State"
              },
              {
                "path": "introspection",
                "title": "Introspection"
              },
              {
                "path": "files",
                "title": "Files"
              },
              {
                "path": "instrumentation",
                "title": "Instrumentation"
              },
              {
                "path": "batching",
                "title": "Batching"
              },
              {
                "path": "command-line",
                "title": "Command Line"
              }
            ]
          },
          {
            "path": "fusion",
            "title": "Fusion",
            "items": [
              {
                "path": "index",
                "title": "Overview"
              }
            ]
          },
          {
            "path": "performance",
            "title": "Performance",
            "items": [
              {
                "path": "index",
                "title": "Overview"
              },
              {
                "path": "persisted-operations",
                "title": "Persisted operations"
              },
              {
                "path": "automatic-persisted-operations",
                "title": "Automatic persisted operations"
              }
            ]
          },
          {
            "path": "security",
            "title": "Security",
            "items": [
              {
                "path": "index",
                "title": "Overview"
              },
              {
                "path": "authentication",
                "title": "Authentication"
              },
              {
                "path": "authorization",
                "title": "Authorization"
              },
              {
                "path": "cost-analysis",
                "title": "Cost Analysis"
              }
            ]
          },
          {
            "path": "api-reference",
            "title": "API Reference",
            "items": [
              {
                "path": "custom-attributes",
                "title": "Custom Attributes"
              },
              {
                "path": "errors",
                "title": "Errors"
              },
              {
                "path": "language",
                "title": "Language"
              },
              {
                "path": "extending-filtering",
                "title": "Extending Filtering"
              },
              {
                "path": "visitors",
                "title": "Visitors"
              },
              {
                "path": "apollo-federation",
                "title": "Apollo Federation"
              },
              {
                "path": "executable",
                "title": "Executable"
              }
            ]
          },
          {
            "path": "migrating",
            "title": "Migrating",
            "items": [
              {
                "path": "migrate-from-13-to-14",
                "title": "Migrate from 13 to 14"
              },
              {
                "path": "migrate-from-12-to-13",
                "title": "Migrate from 12 to 13"
              },
              {
                "path": "migrate-from-11-to-12",
                "title": "Migrate from 11 to 12"
              },
              {
                "path": "migrate-from-10-to-11",
                "title": "Migrate from 10 to 11"
              }
            ]
          }
        ]
      },
      {
        "path": "v13",
        "title": "v13",
        "items": [
          {
            "path": "index",
            "title": "Introduction"
          },
          {
            "path": "get-started-with-graphql-in-net-core",
            "title": "Get Started"
          },
          {
            "path": "defining-a-schema",
            "title": "Defining a schema",
            "items": [
              {
                "path": "index",
                "title": "Overview"
              },
              {
                "path": "queries",
                "title": "Queries"
              },
              {
                "path": "mutations",
                "title": "Mutations"
              },
              {
                "path": "subscriptions",
                "title": "Subscriptions"
              },
              {
                "path": "object-types",
                "title": "Object Types"
              },
              {
                "path": "scalars",
                "title": "Scalars"
              },
              {
                "path": "arguments",
                "title": "Arguments"
              },
              {
                "path": "input-object-types",
                "title": "Input Object Types"
              },
              {
                "path": "lists",
                "title": "Lists"
              },
              {
                "path": "non-null",
                "title": "Non-Null"
              },
              {
                "path": "enums",
                "title": "Enums"
              },
              {
                "path": "interfaces",
                "title": "Interfaces"
              },
              {
                "path": "unions",
                "title": "Unions"
              },
              {
                "path": "extending-types",
                "title": "Extending Types"
              },
              {
                "path": "directives",
                "title": "Directives"
              },
              {
                "path": "documentation",
                "title": "Documentation"
              },
              {
                "path": "versioning",
                "title": "Versioning"
              },
              {
                "path": "relay",
                "title": "Relay"
              },
              {
                "path": "dynamic-schemas",
                "title": "Dynamic Schemas"
              }
            ]
          },
          {
            "path": "fetching-data",
            "title": "Fetching data",
            "items": [
              {
                "path": "index",
                "title": "Overview"
              },
              {
                "path": "resolvers",
                "title": "Resolvers"
              },
              {
                "path": "fetching-from-databases",
                "title": "Fetching from Databases"
              },
              {
                "path": "fetching-from-rest",
                "title": "Fetching from REST"
              },
              {
                "path": "dataloader",
                "title": "DataLoader"
              },
              {
                "path": "pagination",
                "title": "Pagination"
              },
              {
                "path": "filtering",
                "title": "Filtering"
              },
              {
                "path": "sorting",
                "title": "Sorting"
              },
              {
                "path": "projections",
                "title": "Projections"
              }
            ]
          },
          {
            "path": "execution-engine",
            "title": "Execution Engine",
            "items": [
              {
                "path": "index",
                "title": "Overview"
              },
              {
                "path": "field-middleware",
                "title": "Field middleware"
              }
            ]
          },
          {
            "path": "integrations",
            "title": "Integrations",
            "items": [
              {
                "path": "index",
                "title": "Overview"
              },
              {
                "path": "entity-framework",
                "title": "Entity Framework"
              },
              {
                "path": "mongodb",
                "title": "MongoDB"
              },
              {
                "path": "neo4j",
                "title": "Neo4J"
              },
              {
                "path": "spatial-data",
                "title": "Spatial Data"
              },
              {
                "path": "marten",
                "title": "Marten"
              }
            ]
          },
          {
            "path": "server",
            "title": "Server",
            "items": [
              {
                "path": "index",
                "title": "Overview"
              },
              {
                "path": "endpoints",
                "title": "Endpoints"
              },
              {
                "path": "http-transport",
                "title": "HTTP transport"
              },
              {
                "path": "interceptors",
                "title": "Interceptors"
              },
              {
                "path": "dependency-injection",
                "title": "Dependency injection"
              },
              {
                "path": "global-state",
                "title": "Global State"
              },
              {
                "path": "introspection",
                "title": "Introspection"
              },
              {
                "path": "files",
                "title": "Files"
              },
              {
                "path": "instrumentation",
                "title": "Instrumentation"
              },
              {
                "path": "batching",
                "title": "Batching"
              },
              {
                "path": "command-line",
                "title": "Command Line"
              }
            ]
          },
          {
            "path": "distributed-schema",
            "title": "Distributed Schemas",
            "items": [
              {
                "path": "index",
                "title": "Overview"
              },
              {
                "path": "schema-stitching",
                "title": "Schema Stitching"
              },
              {
                "path": "schema-federations",
                "title": "Schema Federations"
              },
              {
                "path": "schema-configuration",
                "title": "Schema Configuration"
              }
            ]
          },
          {
            "path": "performance",
            "title": "Performance",
            "items": [
              {
                "path": "index",
                "title": "Overview"
              },
              {
                "path": "persisted-queries",
                "title": "Persisted queries"
              },
              {
                "path": "automatic-persisted-queries",
                "title": "Automatic persisted queries"
              }
            ]
          },
          {
            "path": "security",
            "title": "Security",
            "items": [
              {
                "path": "index",
                "title": "Overview"
              },
              {
                "path": "authentication",
                "title": "Authentication"
              },
              {
                "path": "authorization",
                "title": "Authorization"
              },
              {
                "path": "operation-complexity",
                "title": "Operation Complexity"
              }
            ]
          },
          {
            "path": "api-reference",
            "title": "API Reference",
            "items": [
              {
                "path": "custom-attributes",
                "title": "Custom Attributes"
              },
              {
                "path": "errors",
                "title": "Errors"
              },
              {
                "path": "language",
                "title": "Language"
              },
              {
                "path": "extending-filtering",
                "title": "Extending Filtering"
              },
              {
                "path": "visitors",
                "title": "Visitors"
              },
              {
                "path": "apollo-federation",
                "title": "Apollo Federation"
              },
              {
                "path": "executable",
                "title": "Executable"
              }
            ]
          },
          {
            "path": "migrating",
            "title": "Migrating",
            "items": [
              {
                "path": "migrate-from-12-to-13",
                "title": "Migrate from 12 to 13"
              },
              {
                "path": "migrate-from-11-to-12",
                "title": "Migrate from 11 to 12"
              },
              {
                "path": "migrate-from-10-to-11",
                "title": "Migrate from 10 to 11"
              }
            ]
          }
        ]
      },
      {
        "path": "v12",
        "title": "v12",
        "items": [
          {
            "path": "index",
            "title": "Introduction"
          },
          {
            "path": "get-started-with-graphql-in-net-core",
            "title": "Get Started"
          },
          {
            "path": "defining-a-schema",
            "title": "Defining a schema",
            "items": [
              {
                "path": "index",
                "title": "Overview"
              },
              {
                "path": "queries",
                "title": "Queries"
              },
              {
                "path": "mutations",
                "title": "Mutations"
              },
              {
                "path": "subscriptions",
                "title": "Subscriptions"
              },
              {
                "path": "object-types",
                "title": "Object Types"
              },
              {
                "path": "scalars",
                "title": "Scalars"
              },
              {
                "path": "arguments",
                "title": "Arguments"
              },
              {
                "path": "input-object-types",
                "title": "Input Object Types"
              },
              {
                "path": "lists",
                "title": "Lists"
              },
              {
                "path": "non-null",
                "title": "Non-Null"
              },
              {
                "path": "enums",
                "title": "Enums"
              },
              {
                "path": "interfaces",
                "title": "Interfaces"
              },
              {
                "path": "unions",
                "title": "Unions"
              },
              {
                "path": "extending-types",
                "title": "Extending Types"
              },
              {
                "path": "directives",
                "title": "Directives"
              },
              {
                "path": "documentation",
                "title": "Documentation"
              },
              {
                "path": "versioning",
                "title": "Versioning"
              },
              {
                "path": "relay",
                "title": "Relay"
              }
            ]
          },
          {
            "path": "fetching-data",
            "title": "Fetching data",
            "items": [
              {
                "path": "index",
                "title": "Overview"
              },
              {
                "path": "resolvers",
                "title": "Resolvers"
              },
              {
                "path": "fetching-from-databases",
                "title": "Fetching from Databases"
              },
              {
                "path": "fetching-from-rest",
                "title": "Fetching from REST"
              },
              {
                "path": "dataloader",
                "title": "DataLoader"
              },
              {
                "path": "pagination",
                "title": "Pagination"
              },
              {
                "path": "filtering",
                "title": "Filtering"
              },
              {
                "path": "sorting",
                "title": "Sorting"
              },
              {
                "path": "projections",
                "title": "Projections"
              }
            ]
          },
          {
            "path": "execution-engine",
            "title": "Execution Engine",
            "items": [
              {
                "path": "index",
                "title": "Overview"
              },
              {
                "path": "field-middleware",
                "title": "Field middleware"
              }
            ]
          },
          {
            "path": "integrations",
            "title": "Integrations",
            "items": [
              {
                "path": "index",
                "title": "Overview"
              },
              {
                "path": "entity-framework",
                "title": "Entity Framework"
              },
              {
                "path": "mongodb",
                "title": "MongoDB"
              },
              {
                "path": "neo4j",
                "title": "Neo4J"
              },
              {
                "path": "spatial-data",
                "title": "Spatial Data"
              }
            ]
          },
          {
            "path": "server",
            "title": "Server",
            "items": [
              {
                "path": "index",
                "title": "Overview"
              },
              {
                "path": "endpoints",
                "title": "Endpoints"
              },
              {
                "path": "dependency-injection",
                "title": "Dependency Injection"
              },
              {
                "path": "interceptors",
                "title": "Interceptors"
              },
              {
                "path": "global-state",
                "title": "Global State"
              },
              {
                "path": "introspection",
                "title": "Introspection"
              },
              {
                "path": "files",
                "title": "Files"
              },
              {
                "path": "instrumentation",
                "title": "Instrumentation"
              }
            ]
          },
          {
            "path": "distributed-schema",
            "title": "Distributed Schemas",
            "items": [
              {
                "path": "index",
                "title": "Overview"
              },
              {
                "path": "schema-stitching",
                "title": "Schema Stitching"
              },
              {
                "path": "schema-federations",
                "title": "Schema Federations"
              },
              {
                "path": "schema-configuration",
                "title": "Schema Configuration"
              }
            ]
          },
          {
            "path": "performance",
            "title": "Performance",
            "items": [
              {
                "path": "index",
                "title": "Overview"
              },
              {
                "path": "persisted-queries",
                "title": "Persisted queries"
              },
              {
                "path": "automatic-persisted-queries",
                "title": "Automatic persisted queries"
              }
            ]
          },
          {
            "path": "security",
            "title": "Security",
            "items": [
              {
                "path": "index",
                "title": "Overview"
              },
              {
                "path": "authentication",
                "title": "Authentication"
              },
              {
                "path": "authorization",
                "title": "Authorization"
              },
              {
                "path": "operation-complexity",
                "title": "Operation Complexity"
              }
            ]
          },
          {
            "path": "api-reference",
            "title": "API Reference",
            "items": [
              {
                "path": "index",
                "title": "Overview"
              },
              {
                "path": "custom-attributes",
                "title": "Custom Attributes"
              },
              {
                "path": "error-filter",
                "title": "Error Filter"
              },
              {
                "path": "language",
                "title": "Language"
              },
              {
                "path": "extending-filtering",
                "title": "Extending Filtering"
              },
              {
                "path": "visitors",
                "title": "Visitors"
              },
              {
                "path": "aspnetcore",
                "title": "ASP.NET Core"
              },
              {
                "path": "apollo-federation",
                "title": "Apollo Federation"
              },
              {
                "path": "executable",
                "title": "Executable"
              },
              {
                "path": "migrate-from-10-to-11",
                "title": "Migrate from 10.5 to 11.0"
              },
              {
                "path": "migrate-from-11-to-12",
                "title": "Migrate from 11 to 12"
              }
            ]
          }
        ]
      },
      {
        "path": "v11",
        "title": "v11",
        "items": [
          {
            "path": "index",
            "title": "Introduction"
          },
          {
            "path": "get-started",
            "title": "Get Started"
          },
          {
            "path": "defining-a-schema",
            "title": "Defining a schema",
            "items": [
              {
                "path": "index",
                "title": "Overview"
              },
              {
                "path": "queries",
                "title": "Queries"
              },
              {
                "path": "mutations",
                "title": "Mutations"
              },
              {
                "path": "subscriptions",
                "title": "Subscriptions"
              },
              {
                "path": "object-types",
                "title": "Object Types"
              },
              {
                "path": "scalars",
                "title": "Scalars"
              },
              {
                "path": "arguments",
                "title": "Arguments"
              },
              {
                "path": "input-object-types",
                "title": "Input Object Types"
              },
              {
                "path": "lists",
                "title": "Lists"
              },
              {
                "path": "non-null",
                "title": "Non-Null"
              },
              {
                "path": "enums",
                "title": "Enums"
              },
              {
                "path": "interfaces",
                "title": "Interfaces"
              },
              {
                "path": "unions",
                "title": "Unions"
              },
              {
                "path": "extending-types",
                "title": "Extending Types"
              },
              {
                "path": "directives",
                "title": "Directives"
              },
              {
                "path": "documentation",
                "title": "Documentation"
              },
              {
                "path": "versioning",
                "title": "Versioning"
              }
            ]
          },
          {
            "path": "fetching-data",
            "title": "Fetching data",
            "items": [
              {
                "path": "index",
                "title": "Overview"
              },
              {
                "path": "resolvers",
                "title": "Resolvers"
              },
              {
                "path": "fetching-from-databases",
                "title": "Fetching from Databases"
              },
              {
                "path": "fetching-from-rest",
                "title": "Fetching from REST"
              },
              {
                "path": "dataloader",
                "title": "DataLoader"
              },
              {
                "path": "pagination",
                "title": "Pagination"
              },
              {
                "path": "filtering",
                "title": "Filtering"
              },
              {
                "path": "sorting",
                "title": "Sorting"
              },
              {
                "path": "projections",
                "title": "Projections"
              }
            ]
          },
          {
            "path": "distributed-schema",
            "title": "Distributed Schemas",
            "items": [
              {
                "path": "index",
                "title": "Overview"
              },
              {
                "path": "schema-stitching",
                "title": "Schema Stitching"
              },
              {
                "path": "schema-federations",
                "title": "Schema Federations"
              },
              {
                "path": "schema-configuration",
                "title": "Schema Configuration"
              }
            ]
          },
          {
            "path": "integrations",
            "title": "Integrations",
            "items": [
              {
                "path": "index",
                "title": "Overview"
              },
              {
                "path": "entity-framework",
                "title": "Entity Framework"
              },
              {
                "path": "mongodb",
                "title": "MongoDB"
              },
              {
                "path": "spatial-data",
                "title": "Spatial Data"
              }
            ]
          },
          {
            "path": "performance",
            "title": "Performance",
            "items": [
              {
                "path": "index",
                "title": "Overview"
              },
              {
                "path": "persisted-queries",
                "title": "Persisted queries"
              },
              {
                "path": "automatic-persisted-queries",
                "title": "Automatic persisted queries"
              }
            ]
          },
          {
            "path": "security",
            "title": "Security",
            "items": [
              {
                "path": "index",
                "title": "Overview"
              },
              {
                "path": "authentication",
                "title": "Authentication"
              },
              {
                "path": "authorization",
                "title": "Authorization"
              }
            ]
          },
          {
            "path": "api-reference",
            "title": "API Reference",
            "items": [
              {
                "path": "index",
                "title": "Overview"
              },
              {
                "path": "custom-attributes",
                "title": "Custom Attributes"
              },
              {
                "path": "error-filter",
                "title": "Error Filter"
              },
              {
                "path": "language",
                "title": "Language"
              },
              {
                "path": "extending-filtering",
                "title": "Extending Filtering"
              },
              {
                "path": "visitors",
                "title": "Visitors"
              },
              {
                "path": "aspnetcore",
                "title": "ASP.NET Core"
              },
              {
                "path": "dependency-injection",
                "title": "Dependency Injection"
              },
              {
                "path": "executable",
                "title": "Executable"
              },
              {
                "path": "apollo-tracing",
                "title": "Apollo Tracing"
              },
              {
                "path": "migrate-from-10-to-11",
                "title": "Migrate from 10.5 to 11.0"
              }
            ]
          }
        ]
      },
      {
        "path": "v10",
        "title": "v10",
        "items": [
          {
            "path": "index",
            "title": "Introduction"
          },
          {
            "path": "code-first",
            "title": "Code-First"
          },
          {
            "path": "schema-first",
            "title": "Schema-First"
          },
          {
            "path": "schema",
            "title": "Schema",
            "items": [
              {
                "path": "index",
                "title": "Schema"
              },
              {
                "path": "object-type",
                "title": "Object Type"
              },
              {
                "path": "interface-type",
                "title": "Interface Type"
              },
              {
                "path": "union-type",
                "title": "Union Type"
              },
              {
                "path": "input-object-type",
                "title": "Input Object Type"
              },
              {
                "path": "enum-type",
                "title": "Enum Type"
              },
              {
                "path": "descriptions",
                "title": "Schema Descriptions"
              },
              {
                "path": "custom-scalar-types",
                "title": "Scalar Type Support"
              },
              {
                "path": "descriptor-attributes",
                "title": "Descriptor Attributes"
              },
              {
                "path": "extending-types",
                "title": "Custom Base Classes"
              },
              {
                "path": "directives",
                "title": "Directives"
              },
              {
                "path": "resolvers",
                "title": "Resolvers"
              },
              {
                "path": "relay",
                "title": "Relay"
              },
              {
                "path": "conventions",
                "title": "Conventions"
              },
              {
                "path": "options",
                "title": "Schema Options"
              }
            ]
          },
          {
            "path": "data-fetching",
            "title": "Data Fetching",
            "items": [
              {
                "path": "index",
                "title": "Data Loaders"
              },
              {
                "path": "pagination",
                "title": "Pagination"
              },
              {
                "path": "filters",
                "title": "Filters"
              }
            ]
          },
          {
            "path": "security",
            "title": "Security",
            "items": [
              {
                "path": "index",
                "title": "Authorization"
              },
              {
                "path": "security",
                "title": "Security"
              }
            ]
          },
          {
            "path": "execution-engine",
            "title": "Execution Engine",
            "items": [
              {
                "path": "index",
                "title": "Middleware"
              },
              {
                "path": "validation-rules",
                "title": "Validation Rules"
              },
              {
                "path": "instrumentation",
                "title": "Instrumentation"
              },
              {
                "path": "apollo-tracing",
                "title": "Apollo Tracing"
              },
              {
                "path": "batching",
                "title": "Batching"
              },
              {
                "path": "persisted-queries",
                "title": "Persisted Queries"
              },
              {
                "path": "custom-context-data",
                "title": "Custom Context Data"
              },
              {
                "path": "subscriptions",
                "title": "Subscriptions"
              },
              {
                "path": "type-conversion",
                "title": "Type Conversion"
              },
              {
                "path": "error-filter",
                "title": "Error Filter"
              },
              {
                "path": "execution-options",
                "title": "Execution Options"
              }
            ]
          },
          {
            "path": "server",
            "title": "Server",
            "items": [
              {
                "path": "index",
                "title": "ASP.NET"
              },
              {
                "path": "dependency-injection",
                "title": "Dependency Injection"
              }
            ]
          },
          {
            "path": "stitching",
            "title": "Schema Stitching"
          },
          {
            "path": "tooling",
            "title": "Tooling"
          },
          {
            "path": "advanced",
            "title": "Advanced",
            "items": [
              {
                "path": "index",
                "title": "Parser"
              },
              {
                "path": "dotnet-cli",
                "title": ".NET CLI"
              }
            ]
          },
          {
            "path": "tutorials",
            "title": "Tutorials",
            "items": [
              {
                "path": "index",
                "title": "Entity Framework"
              }
            ]
          },
          {
            "path": "examples",
            "title": "Examples",
            "items": [
              {
                "path": "index",
                "title": "Star Wars"
              },
              {
                "path": "slack-clone",
                "title": "Slack Clone"
              },
              {
                "path": "other-examples",
                "title": "Other Examples"
              }
            ]
          }
        ]
      }
    ]
  },
  {
    "path": "strawberryshake",
    "title": "Strawberry Shake",
    "description": "GraphQL Client for .NET",
    "metaDescription": "Strawberry Shake is an incredible GraphQL client for the .NET ecosystem, that helps developers to build awesome UIs in Blazor, Maui, and more.",
    "latestStableVersion": "v14",
    "versions": [
      {
        "path": "v15",
        "title": "v15",
        "items": [
          {
            "path": "index",
            "title": "Introduction"
          },
          {
            "path": "get-started",
            "title": "Get Started",
            "items": [
              {
                "path": "index",
                "title": "Blazor"
              },
              {
                "path": "xamarin",
                "title": "Xamarin"
              },
              {
                "path": "console",
                "title": "Console"
              }
            ]
          },
          {
            "path": "subscriptions",
            "title": "Subscriptions"
          },
          {
            "path": "tooling",
            "title": "Tooling / CLI"
          },
          {
            "path": "caching",
            "title": "Caching",
            "items": [
              {
                "path": "index",
                "title": "Overview"
              },
              {
                "path": "entities",
                "title": "Entities"
              },
              {
                "path": "invalidation",
                "title": "Invalidation"
              }
            ]
          },
          {
            "path": "performance",
            "title": "Performance",
            "items": [
              {
                "path": "index",
                "title": "Overview"
              },
              {
                "path": "persisted-operations",
                "title": "Persisted Operations"
              },
              {
                "path": "persisted-state",
                "title": "Persisted State"
              }
            ]
          },
          {
            "path": "networking",
            "title": "Networking",
            "items": [
              {
                "path": "index",
                "title": "Protocols"
              },
              {
                "path": "authentication",
                "title": "Authentication"
              }
            ]
          },
          {
            "path": "scalars",
            "title": "Scalars"
          },
          {
            "path": "migrating",
            "title": "Migrating",
            "items": [
              {
                "path": "migrate-from-12-to-13",
                "title": "Migrate from 12 to 13"
              }
            ]
          }
        ]
      },
      {
        "path": "v14",
        "title": "v14",
        "items": [
          {
            "path": "index",
            "title": "Introduction"
          },
          {
            "path": "get-started",
            "title": "Get Started",
            "items": [
              {
                "path": "index",
                "title": "Blazor"
              },
              {
                "path": "xamarin",
                "title": "Xamarin"
              },
              {
                "path": "console",
                "title": "Console"
              }
            ]
          },
          {
            "path": "subscriptions",
            "title": "Subscriptions"
          },
          {
            "path": "tooling",
            "title": "Tooling / CLI"
          },
          {
            "path": "caching",
            "title": "Caching",
            "items": [
              {
                "path": "index",
                "title": "Overview"
              },
              {
                "path": "entities",
                "title": "Entities"
              },
              {
                "path": "invalidation",
                "title": "Invalidation"
              }
            ]
          },
          {
            "path": "performance",
            "title": "Performance",
            "items": [
              {
                "path": "index",
                "title": "Overview"
              },
              {
                "path": "persisted-operations",
                "title": "Persisted Operations"
              },
              {
                "path": "persisted-state",
                "title": "Persisted State"
              }
            ]
          },
          {
            "path": "networking",
            "title": "Networking",
            "items": [
              {
                "path": "index",
                "title": "Protocols"
              },
              {
                "path": "authentication",
                "title": "Authentication"
              }
            ]
          },
          {
            "path": "scalars",
            "title": "Scalars"
          },
          {
            "path": "migrating",
            "title": "Migrating",
            "items": [
              {
                "path": "migrate-from-12-to-13",
                "title": "Migrate from 12 to 13"
              }
            ]
          }
        ]
      },
      {
        "path": "v13",
        "title": "v13",
        "items": [
          {
            "path": "index",
            "title": "Introduction"
          },
          {
            "path": "get-started",
            "title": "Get Started",
            "items": [
              {
                "path": "index",
                "title": "Blazor"
              },
              {
                "path": "xamarin",
                "title": "Xamarin"
              },
              {
                "path": "console",
                "title": "Console"
              }
            ]
          },
          {
            "path": "subscriptions",
            "title": "Subscriptions"
          },
          {
            "path": "tooling",
            "title": "Tooling / CLI"
          },
          {
            "path": "caching",
            "title": "Caching",
            "items": [
              {
                "path": "index",
                "title": "Overview"
              },
              {
                "path": "entities",
                "title": "Entities"
              },
              {
                "path": "invalidation",
                "title": "Invalidation"
              }
            ]
          },
          {
            "path": "performance",
            "title": "Performance",
            "items": [
              {
                "path": "index",
                "title": "Overview"
              },
              {
                "path": "persisted-queries",
                "title": "Persisted Queries"
              },
              {
                "path": "persisted-state",
                "title": "Persisted State"
              }
            ]
          },
          {
            "path": "networking",
            "title": "Networking",
            "items": [
              {
                "path": "index",
                "title": "Protocols"
              },
              {
                "path": "authentication",
                "title": "Authentication"
              }
            ]
          },
          {
            "path": "scalars",
            "title": "Scalars"
          },
          {
            "path": "migrating",
            "title": "Migrating",
            "items": [
              {
                "path": "migrate-from-12-to-13",
                "title": "Migrate from 12 to 13"
              }
            ]
          }
        ]
      },
      {
        "path": "v12",
        "title": "v12",
        "items": [
          {
            "path": "index",
            "title": "Introduction"
          },
          {
            "path": "get-started",
            "title": "Get Started",
            "items": [
              {
                "path": "index",
                "title": "Blazor"
              },
              {
                "path": "xamarin",
                "title": "Xamarin"
              },
              {
                "path": "console",
                "title": "Console"
              }
            ]
          },
          {
            "path": "subscriptions",
            "title": "Subscriptions"
          },
          {
            "path": "tooling",
            "title": "Tooling / CLI"
          },
          {
            "path": "caching",
            "title": "Caching",
            "items": [
              {
                "path": "index",
                "title": "Overview"
              },
              {
                "path": "entities",
                "title": "Entities"
              },
              {
                "path": "invalidation",
                "title": "Invalidation"
              }
            ]
          },
          {
            "path": "performance",
            "title": "Performance",
            "items": [
              {
                "path": "index",
                "title": "Overview"
              },
              {
                "path": "persisted-queries",
                "title": "Persisted Queries"
              },
              {
                "path": "persisted-state",
                "title": "Persisted State"
              }
            ]
          },
          {
            "path": "networking",
            "title": "Networking",
            "items": [
              {
                "path": "index",
                "title": "Protocols"
              },
              {
                "path": "authentication",
                "title": "Authentication"
              }
            ]
          },
          {
            "path": "scalars",
            "title": "Scalars"
          }
        ]
      }
    ]
  }
]<|MERGE_RESOLUTION|>--- conflicted
+++ resolved
@@ -470,13 +470,10 @@
             "title": "Migrating",
             "items": [
               {
-<<<<<<< HEAD
-=======
                 "path": "migrate-from-14-to-15",
                 "title": "Migrate from 14 to 15"
               },
               {
->>>>>>> 2493c900
                 "path": "migrate-from-13-to-14",
                 "title": "Migrate from 13 to 14"
               },
