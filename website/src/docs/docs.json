--- conflicted
+++ resolved
@@ -131,13 +131,12 @@
                 "title": "Spatial Data"
               },
               {
-<<<<<<< HEAD
+                "path": "mongodb",
+                "title": "MongoDB"
+              },
+              {
                 "path": "neo4j",
                 "title": "Neo4J Database"
-=======
-                "path": "mongodb",
-                "title": "MongoDB"
->>>>>>> c246f465
               }
             ]
           },
