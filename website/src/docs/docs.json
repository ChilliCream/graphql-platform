[
  {
    "path": "hotchocolate",
    "title": "Hot Chocolate",
    "description": "Build your own thin GraphQL API layer on top of any resource.",
    "versions": [
      {
        "path": "",
        "title": "v11 (latest)",
        "items": [
          {
            "path": "index",
            "title": "Introduction"
          },
          {
            "path": "get-started",
            "title": "Get Started"
          },
          {
            "path": "defining-a-schema",
            "title": "Defining a schema",
            "items": [
              {
                "path": "index",
                "title": "Schema basics"
              },
              {
                "path": "versioning",
                "title": "Versioning"
              },
              {
                "path": "unions-and-interfaces",
                "title": "Unions and Interfaces"
              },
              {
                "path": "scalars",
                "title": "Scalars"
              },
              {
                "path": "directives",
                "title": "Directives"
              }
            ]
          },
          {
            "path": "fetching-data",
            "title": "Fetching data",
            "items": [
              {
                "path": "index",
                "title": "Resolver"
              },
              {
                "path": "fetching-from-databases",
                "title": "Fetching from Databases"
              },
              {
                "path": "fetching-from-rest",
                "title": "Fetching from REST"
              },
              {
                "path": "dataloader",
                "title": "DataLoader"
              },
              {
                "path": "pagination",
                "title": "Pagination"
              },
              {
                "path": "filtering",
                "title": "Filtering"
              },
              {
                "path": "sorting",
                "title": "Sorting"
              },
              {
                "path": "projections",
                "title": "Projections"
              }
            ]
          },
          {
            "path": "integrations",
            "title": "Integrations",
            "items": [
              {
                "path": "index",
                "title": "Overview"
              },
              {
                "path": "entity-framework",
                "title": "Entity Framework"
              },
              {
                "path": "spatial-data",
                "title": "Spatial Data"
              }
            ]
          },
          {
            "path": "api-reference",
            "title": "API Reference",
            "items": [
              {
                "path": "index",
                "title": "Overview"
              },
              {
                "path": "object-type",
                "title": "Object Type"
              },
              {
                "path": "language",
<<<<<<< HEAD
                "title": "Lanugage"
              }, 
              {
                "path": "extending-filtering",
                "title": "Extending Filtering"
=======
                "title": "Language"
>>>>>>> f6238e07
              },
              {
                "path": "visitors",
                "title": "Visitors"
              },
              {
                "path": "aspnetcore",
                "title": "ASP.NET Core"
              },
              {
                "path": "executable",
                "title": "Executable"
              },
              {
                "path": "migrate-from-10-to-11",
                "title": "Migrate from 10.5 to 11.0"
              }
            ]
          }
        ]
      },
      {
        "path": "v10",
        "title": "v10 (previous)",
        "items": [
          {
            "path": "index",
            "title": "Introduction"
          },
          {
            "path": "code-first",
            "title": "Code-First"
          },
          {
            "path": "schema-first",
            "title": "Schema-First"
          },
          {
            "path": "schema",
            "title": "Schema",
            "items": [
              {
                "path": "index",
                "title": "Schema"
              },
              {
                "path": "object-type",
                "title": "Object Type"
              },
              {
                "path": "interface-type",
                "title": "Interface Type"
              },
              {
                "path": "union-type",
                "title": "Union Type"
              },
              {
                "path": "input-object-type",
                "title": "Input Object Type"
              },
              {
                "path": "enum-type",
                "title": "Enum Type"
              },
              {
                "path": "descriptions",
                "title": "Schema Descriptions"
              },
              {
                "path": "custom-scalar-types",
                "title": "Scalar Type Support"
              },
              {
                "path": "descriptor-attributes",
                "title": "Descriptor Attributes"
              },
              {
                "path": "extending-types",
                "title": "Custom Base Classes"
              },
              {
                "path": "directives",
                "title": "Directives"
              },
              {
                "path": "resolvers",
                "title": "Resolvers"
              },
              {
                "path": "relay",
                "title": "Relay"
              },
              {
                "path": "conventions",
                "title": "Conventions"
              },
              {
                "path": "options",
                "title": "Schema Options"
              }
            ]
          },
          {
            "path": "data-fetching",
            "title": "Data Fetching",
            "items": [
              {
                "path": "index",
                "title": "Data Loaders"
              },
              {
                "path": "pagination",
                "title": "Pagination"
              },
              {
                "path": "filters",
                "title": "Filters"
              }
            ]
          },
          {
            "path": "security",
            "title": "Security",
            "items": [
              {
                "path": "index",
                "title": "Authorization"
              },
              {
                "path": "security",
                "title": "Security"
              }
            ]
          },
          {
            "path": "execution-engine",
            "title": "Execution Engine",
            "items": [
              {
                "path": "index",
                "title": "Middleware"
              },
              {
                "path": "validation-rules",
                "title": "Validation Rules"
              },
              {
                "path": "instrumentation",
                "title": "Instrumentation"
              },
              {
                "path": "apollo-tracing",
                "title": "Apollo Tracing"
              },
              {
                "path": "batching",
                "title": "Batching"
              },
              {
                "path": "persisted-queries",
                "title": "Persisted Queries"
              },
              {
                "path": "custom-context-data",
                "title": "Custom Context Data"
              },
              {
                "path": "subscriptions",
                "title": "Subscriptions"
              },
              {
                "path": "type-conversion",
                "title": "Type Conversion"
              },
              {
                "path": "error-filter",
                "title": "Error Filter"
              },
              {
                "path": "execution-options",
                "title": "Execution Options"
              }
            ]
          },
          {
            "path": "server",
            "title": "Server",
            "items": [
              {
                "path": "index",
                "title": "ASP.Net"
              },
              {
                "path": "dependency-injection",
                "title": "Dependency Injection"
              }
            ]
          },
          {
            "path": "stitching",
            "title": "Schema Stitching"
          },
          {
            "path": "tooling",
            "title": "Tooling"
          },
          {
            "path": "advanced",
            "title": "Advanced",
            "items": [
              {
                "path": "index",
                "title": "Parser"
              },
              {
                "path": "dotnet-cli",
                "title": ".Net CLI"
              }
            ]
          },
          {
            "path": "tutorials",
            "title": "Tutorials",
            "items": [
              {
                "path": "index",
                "title": "Entity Framework"
              }
            ]
          },
          {
            "path": "examples",
            "title": "Examples",
            "items": [
              {
                "path": "index",
                "title": "Star Wars"
              },
              {
                "path": "slack-clone",
                "title": "Slack Clone"
              },
              {
                "path": "other-examples",
                "title": "Other Examples"
              }
            ]
          }
        ]
      }
    ]
  },
  {
    "path": "bananacakepop",
    "title": "Banana Cake Pop",
    "description": "Use this GUI to get deep insights from any GraphQL API.",
    "versions": [
      {
        "path": "",
        "title": "v1 (preview)",
        "items": [
          {
            "path": "index",
            "title": "Introduction"
          }
        ]
      }
    ]
  },
  {
    "path": "greendonut",
    "title": "Green Donut",
    "description": "Configure data loaders and caching for GraphQL endpoints.",
    "versions": [
      {
        "path": "",
        "title": "v11 (latest)",
        "items": [
          {
            "path": "index",
            "title": "Introduction"
          }
        ]
      },
      {
        "path": "v10",
        "title": "v10 (previous)",
        "items": [
          {
            "path": "index",
            "title": "Introduction"
          },
          {
            "path": "installation",
            "title": "Installation"
          },
          {
            "path": "usage",
            "title": "Usage"
          },
          {
            "path": "api",
            "title": "API"
          },
          {
            "path": "advanced-concepts",
            "title": "Advanced Concepts",
            "items": [
              {
                "path": "index",
                "title": "Custom DataLoader"
              },
              {
                "path": "diagnostics",
                "title": "Diagnostic Events"
              }
            ]
          }
        ]
      }
    ]
  }
]<|MERGE_RESOLUTION|>--- conflicted
+++ resolved
@@ -112,15 +112,11 @@
               },
               {
                 "path": "language",
-<<<<<<< HEAD
-                "title": "Lanugage"
+                "title": "Language"
               }, 
               {
                 "path": "extending-filtering",
                 "title": "Extending Filtering"
-=======
-                "title": "Language"
->>>>>>> f6238e07
               },
               {
                 "path": "visitors",
