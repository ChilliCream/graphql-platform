---
title: "Scalars"
---

Strawberry Shake supports the following scalars out of the box:

| Type        | Description                                                 |
| ----------- | ----------------------------------------------------------- |
| `Int`       | Signed 32-bit numeric non-fractional value                  |
| `Float`     | Double-precision fractional values as specified by IEEE 754 |
| `String`    | UTF-8 character sequences                                   |
| `Boolean`   | Boolean type representing true or false                     |
| `ID`        | Unique identifier                                           |
| `Byte`      |                                                             |
| `ByteArray` | Base64 encoded array of bytes                               |
| `Short`     | Signed 16-bit numeric non-fractional value                  |
| `Long`      | Signed 64-bit numeric non-fractional value                  |
| `Decimal`   | .NET Floating Point Type                                    |
| `Url`       | Url                                                         |
| `DateTime`  | ISO-8601 date time                                          |
| `Date`      | ISO-8601 date                                               |
| `Uuid`      | GUID                                                        |

# Custom Scalars

As an addition to the scalars listed above, you can define your own scalars for the client.
A scalar has two representation: the `runtimeType` and the `serializationType`.
The `runtimeType` refers to the type you use in your dotnet application.
The `serializationType` is the type that is used to transport the value.

Let us explore this with the example of `DateTime`. The server serializes a date into a string on the server.
It is transported as a string over the wire:

```json
{
  "user": {
    // the serializationType in this case is string
    "registrationDate": "02-04-2001T12:00:03Z"
  }
}
```

The `registrationDate` in our .NET client, should on the other hand be represented as a `System.DateTime`.

```csharp
public partial class GetUser_User : IEquatable<GetUser_User>, IGetUser_User
{
    // ....


    // The runtimeType is DateTime
    public DateTime? RegistrationDate { get; }

    // ....
}
```

By default, all custom scalars are treated like the `String` scalar.
This means, that the client expects a string value and will deserialize it to a `System.String`.

If you want to change the `serializationType` or/and the `runtimeType` of a scalar, you have to specify the desired types in the `schema.extensions.graphql`.
You can declare a scalar extension and add the `@serializationType` or/and the `@runtimeType` directive.

```graphql
"Defines the serializationType of a scalar"
directive @serializationType(name: String!) on SCALAR

"Defines the runtimeType of a scalar"
directive @runtimeType(name: String!) on SCALAR

"Represents a integer value that is greater or equal to 0"
extend scalar PositiveInt
    @serializationType(name: "global::System.Int32")
    @runtimeType(name: "global::System.Int32")
```

As soon as you specify custom serialization and runtime types you also need to provide a serializer for the type.

## Serializer

A scalar identifies its serializer by the scalar name, runtime- and serialization type.
You have to provide an `ISerializer` as soon as you change the `serializationType` or the `runtimeType`.
Use the base class `ScalarSerializer<TValue>` or `ScalarSerializer<TSerializer, TRuntime>` to create you custom serializer.

### Simple Example

If the serialization and the value type are identical, you can just use the `ScalarSerializer` base class.

_schema.extensions.graphql_

```graphql
extend scalar PositiveInt
  @serializationType(name: "global::System.Int32")
  @runtimeType(name: "global::System.Int32")
```

_serializer_

```csharp
public class PositiveIntSerializer : ScalarSerializer<int>
{
    public PositiveInt()
        : base(
            // the name of the scalar
            "PositiveInt")
    {
    }
}
```

_configuration_

```csharp
serviceCollection.AddSerializer<PositiveIntSerializer>();
```

### Any or JSON

<<<<<<< HEAD
Some GraphQL schemas contain untyped fields, whose types are often called Any or JSON. Strawberry Shake allows
you to access these fields.
=======
Some GraphQL schemas contain untyped fields, whose types are often called `Any` or `JSON`. Strawberry Shake allows you to access these fields.
>>>>>>> 4c85246e

By default Strawberry Shake will use the built-in `JsonSerializer` to represent these fields as `JsonDocument`. If you want a different representation or use a different JSON library you can do so by providing a custom serializer that handles JSON scalars.

Json objects are internally handled as `JsonElement` provided by `System.Text.Json`. You can use this to handle serialization by yourself.

<<<<<<< HEAD
> NOTE: if you want the raw json from the `JsonElement` use `GetRawText`.

In order to have a custom serializer you need to specify runtime and serialization type.
=======
> Note: If you want the raw json from the `JsonElement` use `GetRawText`.
> In order to have a custom serializer you need to specify runtime and serialization type.
>>>>>>> 4c85246e

_schema.extensions.graphql_

```graphql
<<<<<<< HEAD
extend scalar Any 
      @serializationType(name: "global::System.Object") 
      @runtimeType(name: "global::System.Text.Json.JsonElement")
=======
extend scalar Any
  @serializationType(name: "global::System.Object")
  @runtimeType(name: "global::System.Text.Json.JsonElement")
>>>>>>> 4c85246e
```

Also you need to provide a custom serializer to handle the parsing of the `JsonElement` to whatever type you desire.

_serializer_

```csharp
public class MyJsonSerializer : ScalarSerializer<JsonElement, object>
{
    public JsonSerializer(string typeName = BuiltInScalarNames.Any)
        : base(typeName)
    {
    }
<<<<<<< HEAD

=======
>>>>>>> 4c85246e
    public override object Parse(JsonElement serializedValue)
    {
        // hand the serialization of the JsonElement
    }
<<<<<<< HEAD

=======
>>>>>>> 4c85246e
    protected override JsonElement Format(object runtimeValue)
    {
        // handle the serialization of the runtime representation in case
        // the scalar is used as a variable.
    }
}
```

### Advanced Example
<<<<<<< HEAD

Your schema contains `X509Certificate`'s. These are serialized to `Base64` on the server and transported as strings.
=======
>>>>>>> 4c85246e

Your schema contains `X509Certificate`'s. These are serialized to `Base64` on the server and transported as strings.

_schema.extensions.graphql_

```graphql
extend scalar X509Certificate
  @serializationType(name: "global::System.String")
  @runtimeType(
    name: "global::System.Security.Cryptography.X509Certificates.X509Certificate2"
  )
```

_serializer_

```csharp
public class X509CertificateSerializer
    : ScalarSerializer<string, X509Certificate2>
{
    public X509CertificateSerializer()
       : base(
           // the name of the scalar
           "X509Certificate")
    {
    }

    // Parses the value that is returned from the server (Output)
    public override X509Certificate2 Parse(string serializedValue)
    {
        return new X509Certificate2(Convert.FromBase64String(serializedValue));
    }

    // Formats the value to send to the server (Input)
    protected override string Format(X509Certificate2 runtimeValue)
    {
        return Convert.ToBase64String(runtimeValue.Export(X509ContentType.Cert));
    }
}
```

_configuration_

```csharp
serviceCollection.AddSerializer<X509CertificateSerializer>();
```<|MERGE_RESOLUTION|>--- conflicted
+++ resolved
@@ -116,38 +116,21 @@
 
 ### Any or JSON
 
-<<<<<<< HEAD
-Some GraphQL schemas contain untyped fields, whose types are often called Any or JSON. Strawberry Shake allows
-you to access these fields.
-=======
 Some GraphQL schemas contain untyped fields, whose types are often called `Any` or `JSON`. Strawberry Shake allows you to access these fields.
->>>>>>> 4c85246e
 
 By default Strawberry Shake will use the built-in `JsonSerializer` to represent these fields as `JsonDocument`. If you want a different representation or use a different JSON library you can do so by providing a custom serializer that handles JSON scalars.
 
 Json objects are internally handled as `JsonElement` provided by `System.Text.Json`. You can use this to handle serialization by yourself.
 
-<<<<<<< HEAD
-> NOTE: if you want the raw json from the `JsonElement` use `GetRawText`.
-
-In order to have a custom serializer you need to specify runtime and serialization type.
-=======
 > Note: If you want the raw json from the `JsonElement` use `GetRawText`.
 > In order to have a custom serializer you need to specify runtime and serialization type.
->>>>>>> 4c85246e
 
 _schema.extensions.graphql_
 
 ```graphql
-<<<<<<< HEAD
-extend scalar Any 
-      @serializationType(name: "global::System.Object") 
-      @runtimeType(name: "global::System.Text.Json.JsonElement")
-=======
 extend scalar Any
   @serializationType(name: "global::System.Object")
   @runtimeType(name: "global::System.Text.Json.JsonElement")
->>>>>>> 4c85246e
 ```
 
 Also you need to provide a custom serializer to handle the parsing of the `JsonElement` to whatever type you desire.
@@ -161,18 +144,10 @@
         : base(typeName)
     {
     }
-<<<<<<< HEAD
-
-=======
->>>>>>> 4c85246e
     public override object Parse(JsonElement serializedValue)
     {
         // hand the serialization of the JsonElement
     }
-<<<<<<< HEAD
-
-=======
->>>>>>> 4c85246e
     protected override JsonElement Format(object runtimeValue)
     {
         // handle the serialization of the runtime representation in case
@@ -182,11 +157,6 @@
 ```
 
 ### Advanced Example
-<<<<<<< HEAD
-
-Your schema contains `X509Certificate`'s. These are serialized to `Base64` on the server and transported as strings.
-=======
->>>>>>> 4c85246e
 
 Your schema contains `X509Certificate`'s. These are serialized to `Base64` on the server and transported as strings.
 
