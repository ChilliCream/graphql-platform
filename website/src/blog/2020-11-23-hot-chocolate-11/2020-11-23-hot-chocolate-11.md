--- conflicted
+++ resolved
@@ -530,12 +530,6 @@
 
 The great thing about Hot Chocolate is the people. Every day, I think the best thing we did was to create this slack channel where anybody could join. The slack channel has become the space where the community can congregate and help each other find a solution to a problem.
 
-<<<<<<< HEAD
 We internally talked about this great family and how we can push this further and help this community to grow. We will soon start with our ChilliCream user group user can present solutions to their issues or present components that they have build around Hot Chocolate. But we think that we will even go beyond that and ask people from the greater GraphQL community to talk to us and give us fresh ideas and new takes on GraphQL.
-=======
-Also, having these community stand-ups where people can talk things through and bring their ideas without having to fear being looked down upon for saying something stupid made the community bigger.
-
-We internally talked about this great family and how we can bring this further and help this community to grow. We will soon start with our ChilliCream user group user can present solutions to their issues or present components that they have build around Hot Chocolate. But we think that we will even go beyond that and ask people from the greater GraphQL community to talk to us and give us fresh ideas and new takes on GraphQL.
->>>>>>> fce43a41
 
 Last but not least, let me invite you to our launch party on Thursday and celebrate with us the community and the next chapter of Hot Chocolate.